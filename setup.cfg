[metadata]
<<<<<<< HEAD
version = 0.1.1
description = Integrating generative LLM APIs into spaCy.
=======
version = 0.1.0
description = Integrating LLMs into structured NLP pipelines
>>>>>>> f1cb530c
author = Explosion
author_email = contact@explosion.ai
license = MIT
long_description = file: README.md
long_description_content_type = text/markdown
classifiers =
    Development Status :: 4 - Beta
    Environment :: Console
    Intended Audience :: Developers
    Intended Audience :: Science/Research
    License :: OSI Approved :: MIT License
    Operating System :: POSIX :: Linux
    Operating System :: MacOS :: MacOS X
    Operating System :: Microsoft :: Windows
    Programming Language :: Python :: 3
    Programming Language :: Python :: 3.7
    Programming Language :: Python :: 3.8
    Programming Language :: Python :: 3.9
    Programming Language :: Python :: 3.10
    Programming Language :: Python :: 3.11
    Topic :: Scientific/Engineering
project_urls =
    Release notes = https://github.com/explosion/spacy-llm/releases
    Source = https://github.com/explosion/spacy-llm

[options]
zip_safe = false
include_package_data = true
python_requires = >=3.6
install_requires =
    spacy>=3.5,<4.0
    jinja2

[options.entry_points]
spacy_factories =
    llm = spacy_llm.pipeline.llm:make_llm

[bdist_wheel]
universal = true

[sdist]
formats = gztar

[mypy]
ignore_missing_imports = true
no_implicit_optional = true
allow_redefinition = true

[tool:pytest]
markers = 
    external: interacts with a (potentially cost-incurring) third-party API
filterwarnings =
    ignore:pkg_resources:DeprecationWarning<|MERGE_RESOLUTION|>--- conflicted
+++ resolved
@@ -1,11 +1,6 @@
 [metadata]
-<<<<<<< HEAD
 version = 0.1.1
-description = Integrating generative LLM APIs into spaCy.
-=======
-version = 0.1.0
 description = Integrating LLMs into structured NLP pipelines
->>>>>>> f1cb530c
 author = Explosion
 author_email = contact@explosion.ai
 license = MIT
