# Usage examples

This directory contains different examples on how you can use `spacy-llm` to
simulate or prototype common NLP tasks. Each directory contains a sample
configuration and an optional `examples.yml` file for few-shot annotation.

## The configuration file

Each configuration file contains an `llm` component that takes in a `task` and a
`model` as its parameters. `task` defines how the prompt is structured and
how the corresponding LLM output will be parsed whereas `model` defines
which model to use and how to connect to it.

```ini
...
[components]

[components.llm]
factory = "llm"

# Defines the prompt you'll send to an LLM, and how the corresponding output
# will be parsed.
[components.llm.task]
...

# Defines which model to use (open-source or third-party API) and how to connect
# to it (e.g., REST, LangChain, locally via HuggingFace, ...).
[components.llm.model]
...
```

The configuration files are based on [spaCy's configuration
system](https://spacy.io/api/data-formats#config). This means that `spacy-llm`
is modular and it's easy to implement your own tasks.

## Writing your own task

The common use-case for `spacy-llm` is to use a large language model (LLM) to
power a natural language processing pipeline. In `spacy-llm`, we define these
actions as **tasks**.

Think of a `task` as something you want an LLM to do. In our examples, we ask an
LLM to find named entities or categorize a text. Note that an LLM's output
should eventually be stored in a spaCy [`Doc`](https://spacy.io/api/doc). For
example, named entities are stored in
[`doc.ents`](https://spacy.io/api/doc#ents) while text categorization results
are in [`doc.cats`](https://spacy.io/api/doc#cats).

To write a
[`task`](https://github.com/explosion/spacy-llm/blob/main/README.md#tasks), you
need to implement two functions:

- **`generate_prompts(docs: Iterable[Doc]) -> Iterable[str]`**: a function that
  takes in a list of spaCy [`Doc`](https://spacy.io/api/doc) objects and transforms
  them into a list of prompts. These prompts will then be sent to the LLM in the
  `model`.
- **`parse_responses(docs: Iterable[Doc], responses: Iterable[str]) -> Iterable[Doc]`**: a function for parsing the LLM's outputs into spaCy
  [`Doc`](https://spacy.io/api/doc) objects. You also have access to the input
  `Doc` objects so you can store the outputs into one of its attributes.

The `spacy-llm` library requires tasks to be defined as a class and registered in the `llm_tasks` registry:


```python
from spacy_llm.registry import registry
from spacy_llm.util import split_labels


@registry.llm_tasks("my_namespace.MyTask.v1")
def make_my_task(labels: str, my_other_config_val: float) -> "MyTask":
    labels_list = split_labels(labels)
    return MyTask(labels=labels_list, my_other_config_val=my_other_config_val)


class MyTask:
    def __init__(self, labels: List[str], my_other_config_val: float):
        ...

    def generate_prompts(self, docs: Iterable[Doc]) -> Iterable[str]:
        ...

    def parse_responses(
        self, docs: Iterable[Doc], responses: Iterable[str]
    ) -> Iterable[Doc]:
        ...
```

```ini
# config.cfg (excerpt)
[components.llm.task]
@llm_tasks = "my_namespace.MyTask.v1"
labels = LABEL1,LABEL2,LABEL3
my_other_config_val = 0.3
```

You can check sample tasks for Named Entity Recognition and text categorization
in the `spacy_llm/tasks/` directory. We also recommend checking out the
`spacy.NoOp.v1` task for a barebones implementation to pattern your task from.

## Using LangChain

`spacy-llm` integrates [LangChain](https://github.com/hwchase17/langchain) to allow users to leverage its features for 
prompt management and LLM usage in their spaCy workflows.  

LangChain can be used like so:

```ini
<<<<<<< HEAD
[components.llm.backend]
@llm_models = "spacy.LangChain.v1"
```

or

```ini
[components.llm.backend]
@llm_models = "spacy.MiniChain.v1"
```
=======
[components.llm.model]
@llm_models = "langchain.OpenAI.v1"
name = "gpt-3.5-turbo"
```

>>>>>>> f8244b0b

<!-- The `usage_examples` directory contains example for all integrated third-party -->

## Writing your own model

In `spacy-llm`, the [**model**](../README.md#models) is responsible for the
interaction with the actual LLM model. The latter can be an
[API-based service](../README.md#spacyrestv1), or a local model - whether
you [downloaded it from the Hugging Face Hub](../README.md#spacydollyhfv1)
directly or finetuned it with proprietary data.

`spacy-llm` lets you implement your own custom model so you can try out the
latest LLM interface out there. Bear in mind that tasks are responsible for
creating the prompt and parsing the response – and both can be arbitrary objects.
Hence, a model's call signature should be consistent with that of the task you'd like it to run.

In other words, `spacy-llm` roughly performs the following pseudo-code behind the scenes:

```python
prompts = task.generate_prompts(docs)
responses = model(prompts)
docs = task.parse_responses(docs, responses)
```

Let's write a dummy model that provides a random output for the
[text classification task](../README.md#spacytextcatv1).

```python
from spacy_llm.registry import registry
import random
from typing import Iterable

@registry.llm_models("RandomClassification.v1")
def random_textcat(labels: str):
    labels = labels.split(",")
    def _classify(prompts: Iterable[str]) -> Iterable[str]:
        for _ in prompts:
            yield random.choice(labels)
    
    return _classify
```

```ini
...
[components.llm.task]
@llm_tasks = "spacy.TextCat.v1"
labels = LABEL1,LABEL2,LABEL3


<<<<<<< HEAD
[components.llm.backend]
=======
[components.llm.model]
>>>>>>> f8244b0b
@llm_models = "RandomClassification.v1"
labels = ${components.llm.task.labels}  # Make sure to use the same label
...
```

Of course, this particular model is not very realistic
(it does not even interact with an actual LLM model!).
But it does show how you would go about writing custom
and arbitrary logic to interact with any LLM implementation.

Note that in all built-in tasks prompts and responses are expected to be of type `str`, while all built-in model
support `str` (or `Any`) types. All built-in tasks and models are therefore inter-operable. It's possible to work with 
arbitrary objects instead of `str` though - which might be useful if you want some third-party abstractions for prompts
or responses.<|MERGE_RESOLUTION|>--- conflicted
+++ resolved
@@ -60,7 +60,6 @@
 
 The `spacy-llm` library requires tasks to be defined as a class and registered in the `llm_tasks` registry:
 
-
 ```python
 from spacy_llm.registry import registry
 from spacy_llm.util import split_labels
@@ -99,30 +98,16 @@
 
 ## Using LangChain
 
-`spacy-llm` integrates [LangChain](https://github.com/hwchase17/langchain) to allow users to leverage its features for 
-prompt management and LLM usage in their spaCy workflows.  
+`spacy-llm` integrates [LangChain](https://github.com/hwchase17/langchain) to allow users to leverage its features for
+prompt management and LLM usage in their spaCy workflows.
 
 LangChain can be used like so:
 
 ```ini
-<<<<<<< HEAD
-[components.llm.backend]
-@llm_models = "spacy.LangChain.v1"
-```
-
-or
-
-```ini
-[components.llm.backend]
-@llm_models = "spacy.MiniChain.v1"
-```
-=======
 [components.llm.model]
 @llm_models = "langchain.OpenAI.v1"
 name = "gpt-3.5-turbo"
 ```
-
->>>>>>> f8244b0b
 
 <!-- The `usage_examples` directory contains example for all integrated third-party -->
 
@@ -161,7 +146,7 @@
     def _classify(prompts: Iterable[str]) -> Iterable[str]:
         for _ in prompts:
             yield random.choice(labels)
-    
+
     return _classify
 ```
 
@@ -172,11 +157,7 @@
 labels = LABEL1,LABEL2,LABEL3
 
 
-<<<<<<< HEAD
-[components.llm.backend]
-=======
 [components.llm.model]
->>>>>>> f8244b0b
 @llm_models = "RandomClassification.v1"
 labels = ${components.llm.task.labels}  # Make sure to use the same label
 ...
@@ -188,6 +169,6 @@
 and arbitrary logic to interact with any LLM implementation.
 
 Note that in all built-in tasks prompts and responses are expected to be of type `str`, while all built-in model
-support `str` (or `Any`) types. All built-in tasks and models are therefore inter-operable. It's possible to work with 
+support `str` (or `Any`) types. All built-in tasks and models are therefore inter-operable. It's possible to work with
 arbitrary objects instead of `str` though - which might be useful if you want some third-party abstractions for prompts
 or responses.