--- conflicted
+++ resolved
@@ -21,10 +21,6 @@
 [components.llm_ner.model]
 @llm_models = "spacy.Text-Davinci.v2"
 name = "text-davinci-003"
-<<<<<<< HEAD
-config = {"temperature": 0.0}
-=======
->>>>>>> 7c608e7c
 
 [components.llm_textcat]
 factory = "llm"
@@ -39,11 +35,5 @@
 path = ${paths.examples}
 
 [components.llm_textcat.model]
-<<<<<<< HEAD
-@llm_models = "spacy.Text-Davinci.v1"
-name = "text-davinci-003"
-config = {"temperature": 0.0}
-=======
 @llm_models = "spacy.Text-Davinci.v2"
-name = "text-davinci-003"
->>>>>>> 7c608e7c
+name = "text-davinci-003"