[paths]
examples = null

[nlp]
lang = "en"
pipeline = ["llm_ner", "llm_textcat"]

[components]

[components.llm_ner]
factory = "llm"

[components.llm_ner.task]
@llm_tasks = "spacy.NER.v2"
labels = SIZE,TYPE,TOPPING,PRODUCT

[components.llm_ner.task.examples]
@misc = "spacy.FewShotReader.v1"
path = ${paths.examples}

[components.llm_ner.model]
<<<<<<< HEAD
@llm_models = "spacy.text-davinci.OpenAI.v1"
variant = "003"
=======
@llm_models = "spacy.text-davinci.v1"
name = "text-davinci-003"
>>>>>>> f8244b0b
config = {"temperature": 0.3}

[components.llm_textcat]
factory = "llm"

[components.llm_textcat.task]
@llm_tasks = "spacy.TextCat.v2"
labels = INFORMATION,ORDER
exclusive_classes=True

[components.llm_textcat.task.examples]
@misc = "spacy.FewShotReader.v1"
path = ${paths.examples}

[components.llm_textcat.model]
<<<<<<< HEAD
@llm_models = "spacy.text-davinci.OpenAI.v1"
variant = "003"
=======
@llm_models = "spacy.text-davinci.v1"
name = "text-davinci-003"
>>>>>>> f8244b0b
config = {"temperature": 0.3}<|MERGE_RESOLUTION|>--- conflicted
+++ resolved
@@ -19,13 +19,8 @@
 path = ${paths.examples}
 
 [components.llm_ner.model]
-<<<<<<< HEAD
-@llm_models = "spacy.text-davinci.OpenAI.v1"
-variant = "003"
-=======
 @llm_models = "spacy.text-davinci.v1"
 name = "text-davinci-003"
->>>>>>> f8244b0b
 config = {"temperature": 0.3}
 
 [components.llm_textcat]
@@ -41,11 +36,6 @@
 path = ${paths.examples}
 
 [components.llm_textcat.model]
-<<<<<<< HEAD
-@llm_models = "spacy.text-davinci.OpenAI.v1"
-variant = "003"
-=======
 @llm_models = "spacy.text-davinci.v1"
 name = "text-davinci-003"
->>>>>>> f8244b0b
 config = {"temperature": 0.3}