from typing import Callable, Iterable

import pytest
import spacy
from spacy import util
from thinc.compat import has_torch_cuda_gpu

from spacy_llm.registry import registry
from spacy_llm.util import assemble


@pytest.mark.external
def test_example_1_classifier():
    with util.make_tempdir() as tmpdir:
        cfg_str = """
        [nlp]
        lang = "en"
        pipeline = ["llm"]

        [components]

        [components.llm]
        factory = "llm"

        [components.llm.task]
        @llm_tasks = "spacy.TextCat.v2"
        labels = ["COMPLIMENT", "INSULT"]

        [components.llm.model]
<<<<<<< HEAD
        @llm_models = "spacy.gpt-3.5.OpenAI.v1"
=======
        @llm_models = "spacy.gpt-3-5.v1"
>>>>>>> f8244b0b
        config = {"temperature": 0.3}
        """

        with open(tmpdir / "cfg", "w") as text_file:
            text_file.write(cfg_str)

        nlp = assemble(tmpdir / "cfg")
        doc = nlp("You look gorgeous!")
        print(doc.cats)  # noqa: T201


@pytest.mark.skipif(not has_torch_cuda_gpu, reason="needs GPU & CUDA")
def test_example_2_ner_hf():
    with util.make_tempdir() as tmpdir:
        cfg_str = """
        [nlp]
        lang = "en"
        pipeline = ["llm"]

        [components]

        [components.llm]
        factory = "llm"

        [components.llm.task]
        @llm_tasks = "spacy.NER.v2"
        labels = ["PERSON", "ORGANISATION", "LOCATION"]

        [components.llm.model]
<<<<<<< HEAD
        @llm_models = "spacy.Dolly.HF.v1"
        # For better performance, use databricks/dolly-v2-12b instead
        variant = "v2-3b"
=======
        @llm_models = "spacy.Dolly.v1"
        # For better performance, use databricks/dolly-v2-12b instead
        name = "dolly-v2-3b"
>>>>>>> f8244b0b
        """

        with open(tmpdir / "cfg", "w") as text_file:
            text_file.write(cfg_str)

        nlp = assemble(tmpdir / "cfg")
        doc = nlp("Jack and Jill rode up the hill in Les Deux Alpes")
        print([(ent.text, ent.label_) for ent in doc.ents])  # noqa: T201


@pytest.mark.external
def test_example_3_python():
    nlp = spacy.blank("en")
    nlp.add_pipe(
        "llm",
        config={
            "task": {
                "@llm_tasks": "spacy.NER.v2",
                "labels": ["PERSON", "ORGANISATION", "LOCATION"],
            },
            "model": {
<<<<<<< HEAD
                "@llm_models": "spacy.gpt-3.5.OpenAI.v1",
=======
                "@llm_models": "spacy.gpt-3-5.v1",
>>>>>>> f8244b0b
            },
        },
    )
    nlp.initialize()
    doc = nlp("Jack and Jill rode up the hill in Les Deux Alpes")
    print([(ent.text, ent.label_) for ent in doc.ents])  # noqa: T201


def test_example_4_custom_model():
    import random

    @registry.llm_models("RandomClassification.v1")
    def random_textcat(labels: str) -> Callable[[Iterable[str]], Iterable[str]]:
        labels = labels.split(",")

        def _classify(prompts: Iterable[str]) -> Iterable[str]:
            for _ in prompts:
                yield random.choice(labels)

        return _classify

    with util.make_tempdir() as tmpdir:
        cfg_str = """
        [nlp]
        lang = "en"
        pipeline = ["llm"]

        [components]

        [components.llm]
        factory = "llm"

        [components.llm.task]
        @llm_tasks = "spacy.TextCat.v2"
        labels = ORDER,INFORMATION

        [components.llm.model]
        @llm_models = "RandomClassification.v1"
        labels = ${components.llm.task.labels}
        """

        with open(tmpdir / "cfg", "w") as text_file:
            text_file.write(cfg_str)

        nlp = assemble(tmpdir / "cfg")
        nlp("i'd like a large margherita pizza please")<|MERGE_RESOLUTION|>--- conflicted
+++ resolved
@@ -27,11 +27,7 @@
         labels = ["COMPLIMENT", "INSULT"]
 
         [components.llm.model]
-<<<<<<< HEAD
-        @llm_models = "spacy.gpt-3.5.OpenAI.v1"
-=======
         @llm_models = "spacy.gpt-3-5.v1"
->>>>>>> f8244b0b
         config = {"temperature": 0.3}
         """
 
@@ -61,15 +57,9 @@
         labels = ["PERSON", "ORGANISATION", "LOCATION"]
 
         [components.llm.model]
-<<<<<<< HEAD
-        @llm_models = "spacy.Dolly.HF.v1"
-        # For better performance, use databricks/dolly-v2-12b instead
-        variant = "v2-3b"
-=======
         @llm_models = "spacy.Dolly.v1"
         # For better performance, use databricks/dolly-v2-12b instead
         name = "dolly-v2-3b"
->>>>>>> f8244b0b
         """
 
         with open(tmpdir / "cfg", "w") as text_file:
@@ -91,11 +81,7 @@
                 "labels": ["PERSON", "ORGANISATION", "LOCATION"],
             },
             "model": {
-<<<<<<< HEAD
-                "@llm_models": "spacy.gpt-3.5.OpenAI.v1",
-=======
                 "@llm_models": "spacy.gpt-3-5.v1",
->>>>>>> f8244b0b
             },
         },
     )
