from pathlib import Path

import pytest
from thinc.compat import has_torch_cuda_gpu

<<<<<<< HEAD
from ..multitask_openai import run_multitask_openai_pipeline
from ..ner_dolly import run_ner_dolly_pipeline
from ..textcat_openai import run_textcat_openai_pipeline
from ..rel_openai import run_rel_openai_pipeline
=======
from .. import (
    ner_dolly,
    textcat_openai,
    ner_langchain_openai,
    ner_minichain_openai,
    multitask_openai,
)
>>>>>>> b28cb2fb

_USAGE_EXAMPLE_PATH = Path(__file__).parent.parent


@pytest.mark.skipif(not has_torch_cuda_gpu, reason="needs GPU & CUDA")
@pytest.mark.parametrize("config_name", ("fewshot.cfg", "zeroshot.cfg"))
def test_ner_dolly(config_name: str):
    """Test NER Dolly usage example.
    config_name (str): Name of config file to use.
    """
    path = _USAGE_EXAMPLE_PATH / "ner_dolly"
    ner_dolly.run_pipeline(
        text="text",
        config_path=path / config_name,
        examples_path=None if config_name == "zeroshot.cfg" else path / "examples.yml",
        verbose=False,
    )


@pytest.mark.external
@pytest.mark.parametrize("config_name", ("fewshot.cfg", "zeroshot.cfg"))
def test_textcat_openai(config_name: str):
    """Test NER Dolly usage example.
    config_name (str): Name of config file to use.
    """
    path = _USAGE_EXAMPLE_PATH / "textcat_openai"
    textcat_openai.run_pipeline(
        text="text",
        config_path=path / config_name,
        examples_path=None
        if config_name == "zeroshot.cfg"
        else path / "examples.jsonl",
        verbose=False,
    )


@pytest.mark.external
def test_ner_langchain_openai():
    """Test NER LangChain OpenAI usage example."""
    ner_langchain_openai.run_pipeline(
        "text", _USAGE_EXAMPLE_PATH / "ner_langchain_openai" / "ner.cfg", False
    )


@pytest.mark.external
def test_ner_minichain_openai():
    """Test NER LangChain OpenAI usage example."""
    ner_minichain_openai.run_pipeline(
        "text", _USAGE_EXAMPLE_PATH / "ner_minichain_openai" / "ner.cfg", False
    )


@pytest.mark.external
@pytest.mark.parametrize("config_name", ("fewshot.cfg", "zeroshot.cfg"))
def test_multitask_openai(config_name: str):
    """Test multitask OpenAI example.
    config_name (str): Name of config file to use.
    """
    path = _USAGE_EXAMPLE_PATH / "multitask_openai"
    multitask_openai.run_pipeline(
        text="text",
        config_path=path / config_name,
        examples_path=None if config_name == "zeroshot.cfg" else path / "examples.yml",
        verbose=False,
    )


@pytest.mark.external
@pytest.mark.parametrize(
    "config_name", ("openai_rel_fewshot.cfg", "openai_rel_zeroshot.cfg")
)
def test_re_openai(config_name: str):
    """Test REL OpenAI usage example.
    config_name (str): Name of config file to use.
    """
    run_rel_openai_pipeline.run_pipeline(
        text="text",
        config_path=_USAGE_EXAMPLE_PATH / "rel_openai" / config_name,
        verbose=False,
    )<|MERGE_RESOLUTION|>--- conflicted
+++ resolved
@@ -3,12 +3,6 @@
 import pytest
 from thinc.compat import has_torch_cuda_gpu
 
-<<<<<<< HEAD
-from ..multitask_openai import run_multitask_openai_pipeline
-from ..ner_dolly import run_ner_dolly_pipeline
-from ..textcat_openai import run_textcat_openai_pipeline
-from ..rel_openai import run_rel_openai_pipeline
-=======
 from .. import (
     ner_dolly,
     textcat_openai,
@@ -16,7 +10,7 @@
     ner_minichain_openai,
     multitask_openai,
 )
->>>>>>> b28cb2fb
+from ..rel_openai import run_rel_openai_pipeline
 
 _USAGE_EXAMPLE_PATH = Path(__file__).parent.parent
 
