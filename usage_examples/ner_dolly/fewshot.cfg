--- conflicted
+++ resolved
@@ -12,13 +12,8 @@
 factory = "llm"
 
 [components.llm.model]
-<<<<<<< HEAD
-@llm_models = "spacy.Dolly.HF.v1"
-variant = "v2-3b"
-=======
 @llm_models = "spacy.Dolly.v1"
 name = "dolly-v2-3b"
->>>>>>> f8244b0b
 
 [components.llm.task]
 @llm_tasks = "spacy.NER.v2"
