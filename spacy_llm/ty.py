--- conflicted
+++ resolved
@@ -57,24 +57,6 @@
         ...
 
 
-<<<<<<< HEAD
-=======
-class FewshotExample(abc.ABC, BaseModel):
-    """Base fewshot-example.
-    From Python 3.7 onwards it's possible to make Pydantic models generic, which allows for a clean solution (see
-    https://github.com/pydantic/pydantic/issues/4171) using the controller pattern and Pydantic's GenericModel
-    (BaseModel in Pydantic v2). Until then passing **kwargs seems like the sanest option.
-    """
-
-    @classmethod
-    @abc.abstractmethod
-    def generate(cls, example: Example, **kwargs) -> Self:
-        """Create a fewshot example from a spaCy example.
-        example (Example): spaCy example.
-        """
-
-
->>>>>>> 3283d991
 @runtime_checkable
 class ScorableTask(Protocol):
     """Differs from Scorable in that it describes an object with a scorer() function, i. e. a scorable
