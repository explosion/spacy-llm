<<<<<<< HEAD
import warnings
from typing import Any, Callable, Iterable, Optional, Type, Dict

import typing
=======
from typing import Any, Callable, Iterable, Optional
>>>>>>> 6c96168e

from spacy import Vocab
from spacy.tokens import Doc

from .backends import integration
from .compat import Protocol, runtime_checkable

_Prompt = Any
_Response = Any

PromptExecutor = Callable[[Iterable[_Prompt]], Iterable[_Response]]


@runtime_checkable
class LLMTask(Protocol):
    def generate_prompts(self, docs: Iterable[Doc]) -> Iterable[_Prompt]:
        ...

    def parse_responses(
        self, docs: Iterable[Doc], responses: Iterable[_Response]
    ) -> Iterable[Doc]:
        ...


<<<<<<< HEAD
def _do_args_match(out_arg: Iterable, in_arg: Iterable) -> bool:
    """Compares argument type of Iterables for compatibility.
    in_arg (Iterable): Input argument.
    out_arg (Iterable): Output argument.
    RETURNS (bool): True if type variables are of the same length and if type variables in out_arg are a subclass
        of (or the same class as) the type variables in in_arg.
    """
    assert hasattr(out_arg, "__args__") and hasattr(in_arg, "__args__")
    # Replace Any with object to make issubclass() check work.
    out_type_vars = [arg if arg != Any else object for arg in out_arg.__args__]
    in_type_vars = [arg if arg != Any else object for arg in in_arg.__args__]

    if len(out_type_vars) != len(in_type_vars):
        return False

    return all(
        [
            issubclass(out_tv, in_tv) or issubclass(in_tv, out_tv)
            for out_tv, in_tv in zip(out_type_vars, in_type_vars)
        ]
    )


def _extract_backend_call_signature(backend: PromptExecutor) -> Dict[str, Any]:
    """Extract call signature from backend object.
    backend (PromptExecutor): Backend object to extract call signature from.
    RETURNS (Dict[str, Any]): Type per argument name.
    """
    if hasattr(backend, "__call__"):
        # Assume that __call__() has the necessary type info - except in the case of integration.Backend, for which
        # we know this is not the case.
        if not isinstance(backend, integration.Backend):
            return typing.get_type_hints(backend.__call__)

        # If this is an instance of integrations.Backend: read type information from .query() instead, only keep
        # information on Iterable args.
        signature = {
            k: v
            for k, v in typing.get_type_hints(backend.query).items()
            # In Python 3.8+ (or 3.6+ if typing_utils is installed) the check for the origin class should be done using
            # typing.get_origin().
            if hasattr(v, "__origin__") and issubclass(v.__origin__, Iterable)
        }
        assert len(signature) == 2
        assert "return" in signature
        return signature
    else:
        # If this is a function: return type hints directly.
        return typing.get_type_hints(backend)


def validate_types(task: LLMTask, backend: PromptExecutor) -> None:
    # Inspect the types of the three main parameters to ensure they match internally
    # Raises an error or prints a warning if something looks wrong/odd.
    if not isinstance(task, LLMTask):
        raise ValueError(
            f"A task needs to be of type 'LLMTask' but found {type(task)} instead"
        )
    if not hasattr(task, "generate_prompts"):
        raise ValueError(
            "A task needs to have the following method: generate_prompts(self, docs: Iterable[Doc]) -> Iterable[Any]"
        )
    if not hasattr(task, "parse_responses"):
        raise ValueError(
            "A task needs to have the following method: "
            "parse_responses(self, docs: Iterable[Doc], responses: Iterable[Any]) -> Iterable[Doc]"
        )

    type_hints = {
        "template": typing.get_type_hints(task.generate_prompts),
        "parse": typing.get_type_hints(task.parse_responses),
        "backend": _extract_backend_call_signature(backend),
    }

    parse_input: Optional[Type] = None
    backend_input: Optional[Type] = None
    backend_output: Optional[Type] = None

    # Validate the 'backend' object
    if not (len(type_hints["backend"]) == 2 and "return" in type_hints["backend"]):
        raise ValueError(
            "The 'backend' Callable should have one input argument and one return value."
        )
    for k in type_hints["backend"]:
        if k == "return":
            backend_output = type_hints["backend"][k]
        else:
            backend_input = type_hints["backend"][k]

    # validate the 'parse' object
    if not (len(type_hints["parse"]) == 3 and "return" in type_hints["parse"]):
        raise ValueError(
            "The 'task.parse_responses()' function should have two input arguments and one return value."
        )
    for k in type_hints["parse"]:
        # find the 'prompt_responses' var without assuming its name
        type_k = type_hints["parse"][k]
        if type_k is not typing.Iterable[Doc]:
            parse_input = type_hints["parse"][k]

    template_output = type_hints["template"]["return"]

    # Check that all variables are Iterables.
    for var, msg in (
        (template_output, "`task.generate_prompts()` needs to return an `Iterable`."),
        (
            backend_input,
            "The prompts variable in the 'backend' needs to be an `Iterable`.",
        ),
        (backend_output, "The `backend` function needs to return an `Iterable`."),
        (
            parse_input,
            "`responses` in `task.parse_responses()` needs to be an `Iterable`.",
        ),
    ):
        if not var != Iterable:
            raise ValueError(msg)

    # Ensure that the template returns the same type as expected by the backend
    if not _do_args_match(template_output, backend_input):  # type: ignore[arg-type]
        warnings.warn(
            f"Type returned from `task.generate_prompts()` (`{template_output}`) doesn't match type expected by "
            f"`backend` (`{backend_input}`)."
        )

    # Ensure that the parser expects the same type as returned by the backend
    if not _do_args_match(backend_output, parse_input):  # type: ignore[arg-type]
        warnings.warn(
            f"Type returned from `backend` (`{backend_output}`) doesn't match type expected by "
            f"`task.parse_responses()` (`{parse_input}`)."
        )
=======
@runtime_checkable
class Cache(Protocol):
    """Defines minimal set of operations a cache implementiation needs to support."""

    @property
    def vocab(self) -> Optional[Vocab]:
        """Vocab used for deserializing docs.
        RETURNS (Vocab): Vocab used for deserializing docs.
        """

    @vocab.setter
    def vocab(self, vocab: Vocab) -> None:
        """Set vocab to use for deserializing docs.
        vocab (Vocab): Vocab to use for deserializing docs.
        """

    def add(self, doc: Doc) -> None:
        """Adds processed doc to cache (or to a queue that is added to the cache at a later point)
        doc (Doc): Doc to add to persistence queue.
        """

    def __contains__(self, doc: Doc) -> bool:
        """Checks whether doc has been processed and cached.
        doc (Doc): Doc to check for.
        RETURNS (bool): Whether doc has been processed and cached.
        """

    def __getitem__(self, doc: Doc) -> Optional[Doc]:
        """Loads doc from cache. If doc is not in cache, None is returned.
        doc (Doc): Unprocessed doc whose processed equivalent should be returned.
        RETURNS (Optional[Doc]): Cached and processed version of doc, if available. Otherwise None.
        """
>>>>>>> 6c96168e
<|MERGE_RESOLUTION|>--- conflicted
+++ resolved
@@ -1,11 +1,6 @@
-<<<<<<< HEAD
+import typing
 import warnings
 from typing import Any, Callable, Iterable, Optional, Type, Dict
-
-import typing
-=======
-from typing import Any, Callable, Iterable, Optional
->>>>>>> 6c96168e
 
 from spacy import Vocab
 from spacy.tokens import Doc
@@ -30,7 +25,40 @@
         ...
 
 
-<<<<<<< HEAD
+@runtime_checkable
+class Cache(Protocol):
+    """Defines minimal set of operations a cache implementiation needs to support."""
+
+    @property
+    def vocab(self) -> Optional[Vocab]:
+        """Vocab used for deserializing docs.
+        RETURNS (Vocab): Vocab used for deserializing docs.
+        """
+
+    @vocab.setter
+    def vocab(self, vocab: Vocab) -> None:
+        """Set vocab to use for deserializing docs.
+        vocab (Vocab): Vocab to use for deserializing docs.
+        """
+
+    def add(self, doc: Doc) -> None:
+        """Adds processed doc to cache (or to a queue that is added to the cache at a later point)
+        doc (Doc): Doc to add to persistence queue.
+        """
+
+    def __contains__(self, doc: Doc) -> bool:
+        """Checks whether doc has been processed and cached.
+        doc (Doc): Doc to check for.
+        RETURNS (bool): Whether doc has been processed and cached.
+        """
+
+    def __getitem__(self, doc: Doc) -> Optional[Doc]:
+        """Loads doc from cache. If doc is not in cache, None is returned.
+        doc (Doc): Unprocessed doc whose processed equivalent should be returned.
+        RETURNS (Optional[Doc]): Cached and processed version of doc, if available. Otherwise None.
+        """
+
+
 def _do_args_match(out_arg: Iterable, in_arg: Iterable) -> bool:
     """Compares argument type of Iterables for compatibility.
     in_arg (Iterable): Input argument.
@@ -161,38 +189,4 @@
         warnings.warn(
             f"Type returned from `backend` (`{backend_output}`) doesn't match type expected by "
             f"`task.parse_responses()` (`{parse_input}`)."
-        )
-=======
-@runtime_checkable
-class Cache(Protocol):
-    """Defines minimal set of operations a cache implementiation needs to support."""
-
-    @property
-    def vocab(self) -> Optional[Vocab]:
-        """Vocab used for deserializing docs.
-        RETURNS (Vocab): Vocab used for deserializing docs.
-        """
-
-    @vocab.setter
-    def vocab(self, vocab: Vocab) -> None:
-        """Set vocab to use for deserializing docs.
-        vocab (Vocab): Vocab to use for deserializing docs.
-        """
-
-    def add(self, doc: Doc) -> None:
-        """Adds processed doc to cache (or to a queue that is added to the cache at a later point)
-        doc (Doc): Doc to add to persistence queue.
-        """
-
-    def __contains__(self, doc: Doc) -> bool:
-        """Checks whether doc has been processed and cached.
-        doc (Doc): Doc to check for.
-        RETURNS (bool): Whether doc has been processed and cached.
-        """
-
-    def __getitem__(self, doc: Doc) -> Optional[Doc]:
-        """Loads doc from cache. If doc is not in cache, None is returned.
-        doc (Doc): Unprocessed doc whose processed equivalent should be returned.
-        RETURNS (Optional[Doc]): Cached and processed version of doc, if available. Otherwise None.
-        """
->>>>>>> 6c96168e
+        )