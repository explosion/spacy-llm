--- conflicted
+++ resolved
@@ -57,18 +57,6 @@
         ...
 
 
-<<<<<<< HEAD
-class FewshotExample(abc.ABC, BaseModel):
-    @classmethod
-    @abc.abstractmethod
-    def generate(cls, example: Example, **kwargs) -> Optional[Self]:
-        """Create a fewshot example from a spaCy example.
-        example (Example): spaCy example.
-        """
-
-
-=======
->>>>>>> e7b20c4c
 @runtime_checkable
 class ScorableTask(Protocol):
     """Differs from Scorable in that it describes an object with a scorer() function, i. e. a scorable
@@ -120,7 +108,7 @@
 class FewshotExample(GenericModel, abc.ABC, Generic[TaskContraT]):
     @classmethod
     @abc.abstractmethod
-    def generate(cls, example: Example, task: TaskContraT) -> Self:
+    def generate(cls, example: Example, task: TaskContraT) -> Optional[Self]:
         """Create a fewshot example from a spaCy example.
         example (Example): spaCy example.
         task (TaskContraT): Task for which to generate examples.
