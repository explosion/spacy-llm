from typing import Any, Dict, Iterable, List, Union
from pathlib import Path

from confection import Config
from spacy.util import SimpleFrozenDict, get_sourced_components, load_config
from spacy.util import load_model_from_config


<<<<<<< HEAD
def split_labels(labels: Union[str, Iterable[str]]) -> List[str]:
    """Split a comma-separated list of labels.
    If input is a list already, just strip each entry of the list

    labels (Union[str, Iterable[str]]): comma-separated string or list of labels
    RETURNS (List[str]): a split and stripped list of labels
    """
    labels = labels.split(",") if isinstance(labels, str) else labels
    return [label.strip() for label in labels]
=======
def assemble_from_config(
    config: Config,
):
    nlp = load_model_from_config(config, auto_fill=True)
    config = config.interpolate()
    sourced = get_sourced_components(config)
    nlp._link_components()
    with nlp.select_pipes(disable=[*sourced]):
        nlp.initialize()
    return nlp
>>>>>>> 4b3badf0


def assemble(
    config_path: Union[str, Path],
    *,
    overrides: Dict[str, Any] = SimpleFrozenDict(),
):
    config_path = Path(config_path)
    config = load_config(config_path, overrides=overrides, interpolate=False)
    nlp = load_model_from_config(config, auto_fill=True)
    config = config.interpolate()
    sourced = get_sourced_components(config)
    nlp._link_components()
    with nlp.select_pipes(disable=[*sourced]):
        nlp.initialize()
    return nlp<|MERGE_RESOLUTION|>--- conflicted
+++ resolved
@@ -6,7 +6,6 @@
 from spacy.util import load_model_from_config
 
 
-<<<<<<< HEAD
 def split_labels(labels: Union[str, Iterable[str]]) -> List[str]:
     """Split a comma-separated list of labels.
     If input is a list already, just strip each entry of the list
@@ -16,7 +15,8 @@
     """
     labels = labels.split(",") if isinstance(labels, str) else labels
     return [label.strip() for label in labels]
-=======
+
+
 def assemble_from_config(
     config: Config,
 ):
@@ -27,7 +27,6 @@
     with nlp.select_pipes(disable=[*sourced]):
         nlp.initialize()
     return nlp
->>>>>>> 4b3badf0
 
 
 def assemble(
