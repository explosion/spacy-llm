try:
    import langchain

    has_langchain = True
except (ImportError, AttributeError):
    langchain = None
    has_langchain = False

try:
    import minichain

    has_minichain = True
except (ImportError, AttributeError):
    minichain = None
<<<<<<< HEAD

try:
    import torch

    has_torch = True
except ImportError:
    torch = None
    has_torch = False

try:
    import transformers

    has_transformers = True
except ImportError:
    transformers = None
    has_transformers = False

try:
    import accelerate

    has_accelerate = True
except ImportError:
    accelerate = None
    has_accelerate = False

has = {"minichain": minichain is not None, "langchain": langchain is not None}
=======
    has_minichain = False
>>>>>>> 4082c94c
<|MERGE_RESOLUTION|>--- conflicted
+++ resolved
@@ -12,7 +12,7 @@
     has_minichain = True
 except (ImportError, AttributeError):
     minichain = None
-<<<<<<< HEAD
+    has_minichain = False
 
 try:
     import torch
@@ -38,7 +38,4 @@
     accelerate = None
     has_accelerate = False
 
-has = {"minichain": minichain is not None, "langchain": langchain is not None}
-=======
-    has_minichain = False
->>>>>>> 4082c94c
+has = {"minichain": minichain is not None, "langchain": langchain is not None}