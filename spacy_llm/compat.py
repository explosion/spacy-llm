--- conflicted
+++ resolved
@@ -1,17 +1,14 @@
 # mypy: ignore-errors
 import sys
 
-<<<<<<< HEAD
-=======
 if sys.version_info[:2] >= (3, 8):  # Python 3.8+
     from typing import Protocol, runtime_checkable
 else:
     from typing_extensions import Protocol, runtime_checkable  # noqa: F401
 
->>>>>>> 6d20d613
 try:
     # Ensure we import langchain only in the supported Python versions.
-    if sys.version_info[1] not in (9, 10, 11):
+    if sys.version_info[0] == 3 and sys.version_info[1] not in (9, 10, 11):
         raise ImportError
     import langchain
 
@@ -22,7 +19,7 @@
 
 try:
     # Ensure we import minichain only in the supported Python versions.
-    if sys.version_info[1] not in (7, 8, 9):
+    if sys.version_info[0] == 3 and sys.version_info[1] not in (7, 8, 9):
         raise ImportError
     import minichain
 
