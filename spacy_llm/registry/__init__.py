--- conflicted
+++ resolved
@@ -1,9 +1,5 @@
 from .util import registry
-<<<<<<< HEAD
 from .task import noop_task
-=======
-from .template import noop_template
->>>>>>> b0dd3afe
 from .api import api_minichain
 from .prompt import minichain_simple_prompt, langchain_simple_prompt
 
@@ -15,12 +11,6 @@
     # prompt
     "minichain_simple_prompt",
     "langchain_simple_prompt",
-<<<<<<< HEAD
-    # registry
-=======
-    # parse
-    "noop_parse",
     # registry,
->>>>>>> b0dd3afe
     "registry",
 ]