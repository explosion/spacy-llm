--- conflicted
+++ resolved
@@ -1,28 +1,9 @@
-<<<<<<< HEAD
 from . import util  # noqa: F401
-from .task import noop_task
-from .backend import query_minichain, query_langchain
-from .backend import backend_minichain, backend_langchain
-from .normalizer import noop_normalizer, lowercase_normalizer, uppercase_normalizer
-from .tasks.ner import ner_zeroshot_task
+from .normalizer import (lowercase_normalizer, noop_normalizer,
+                         uppercase_normalizer)
 
 __all__ = [
-    # task
-    "noop_task",
-    # query
-    "query_minichain",
-    "query_langchain",
-    # backend
-    "backend_minichain",
-    "backend_langchain",
-    # label normalizer
     "noop_normalizer",
     "lowercase_normalizer",
     "uppercase_normalizer",
-    # tasks
-    ## ner
-    "ner_zeroshot_task",
-]
-=======
-from . import util  # noqa: F401
->>>>>>> abe6606c
+]