--- conflicted
+++ resolved
@@ -99,14 +99,8 @@
         prompts (Iterable[Iterable[Any]]): Prompts to execute.
         RETURNS (Iterable[Iterable[Any]]): LLM responses.
         """
-<<<<<<< HEAD
         assert callable(model)
         return [[model.invoke(pr) for pr in prompts_for_doc] for prompts_for_doc in prompts]
-=======
-        return [
-            [model.invoke(pr) for pr in prompts_for_doc] for prompts_for_doc in prompts
-        ]
->>>>>>> c87d5a63
 
     @staticmethod
     def _check_installation() -> None:
