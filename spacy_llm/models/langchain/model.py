from typing import Any, Callable, Dict, Iterable, Optional, Type

from confection import SimpleFrozenDict

from ...compat import ExtraError, ValidationError, has_langchain, langchain
from ...registry import registry

try:
    from langchain import llms  # noqa: F401
except (ImportError, AttributeError):
    llms = None


class LangChain:
    def __init__(
        self,
        name: str,
        api: str,
        config: Dict[Any, Any],
        query: Callable[
            ["langchain.llms.BaseLLM", Iterable[Iterable[Any]]], Iterable[Iterable[Any]]
        ],
        context_length: Optional[int],
    ):
        """Initializes model instance for integration APIs.
        name (str): Name of LangChain model to instantiate.
        api (str): Name of class/API.
        config (Dict[Any, Any]): Config passed on to LangChain model.
        query (Callable[[langchain.llms.BaseLLM, Iterable[Iterable[Any]]], Iterable[Iterable[Any]]]): Callable executing
            LLM prompts when supplied with the model instance.
<<<<<<< HEAD
        context_length (Optional[int]): Context length for this model. Only necessary for sharding. If no no context
=======
        context_length (Optional[int]): Context length for this model. Only necessary for sharding. If no context
>>>>>>> a6515bf7
            length provided, prompts can't be sharded.
        """
        self._langchain_model = LangChain._init_langchain_model(name, api, config)
        self.query = query
        self._context_length = context_length
        self._check_installation()

    @classmethod
    def _init_langchain_model(
        cls, name: str, api: str, config: Dict[Any, Any]
    ) -> "langchain.llms.BaseLLM":
        """Initializes langchain model. langchain expects a range of different model ID argument names, depending on the
        model class. There doesn't seem to be a clean way to determine those from the outset, we'll fail our way through
        them.
        Includes error checks for model ID arguments.
        name (str): Name of LangChain model to instantiate.
        api (str): Name of class/API.
        config (Dict[Any, Any]): Config passed on to LangChain model.
        """
        model_init_args = ["model", "model_name", "model_id"]
        for model_init_arg in model_init_args:
            try:
                return cls.get_type_to_cls_dict()[api](
                    **{model_init_arg: name}, **config
                )
            except ValidationError as err:
                if model_init_arg == model_init_args[-1]:
                    # If init error indicates that model ID arg is extraneous: raise error with hint on how to proceed.
                    if any(
                        [
                            rerr
                            for rerr in err.raw_errors
                            if isinstance(rerr.exc, ExtraError)
                            and model_init_arg in rerr.loc_tuple()
                        ]
                    ):
                        raise ValueError(
                            "Couldn't initialize LangChain model with known model ID arguments. Please report this to "
                            "https://github.com/explosion/spacy-llm/issues. Thank you!"
                        ) from err
                    # Otherwise: raise error as-is.
                    raise err

    @staticmethod
    def get_type_to_cls_dict() -> Dict[str, Type["langchain.llms.BaseLLM"]]:
        """Returns langchain.llms.type_to_cls_dict.
        RETURNS (Dict[str, Type[langchain.llms.BaseLLM]]): langchain.llms.type_to_cls_dict.
        """
        return getattr(langchain.llms, "type_to_cls_dict")

    def __call__(self, prompts: Iterable[Iterable[Any]]) -> Iterable[Iterable[Any]]:
        """Executes prompts on specified API.
        prompts (Iterable[Iterable[Any]]): Prompts to execute.
        RETURNS (Iterable[Iterable[Any]]): API responses.
        """
        return self.query(self._langchain_model, prompts)

    @staticmethod
    def query_langchain(
        model: "langchain.llms.BaseLLM", prompts: Iterable[Iterable[Any]]
    ) -> Iterable[Iterable[Any]]:
        """Query LangChain model naively.
        model (langchain.llms.BaseLLM): LangChain model.
        prompts (Iterable[Iterable[Any]]): Prompts to execute.
        RETURNS (Iterable[Iterable[Any]]): LLM responses.
        """
        assert callable(model)
        return [[model(pr) for pr in prompts_for_doc] for prompts_for_doc in prompts]

    @staticmethod
    def _check_installation() -> None:
        """Checks whether `langchain` is installed. Raises an error otherwise."""
        if not has_langchain:
            raise ValueError(
                "The LangChain model requires `langchain` to be installed, which it is not. See "
                "https://github.com/hwchase17/langchain for installation instructions."
            )

    @staticmethod
    def _langchain_model_maker(class_id: str):
        def langchain_model(
            name: str,
            query: Optional[
                Callable[
                    ["langchain.llms.BaseLLM", Iterable[Iterable[str]]],
                    Iterable[Iterable[str]],
                ]
            ] = None,
            config: Dict[Any, Any] = SimpleFrozenDict(),
            context_length: Optional[int] = None,
            langchain_class_id: str = class_id,
        ) -> Optional[Callable[[Iterable[Iterable[Any]]], Iterable[Iterable[Any]]]]:
            try:
                return LangChain(
                    name=name,
                    api=langchain_class_id,
                    config=config,
                    query=query_langchain() if query is None else query,
                    context_length=context_length,
                )
            except ImportError as err:
                raise ValueError(
                    f"Failed to instantiate LangChain model {langchain_class_id}. Ensure all necessary dependencies "
                    f"are installed."
                ) from err

        return langchain_model

    @property
    def context_length(self) -> Optional[int]:
        """Returns context length in number of tokens for this model.
        RETURNS (Optional[int]): Max. number of tokens in allowed in prompt for the current model. None if unknown.
        """
        return self._context_length

    @staticmethod
    def register_models() -> None:
        """Registers APIs supported by langchain (one API is registered as one model).
        Doesn't attempt to register anything if LangChain isn't installed or at least one LangChain model has been
        registered already.
        """
        if not has_langchain or any(
            [
                (handle.startswith("langchain"))
                for handle in registry.llm_models.get_all()
            ]
        ):
            return

        for class_id, cls in LangChain.get_type_to_cls_dict().items():
            registry.llm_models.register(
                f"langchain.{cls.__name__}.v1",
                func=LangChain._langchain_model_maker(class_id=class_id),
            )


@registry.llm_queries("spacy.CallLangChain.v1")
def query_langchain() -> (
    Callable[
        ["langchain.llms.BaseLLM", Iterable[Iterable[Any]]], Iterable[Iterable[Any]]
    ]
):
    """Returns query Callable for LangChain.
    RETURNS (Callable[["langchain.llms.BaseLLM", Iterable[Iterable[Any]]], Iterable[Iterable[Any]]]): Callable executing
        simple prompts on the specified LangChain model.
    """
    return LangChain.query_langchain<|MERGE_RESOLUTION|>--- conflicted
+++ resolved
@@ -28,11 +28,7 @@
         config (Dict[Any, Any]): Config passed on to LangChain model.
         query (Callable[[langchain.llms.BaseLLM, Iterable[Iterable[Any]]], Iterable[Iterable[Any]]]): Callable executing
             LLM prompts when supplied with the model instance.
-<<<<<<< HEAD
-        context_length (Optional[int]): Context length for this model. Only necessary for sharding. If no no context
-=======
         context_length (Optional[int]): Context length for this model. Only necessary for sharding. If no context
->>>>>>> a6515bf7
             length provided, prompts can't be sharded.
         """
         self._langchain_model = LangChain._init_langchain_model(name, api, config)
