from typing import Any, Callable, Dict, Iterable, Optional, Type

from confection import SimpleFrozenDict

from ...compat import ExtraError, ValidationError, has_langchain, langchain
from ...registry import registry

try:
    from langchain import llms  # noqa: F401
except (ImportError, AttributeError):
    llms = None


class LangChain:
    def __init__(
        self,
        name: str,
        api: str,
        config: Dict[Any, Any],
<<<<<<< HEAD
        query: Callable[
            ["langchain.base_language.BaseLanguageModel", Iterable[Iterable[Any]]],
            Iterable[Iterable[Any]],
        ],
=======
        query: Callable[["langchain.llms.BaseLLM", Iterable[Any]], Iterable[Any]],
>>>>>>> dbae0c9d
    ):
        """Initializes model instance for integration APIs.
        name (str): Name of LangChain model to instantiate.
        api (str): Name of class/API.
        config (Dict[Any, Any]): Config passed on to LangChain model.
<<<<<<< HEAD
        query (Callable[[Any, Iterable[Iterable[Any]]], Iterable[Iterable[Any]]]): Callable executing LLM prompts when
=======
        query (Callable[[langchain.llms.BaseLLM, Iterable[Any]], Iterable[Any]]): Callable executing LLM prompts when
>>>>>>> dbae0c9d
            supplied with the `integration` object.
        """
        self._langchain_model = LangChain._init_langchain_model(name, api, config)
        self.query = query
        self._check_installation()

    @classmethod
    def _init_langchain_model(
        cls, name: str, api: str, config: Dict[Any, Any]
    ) -> "langchain.llms.BaseLLM":
        """Initializes langchain model. langchain expects a range of different model ID argument names, depending on the
        model class. There doesn't seem to be a clean way to determine those from the outset, we'll fail our way through
        them.
        Includes error checks for model ID arguments.
        name (str): Name of LangChain model to instantiate.
        api (str): Name of class/API.
        config (Dict[Any, Any]): Config passed on to LangChain model.
        """
        model_init_args = ["model", "model_name", "model_id"]
        for model_init_arg in model_init_args:
            try:
                return cls.get_type_to_cls_dict()[api](
                    **{model_init_arg: name}, **config
                )
            except ValidationError as err:
                if model_init_arg == model_init_args[-1]:
                    # If init error indicates that model ID arg is extraneous: raise error with hint on how to proceed.
                    if any(
                        [
                            rerr
                            for rerr in err.raw_errors
                            if isinstance(rerr.exc, ExtraError)
                            and model_init_arg in rerr.loc_tuple()
                        ]
                    ):
                        raise ValueError(
                            "Couldn't initialize LangChain model with known model ID arguments. Please report this to "
                            "https://github.com/explosion/spacy-llm/issues. Thank you!"
                        ) from err
                    # Otherwise: raise error as-is.
                    raise err

    @staticmethod
    def get_type_to_cls_dict() -> Dict[str, Type["langchain.llms.BaseLLM"]]:
        """Returns langchain.llms.type_to_cls_dict.
        RETURNS (Dict[str, Type[langchain.llms.BaseLLM]]): langchain.llms.type_to_cls_dict.
        """
        return getattr(langchain.llms, "type_to_cls_dict")

    def __call__(self, prompts: Iterable[Iterable[Any]]) -> Iterable[Iterable[Any]]:
        """Executes prompts on specified API.
        prompts (Iterable[Iterable[Any]]): Prompts to execute.
        RETURNS (Iterable[Iterable[Any]]): API responses.
        """
        return self.query(self._langchain_model, prompts)

    @staticmethod
    def query_langchain(
<<<<<<< HEAD
        model: "langchain.base_language.BaseLanguageModel",
        prompts: Iterable[Iterable[Any]],
    ) -> Iterable[Iterable[Any]]:
        """Query LangChain model naively.
        model (langchain.base_language.BaseLanguageModel): LangChain model.
        prompts (Iterable[Iterable[Any]]): Prompts to execute.
        RETURNS (Iterable[Iterable[Any]]): LLM responses.
=======
        model: "langchain.llms.BaseLLM", prompts: Iterable[Any]
    ) -> Iterable[Any]:
        """Query LangChain model naively.
        model (langchain.llms.BaseLLM): LangChain model.
        prompts (Iterable[Any]): Prompts to execute.
        RETURNS (Iterable[Any]): LLM responses.
>>>>>>> dbae0c9d
        """
        assert callable(model)
        return [[model(pr) for pr in prompts_for_doc] for prompts_for_doc in prompts]

    @staticmethod
    def _check_installation() -> None:
        """Checks whether `langchain` is installed. Raises an error otherwise."""
        if not has_langchain:
            raise ValueError(
                "The LangChain model requires `langchain` to be installed, which it is not. See "
                "https://github.com/hwchase17/langchain for installation instructions."
            )

    @staticmethod
    def _langchain_model_maker(class_id: str):
        def langchain_model(
            name: str,
            query: Optional[
<<<<<<< HEAD
                Callable[
                    [
                        "langchain.base_language.BaseLanguageModel",
                        Iterable[Iterable[str]],
                    ],
                    Iterable[Iterable[str]],
                ]
=======
                Callable[["langchain.llms.BaseLLM", Iterable[str]], Iterable[str]]
>>>>>>> dbae0c9d
            ] = None,
            config: Dict[Any, Any] = SimpleFrozenDict(),
            langchain_class_id: str = class_id,
        ) -> Optional[Callable[[Iterable[Iterable[Any]]], Iterable[Iterable[Any]]]]:
            try:
                return LangChain(
                    name=name,
                    api=langchain_class_id,
                    config=config,
                    query=query_langchain() if query is None else query,
                )
            except ImportError as err:
                raise ValueError(
                    f"Failed to instantiate LangChain model {langchain_class_id}. Ensure all necessary dependencies "
                    f"are installed."
                ) from err

        return langchain_model

    @staticmethod
    def register_models() -> None:
        """Registers APIs supported by langchain (one API is registered as one model).
        Doesn't attempt to register anything if LangChain isn't installed or at least one LangChain model has been
        registered already.
        """
        if not has_langchain or any(
            [
                (handle.startswith("langchain"))
                for handle in registry.llm_models.get_all()
            ]
        ):
            return

        for class_id, cls in LangChain.get_type_to_cls_dict().items():
            registry.llm_models.register(
                f"langchain.{cls.__name__}.v1",
                func=LangChain._langchain_model_maker(class_id=class_id),
            )


@registry.llm_queries("spacy.CallLangChain.v1")
def query_langchain() -> (
<<<<<<< HEAD
    Callable[
        ["langchain.base_language.BaseLanguageModel", Iterable[Iterable[Any]]],
        Iterable[Iterable[Any]],
    ]
=======
    Callable[["langchain.llms.BaseLLM", Iterable[Any]], Iterable[Any]]
>>>>>>> dbae0c9d
):
    """Returns query Callable for LangChain.
    RETURNS (Callable[["langchain.base_language.BaseLanguageModel", Iterable[Iterable[Any]]], Iterable[Iterable[Any]]]):
        Callable executing simple prompts on the specified LangChain model.
    """
    return LangChain.query_langchain<|MERGE_RESOLUTION|>--- conflicted
+++ resolved
@@ -17,25 +17,17 @@
         name: str,
         api: str,
         config: Dict[Any, Any],
-<<<<<<< HEAD
         query: Callable[
-            ["langchain.base_language.BaseLanguageModel", Iterable[Iterable[Any]]],
+            ["langchain.llms.BaseLLM", Iterable[Iterable[Any]]],
             Iterable[Iterable[Any]],
         ],
-=======
-        query: Callable[["langchain.llms.BaseLLM", Iterable[Any]], Iterable[Any]],
->>>>>>> dbae0c9d
     ):
         """Initializes model instance for integration APIs.
         name (str): Name of LangChain model to instantiate.
         api (str): Name of class/API.
         config (Dict[Any, Any]): Config passed on to LangChain model.
-<<<<<<< HEAD
-        query (Callable[[Any, Iterable[Iterable[Any]]], Iterable[Iterable[Any]]]): Callable executing LLM prompts when
-=======
-        query (Callable[[langchain.llms.BaseLLM, Iterable[Any]], Iterable[Any]]): Callable executing LLM prompts when
->>>>>>> dbae0c9d
-            supplied with the `integration` object.
+        query (Callable[[langchain.llms.BaseLLM, Iterable[Iterable[Any]]], Iterable[Iterable[Any]]]): Callable executing
+            LLM prompts when supplied with the model instance.
         """
         self._langchain_model = LangChain._init_langchain_model(name, api, config)
         self.query = query
@@ -93,22 +85,12 @@
 
     @staticmethod
     def query_langchain(
-<<<<<<< HEAD
-        model: "langchain.base_language.BaseLanguageModel",
-        prompts: Iterable[Iterable[Any]],
+        model: "langchain.llms.BaseLLM", prompts: Iterable[Iterable[Any]]
     ) -> Iterable[Iterable[Any]]:
         """Query LangChain model naively.
-        model (langchain.base_language.BaseLanguageModel): LangChain model.
+        model (langchain.llms.BaseLLM): LangChain model.
         prompts (Iterable[Iterable[Any]]): Prompts to execute.
         RETURNS (Iterable[Iterable[Any]]): LLM responses.
-=======
-        model: "langchain.llms.BaseLLM", prompts: Iterable[Any]
-    ) -> Iterable[Any]:
-        """Query LangChain model naively.
-        model (langchain.llms.BaseLLM): LangChain model.
-        prompts (Iterable[Any]): Prompts to execute.
-        RETURNS (Iterable[Any]): LLM responses.
->>>>>>> dbae0c9d
         """
         assert callable(model)
         return [[model(pr) for pr in prompts_for_doc] for prompts_for_doc in prompts]
@@ -127,17 +109,10 @@
         def langchain_model(
             name: str,
             query: Optional[
-<<<<<<< HEAD
                 Callable[
-                    [
-                        "langchain.base_language.BaseLanguageModel",
-                        Iterable[Iterable[str]],
-                    ],
+                    ["langchain.llms.BaseLLM", Iterable[Iterable[str]]],
                     Iterable[Iterable[str]],
                 ]
-=======
-                Callable[["langchain.llms.BaseLLM", Iterable[str]], Iterable[str]]
->>>>>>> dbae0c9d
             ] = None,
             config: Dict[Any, Any] = SimpleFrozenDict(),
             langchain_class_id: str = class_id,
@@ -180,17 +155,12 @@
 
 @registry.llm_queries("spacy.CallLangChain.v1")
 def query_langchain() -> (
-<<<<<<< HEAD
     Callable[
-        ["langchain.base_language.BaseLanguageModel", Iterable[Iterable[Any]]],
-        Iterable[Iterable[Any]],
+        ["langchain.llms.BaseLLM", Iterable[Iterable[Any]]], Iterable[Iterable[Any]]
     ]
-=======
-    Callable[["langchain.llms.BaseLLM", Iterable[Any]], Iterable[Any]]
->>>>>>> dbae0c9d
 ):
     """Returns query Callable for LangChain.
-    RETURNS (Callable[["langchain.base_language.BaseLanguageModel", Iterable[Iterable[Any]]], Iterable[Iterable[Any]]]):
-        Callable executing simple prompts on the specified LangChain model.
+    RETURNS (Callable[["langchain.llms.BaseLLM", Iterable[Iterable[Any]]], Iterable[Iterable[Any]]]): Callable executing
+        simple prompts on the specified LangChain model.
     """
     return LangChain.query_langchain