<<<<<<< HEAD
from typing import Any, Callable, Dict, Iterable, Optional
=======
from typing import Any, Dict, Optional
>>>>>>> f628afc9

from confection import SimpleFrozenDict

from ....compat import Literal
from ....registry import registry
from .model import Endpoints, OpenAI

_DEFAULT_TEMPERATURE = 0.0

"""
Parameter explanations:
    strict (bool): If True, ValueError is raised if the LLM API returns a malformed response (i. e. any kind of JSON
        or other response object that does not conform to the expectation of how a well-formed response object from
        this API should look like). If False, the API error responses are returned by __call__(), but no error will
        be raised.
    max_tries (int): Max. number of tries for API request.
    interval (float): Time interval (in seconds) for API retries in seconds. We implement a base 2 exponential backoff
        at each retry.
    max_request_time (float): Max. time (in seconds) to wait for request to terminate before raising an exception.
    endpoint (Optional[str]): Endpoint to set. Defaults to standard endpoint.
"""


@registry.llm_models("spacy.GPT-4.v3")
def openai_gpt_4_v3(
    config: Dict[Any, Any] = SimpleFrozenDict(temperature=_DEFAULT_TEMPERATURE),
    name: str = "gpt-4",
    strict: bool = OpenAI.DEFAULT_STRICT,
    max_tries: int = OpenAI.DEFAULT_MAX_TRIES,
    interval: float = OpenAI.DEFAULT_INTERVAL,
    max_request_time: float = OpenAI.DEFAULT_MAX_REQUEST_TIME,
<<<<<<< HEAD
    endpoint: Optional[str] = None,
) -> Callable[[Iterable[str]], Iterable[str]]:
=======
    context_length: Optional[int] = None,
) -> OpenAI:
>>>>>>> f628afc9
    """Returns OpenAI instance for 'gpt-4' model using REST to prompt API.

    config (Dict[Any, Any]): LLM config passed on to the model's initialization.
    name (str): Model name to use. Can be any model name supported by the OpenAI API - e. g. 'gpt-4',
        "gpt-4-1106-preview", ....
    context_length (Optional[int]): Context length for this model. Only necessary for sharding and if no context length
        natively provided by spacy-llm.
    RETURNS (OpenAI): OpenAI instance for 'gpt-4' model.

    DOCS: https://spacy.io/api/large-language-models#models
    """
    return OpenAI(
        name=name,
        endpoint=endpoint or Endpoints.CHAT.value,
        config=config,
        strict=strict,
        max_tries=max_tries,
        interval=interval,
        max_request_time=max_request_time,
        context_length=context_length,
    )


@registry.llm_models("spacy.GPT-4.v2")
def openai_gpt_4_v2(
    config: Dict[Any, Any] = SimpleFrozenDict(temperature=_DEFAULT_TEMPERATURE),
    name: Literal[
        "gpt-4", "gpt-4-0314", "gpt-4-32k", "gpt-4-32k-0314"
    ] = "gpt-4",  # noqa: F722
    strict: bool = OpenAI.DEFAULT_STRICT,
    max_tries: int = OpenAI.DEFAULT_MAX_TRIES,
    interval: float = OpenAI.DEFAULT_INTERVAL,
    max_request_time: float = OpenAI.DEFAULT_MAX_REQUEST_TIME,
<<<<<<< HEAD
    endpoint: Optional[str] = None,
) -> Callable[[Iterable[str]], Iterable[str]]:
=======
) -> OpenAI:
>>>>>>> f628afc9
    """Returns OpenAI instance for 'gpt-4' model using REST to prompt API.

    config (Dict[Any, Any]): LLM config passed on to the model's initialization.
    name (Literal["gpt-4", "gpt-4-0314", "gpt-4-32k", "gpt-4-32k-0314"]): Model to use. Base 'gpt-4' model by default.
    RETURNS (OpenAI): OpenAI instance for 'gpt-4' model

    DOCS: https://spacy.io/api/large-language-models#models
    """
    return OpenAI(
        name=name,
        endpoint=endpoint or Endpoints.CHAT.value,
        config=config,
        strict=strict,
        max_tries=max_tries,
        interval=interval,
        max_request_time=max_request_time,
        context_length=None,
    )


@registry.llm_models("spacy.GPT-4.v1")
def openai_gpt_4(
    config: Dict[Any, Any] = SimpleFrozenDict(),
    name: Literal[
        "gpt-4", "gpt-4-0314", "gpt-4-32k", "gpt-4-32k-0314"
    ] = "gpt-4",  # noqa: F722
    strict: bool = OpenAI.DEFAULT_STRICT,
    max_tries: int = OpenAI.DEFAULT_MAX_TRIES,
    interval: float = OpenAI.DEFAULT_INTERVAL,
    max_request_time: float = OpenAI.DEFAULT_MAX_REQUEST_TIME,
<<<<<<< HEAD
    endpoint: Optional[str] = None,
) -> Callable[[Iterable[str]], Iterable[str]]:
=======
) -> OpenAI:
>>>>>>> f628afc9
    """Returns OpenAI instance for 'gpt-4' model using REST to prompt API.

    config (Dict[Any, Any]): LLM config passed on to the model's initialization.
    name (Literal["gpt-4", "gpt-4-0314", "gpt-4-32k", "gpt-4-32k-0314"]): Model to use. Base 'gpt-4' model by
        default.
    RETURNS (OpenAI): OpenAI instance for 'gpt-4' model

    DOCS: https://spacy.io/api/large-language-models#models
    """
    return OpenAI(
        name=name,
        endpoint=endpoint or Endpoints.CHAT.value,
        config=config,
        strict=strict,
        max_tries=max_tries,
        interval=interval,
        max_request_time=max_request_time,
        context_length=None,
    )


@registry.llm_models("spacy.GPT-3-5.v3")
def openai_gpt_3_5_v3(
    config: Dict[Any, Any] = SimpleFrozenDict(temperature=_DEFAULT_TEMPERATURE),
    name: str = "gpt-3.5-turbo",
    strict: bool = OpenAI.DEFAULT_STRICT,
    max_tries: int = OpenAI.DEFAULT_MAX_TRIES,
    interval: float = OpenAI.DEFAULT_INTERVAL,
    max_request_time: float = OpenAI.DEFAULT_MAX_REQUEST_TIME,
<<<<<<< HEAD
    endpoint: Optional[str] = None,
) -> Callable[[Iterable[str]], Iterable[str]]:
=======
    context_length: Optional[int] = None,
) -> OpenAI:
>>>>>>> f628afc9
    """Returns OpenAI instance for 'gpt-3.5' model using REST to prompt API.

    config (Dict[Any, Any]): LLM config passed on to the model's initialization.
    name (str): Name of model to use. Can be any model name supported by the OpenAI API - e. g. 'gpt-3.5',
        "gpt-3.5-turbo", ....
    context_length (Optional[int]): Context length for this model. Only necessary for sharding and if no context length
        natively provided by spacy-llm.
    RETURNS (OpenAI): OpenAI instance for 'gpt-3.5' model

    DOCS: https://spacy.io/api/large-language-models#models
    """
    return OpenAI(
        name=name,
        endpoint=endpoint or Endpoints.CHAT.value
        # gpt-3.5-turbo-instruct runs on the non-chat endpoint, so we use that one by default to allow batching.
        if name != "gpt-3.5-turbo-instruct" else Endpoints.NON_CHAT.value,
        config=config,
        strict=strict,
        max_tries=max_tries,
        interval=interval,
        max_request_time=max_request_time,
        context_length=context_length,
    )


@registry.llm_models("spacy.GPT-3-5.v2")
def openai_gpt_3_5_v2(
    config: Dict[Any, Any] = SimpleFrozenDict(temperature=_DEFAULT_TEMPERATURE),
    name: Literal[
        "gpt-3.5-turbo",
        "gpt-3.5-turbo-16k",
        "gpt-3.5-turbo-0613",
        "gpt-3.5-turbo-0613-16k",
        "gpt-3.5-turbo-instruct",
    ] = "gpt-3.5-turbo",  # noqa: F722,F821
    strict: bool = OpenAI.DEFAULT_STRICT,
    max_tries: int = OpenAI.DEFAULT_MAX_TRIES,
    interval: float = OpenAI.DEFAULT_INTERVAL,
    max_request_time: float = OpenAI.DEFAULT_MAX_REQUEST_TIME,
<<<<<<< HEAD
    endpoint: Optional[str] = None,
) -> Callable[[Iterable[str]], Iterable[str]]:
=======
) -> OpenAI:
>>>>>>> f628afc9
    """Returns OpenAI instance for 'gpt-3.5' model using REST to prompt API.

    config (Dict[Any, Any]): LLM config passed on to the model's initialization.
    name (Literal[
        "gpt-3.5-turbo", "gpt-3.5-turbo-16k", "gpt-3.5-turbo-0613", "gpt-3.5-turbo-0613-16k", "gpt-3.5-turbo-instruct"
    ]): Model to use.
    RETURNS (OpenAI): OpenAI instance for 'gpt-3.5' model

    DOCS: https://spacy.io/api/large-language-models#models
    """
    return OpenAI(
        name=name,
        endpoint=endpoint or Endpoints.CHAT.value
        # gpt-3.5-turbo-instruct runs on the non-chat endpoint, so we use that one by default to allow batching.
        if name != "gpt-3.5-turbo-instruct" else Endpoints.NON_CHAT.value,
        config=config,
        strict=strict,
        max_tries=max_tries,
        interval=interval,
        max_request_time=max_request_time,
        context_length=None,
    )


@registry.llm_models("spacy.GPT-3-5.v1")
def openai_gpt_3_5(
    config: Dict[Any, Any] = SimpleFrozenDict(),
    name: Literal[
        "gpt-3.5-turbo",
        "gpt-3.5-turbo-16k",
        "gpt-3.5-turbo-0613",
        "gpt-3.5-turbo-0613-16k",
        "gpt-3.5-turbo-instruct",
    ] = "gpt-3.5-turbo",  # noqa: F722,F821
    strict: bool = OpenAI.DEFAULT_STRICT,
    max_tries: int = OpenAI.DEFAULT_MAX_TRIES,
    interval: float = OpenAI.DEFAULT_INTERVAL,
    max_request_time: float = OpenAI.DEFAULT_MAX_REQUEST_TIME,
<<<<<<< HEAD
    endpoint: Optional[str] = None,
) -> Callable[[Iterable[str]], Iterable[str]]:
=======
) -> OpenAI:
>>>>>>> f628afc9
    """Returns OpenAI instance for 'gpt-3.5' model using REST to prompt API.

    config (Dict[Any, Any]): LLM config passed on to the model's initialization.
    name (Literal[
        "gpt-3.5-turbo", "gpt-3.5-turbo-16k", "gpt-3.5-turbo-0613", "gpt-3.5-turbo-0613-16k", "gpt-3.5-turbo-instruct"
    ]): Model to use.
    RETURNS (OpenAI): OpenAI instance for 'gpt-3.5' model

    DOCS: https://spacy.io/api/large-language-models#models
    """
    return OpenAI(
        name=name,
        endpoint=endpoint or Endpoints.CHAT.value
        # gpt-3.5-turbo-instruct runs on the non-chat endpoint, so we use that one by default to allow batching.
        if name != "gpt-3.5-turbo-instruct" else Endpoints.NON_CHAT.value,
        config=config,
        strict=strict,
        max_tries=max_tries,
        interval=interval,
        max_request_time=max_request_time,
        context_length=None,
    )


@registry.llm_models("spacy.Text-Davinci.v3")
def openai_text_davinci_v3(
    config: Dict[Any, Any] = SimpleFrozenDict(
        max_tokens=1000, temperature=_DEFAULT_TEMPERATURE
    ),
    name: str = "text-davinci-003",
    strict: bool = OpenAI.DEFAULT_STRICT,
    max_tries: int = OpenAI.DEFAULT_MAX_TRIES,
    interval: float = OpenAI.DEFAULT_INTERVAL,
    max_request_time: float = OpenAI.DEFAULT_MAX_REQUEST_TIME,
    context_length: Optional[int] = None,
) -> OpenAI:
    """Returns OpenAI instance for 'text-davinci' model using REST to prompt API.

    config (Dict[Any, Any]): LLM config passed on to the model's initialization.
    name (str): Name of model to use, e. g. "text-davinci-002" or "text-davinci-003".
    context_length (Optional[int]): Context length for this model. Only necessary for sharding and if no context length
        natively provided by spacy-llm.
    RETURNS (OpenAI): OpenAI instance for 'text-davinci' model

    DOCS: https://spacy.io/api/large-language-models#models
    """
    return OpenAI(
        name=name,
        endpoint=Endpoints.NON_CHAT.value,
        config=config,
        strict=strict,
        max_tries=max_tries,
        interval=interval,
        max_request_time=max_request_time,
        context_length=context_length,
    )


@registry.llm_models("spacy.Text-Davinci.v2")
def openai_text_davinci_v2(
    config: Dict[Any, Any] = SimpleFrozenDict(
        max_tokens=1000, temperature=_DEFAULT_TEMPERATURE
    ),
    name: Literal[
        "text-davinci-002", "text-davinci-003"
    ] = "text-davinci-003",  # noqa: F722
    strict: bool = OpenAI.DEFAULT_STRICT,
    max_tries: int = OpenAI.DEFAULT_MAX_TRIES,
    interval: float = OpenAI.DEFAULT_INTERVAL,
    max_request_time: float = OpenAI.DEFAULT_MAX_REQUEST_TIME,
<<<<<<< HEAD
    endpoint: Optional[str] = None,
) -> Callable[[Iterable[str]], Iterable[str]]:
=======
) -> OpenAI:
>>>>>>> f628afc9
    """Returns OpenAI instance for 'text-davinci' model using REST to prompt API.

    config (Dict[Any, Any]): LLM config passed on to the model's initialization.
    name (Optional[Literal["text-davinci-002", "text-davinci-003"]]): Model to use.
    RETURNS (OpenAI): OpenAI instance for 'text-davinci' model

    DOCS: https://spacy.io/api/large-language-models#models
    """
    return OpenAI(
        name=name,
        endpoint=endpoint or Endpoints.NON_CHAT.value,
        config=config,
        strict=strict,
        max_tries=max_tries,
        interval=interval,
        max_request_time=max_request_time,
        context_length=None,
    )


@registry.llm_models("spacy.Text-Davinci.v1")
def openai_text_davinci(
    config: Dict[Any, Any] = SimpleFrozenDict(),
    name: Literal[
        "text-davinci-002", "text-davinci-003"
    ] = "text-davinci-003",  # noqa: F722
    strict: bool = OpenAI.DEFAULT_STRICT,
    max_tries: int = OpenAI.DEFAULT_MAX_TRIES,
    interval: float = OpenAI.DEFAULT_INTERVAL,
    max_request_time: float = OpenAI.DEFAULT_MAX_REQUEST_TIME,
<<<<<<< HEAD
    endpoint: Optional[str] = None,
) -> Callable[[Iterable[str]], Iterable[str]]:
=======
) -> OpenAI:
>>>>>>> f628afc9
    """Returns OpenAI instance for 'text-davinci' model using REST to prompt API.

    config (Dict[Any, Any]): LLM config passed on to the model's initialization.
    name (Optional[Literal["text-davinci-002", "text-davinci-003"]]): Model to use.
    RETURNS (OpenAI): OpenAI instance for 'text-davinci' model

    DOCS: https://spacy.io/api/large-language-models#models
    """
    return OpenAI(
        name=name,
        endpoint=endpoint or Endpoints.NON_CHAT.value,
        config=config,
        strict=strict,
        max_tries=max_tries,
        interval=interval,
        max_request_time=max_request_time,
        context_length=None,
    )


@registry.llm_models("spacy.Code-Davinci.v2")
def openai_code_davinci_v2(
    config: Dict[Any, Any] = SimpleFrozenDict(
        max_tokens=500, temperature=_DEFAULT_TEMPERATURE
    ),
    name: Literal["code-davinci-002"] = "code-davinci-002",  # noqa: F722
    strict: bool = OpenAI.DEFAULT_STRICT,
    max_tries: int = OpenAI.DEFAULT_MAX_TRIES,
    interval: float = OpenAI.DEFAULT_INTERVAL,
    max_request_time: float = OpenAI.DEFAULT_MAX_REQUEST_TIME,
<<<<<<< HEAD
    endpoint: Optional[str] = None,
) -> Callable[[Iterable[str]], Iterable[str]]:
=======
) -> OpenAI:
>>>>>>> f628afc9
    """Returns OpenAI instance for 'code-davinci' model using REST to prompt API.

    config (Dict[Any, Any]): LLM config passed on to the model's initialization.
    name (Optional[Literal["code-davinci-002"]]): Model to use.
    RETURNS (OpenAI): OpenAI instance for 'code-davinci' model

    DOCS: https://spacy.io/api/large-language-models#models
    """
    return OpenAI(
        name=name,
        endpoint=endpoint or Endpoints.NON_CHAT.value,
        config=config,
        strict=strict,
        max_tries=max_tries,
        interval=interval,
        max_request_time=max_request_time,
        context_length=None,
    )


@registry.llm_models("spacy.Code-Davinci.v1")
def openai_code_davinci(
    config: Dict[Any, Any] = SimpleFrozenDict(),
    name: Literal["code-davinci-002"] = "code-davinci-002",  # noqa: F722
    strict: bool = OpenAI.DEFAULT_STRICT,
    max_tries: int = OpenAI.DEFAULT_MAX_TRIES,
    interval: float = OpenAI.DEFAULT_INTERVAL,
    max_request_time: float = OpenAI.DEFAULT_MAX_REQUEST_TIME,
<<<<<<< HEAD
    endpoint: Optional[str] = None,
) -> Callable[[Iterable[str]], Iterable[str]]:
=======
) -> OpenAI:
>>>>>>> f628afc9
    """Returns OpenAI instance for 'code-davinci' model using REST to prompt API.

    config (Dict[Any, Any]): LLM config passed on to the model's initialization.
    name (Optional[Literal["code-davinci-002"]]): Model to use.
    RETURNS (OpenAI): OpenAI instance for 'code-davinci' model

    DOCS: https://spacy.io/api/large-language-models#models
    """
    return OpenAI(
        name=name,
        endpoint=endpoint or Endpoints.NON_CHAT.value,
        config=config,
        strict=strict,
        max_tries=max_tries,
        interval=interval,
        max_request_time=max_request_time,
        context_length=None,
    )


@registry.llm_models("spacy.Text-Curie.v2")
def openai_text_curie_v2(
    config: Dict[Any, Any] = SimpleFrozenDict(
        max_tokens=500, temperature=_DEFAULT_TEMPERATURE
    ),
    name: Literal["text-curie-001"] = "text-curie-001",  # noqa: F722
    strict: bool = OpenAI.DEFAULT_STRICT,
    max_tries: int = OpenAI.DEFAULT_MAX_TRIES,
    interval: float = OpenAI.DEFAULT_INTERVAL,
    max_request_time: float = OpenAI.DEFAULT_MAX_REQUEST_TIME,
<<<<<<< HEAD
    endpoint: Optional[str] = None,
) -> Callable[[Iterable[str]], Iterable[str]]:
=======
) -> OpenAI:
>>>>>>> f628afc9
    """Returns OpenAI instance for 'text-curie' model using REST to prompt API.

    config (Dict[Any, Any]): LLM config passed on to the model's initialization.
    name (Optional[Literal["text-curie-001"]]): Model to use.
    RETURNS (OpenAI): OpenAI instance for 'text-curie' model

    DOCS: https://spacy.io/api/large-language-models#models
    """
    return OpenAI(
        name=name,
        endpoint=endpoint or Endpoints.NON_CHAT.value,
        config=config,
        strict=strict,
        max_tries=max_tries,
        interval=interval,
        max_request_time=max_request_time,
        context_length=None,
    )


@registry.llm_models("spacy.Text-Curie.v1")
def openai_text_curie(
    config: Dict[Any, Any] = SimpleFrozenDict(),
    name: Literal["text-curie-001"] = "text-curie-001",  # noqa: F722
    strict: bool = OpenAI.DEFAULT_STRICT,
    max_tries: int = OpenAI.DEFAULT_MAX_TRIES,
    interval: float = OpenAI.DEFAULT_INTERVAL,
    max_request_time: float = OpenAI.DEFAULT_MAX_REQUEST_TIME,
<<<<<<< HEAD
    endpoint: Optional[str] = None,
) -> Callable[[Iterable[str]], Iterable[str]]:
=======
) -> OpenAI:
>>>>>>> f628afc9
    """Returns OpenAI instance for 'text-curie' model using REST to prompt API.

    config (Dict[Any, Any]): LLM config passed on to the model's initialization.
    name (Optional[Literal["text-curie-001"]]): Model to use.
    RETURNS (OpenAI): OpenAI instance for 'text-curie' model

    DOCS: https://spacy.io/api/large-language-models#models
    """
    return OpenAI(
        name=name,
        endpoint=endpoint or Endpoints.NON_CHAT.value,
        config=config,
        strict=strict,
        max_tries=max_tries,
        interval=interval,
        max_request_time=max_request_time,
        context_length=None,
    )


@registry.llm_models("spacy.Text-Babbage.v2")
def openai_text_babbage_v2(
    config: Dict[Any, Any] = SimpleFrozenDict(
        max_tokens=500, temperature=_DEFAULT_TEMPERATURE
    ),
    name: Literal["text-babbage-001"] = "text-babbage-001",  # noqa: F722
    strict: bool = OpenAI.DEFAULT_STRICT,
    max_tries: int = OpenAI.DEFAULT_MAX_TRIES,
    interval: float = OpenAI.DEFAULT_INTERVAL,
    max_request_time: float = OpenAI.DEFAULT_MAX_REQUEST_TIME,
<<<<<<< HEAD
    endpoint: Optional[str] = None,
) -> Callable[[Iterable[str]], Iterable[str]]:
=======
) -> OpenAI:
>>>>>>> f628afc9
    """Returns OpenAI instance for 'text-babbage' model using REST to prompt API.

    config (Dict[Any, Any]): LLM config passed on to the model's initialization.
    name (Optional[Literal["text-babbage-001"]]): Model to use.
    RETURNS (OpenAI): OpenAI instance for 'text-babbage' model

    DOCS: https://spacy.io/api/large-language-models#models
    """
    return OpenAI(
        name=name,
        endpoint=endpoint or Endpoints.NON_CHAT.value,
        config=config,
        strict=strict,
        max_tries=max_tries,
        interval=interval,
        max_request_time=max_request_time,
        context_length=None,
    )


@registry.llm_models("spacy.Text-Babbage.v1")
def openai_text_babbage(
    config: Dict[Any, Any] = SimpleFrozenDict(),
    name: Literal["text-babbage-001"] = "text-babbage-001",  # noqa: F722
    strict: bool = OpenAI.DEFAULT_STRICT,
    max_tries: int = OpenAI.DEFAULT_MAX_TRIES,
    interval: float = OpenAI.DEFAULT_INTERVAL,
    max_request_time: float = OpenAI.DEFAULT_MAX_REQUEST_TIME,
<<<<<<< HEAD
    endpoint: Optional[str] = None,
) -> Callable[[Iterable[str]], Iterable[str]]:
=======
) -> OpenAI:
>>>>>>> f628afc9
    """Returns OpenAI instance for 'text-babbage' model using REST to prompt API.

    config (Dict[Any, Any]): LLM config passed on to the model's initialization.
    name (Optional[Literal["text-babbage-001"]]): Model to use.
    RETURNS (OpenAI): OpenAI instance for 'text-babbage' model

    DOCS: https://spacy.io/api/large-language-models#models
    """
    return OpenAI(
        name=name,
        endpoint=endpoint or Endpoints.NON_CHAT.value,
        config=config,
        strict=strict,
        max_tries=max_tries,
        interval=interval,
        max_request_time=max_request_time,
        context_length=None,
    )


@registry.llm_models("spacy.Text-Ada.v2")
def openai_text_ada_v2(
    config: Dict[Any, Any] = SimpleFrozenDict(
        max_tokens=500, temperature=_DEFAULT_TEMPERATURE
    ),
    name: Literal["text-ada-001"] = "text-ada-001",  # noqa: F722
    strict: bool = OpenAI.DEFAULT_STRICT,
    max_tries: int = OpenAI.DEFAULT_MAX_TRIES,
    interval: float = OpenAI.DEFAULT_INTERVAL,
    max_request_time: float = OpenAI.DEFAULT_MAX_REQUEST_TIME,
<<<<<<< HEAD
    endpoint: Optional[str] = None,
) -> Callable[[Iterable[str]], Iterable[str]]:
=======
) -> OpenAI:
>>>>>>> f628afc9
    """Returns OpenAI instance for 'text-ada' model using REST to prompt API.

    config (Dict[Any, Any]): LLM config passed on to the model's initialization.
    name (Optional[Literal["text-ada-001"]]): Model to use.
    RETURNS (OpenAI): Anthropic instance for 'text-ada' model

    DOCS: https://spacy.io/api/large-language-models#models
    """
    return OpenAI(
        name=name,
        endpoint=endpoint or Endpoints.NON_CHAT.value,
        config=config,
        strict=strict,
        max_tries=max_tries,
        interval=interval,
        max_request_time=max_request_time,
        context_length=None,
    )


@registry.llm_models("spacy.Text-Ada.v1")
def openai_text_ada(
    config: Dict[Any, Any] = SimpleFrozenDict(),
    name: Literal["text-ada-001"] = "text-ada-001",  # noqa: F722
    strict: bool = OpenAI.DEFAULT_STRICT,
    max_tries: int = OpenAI.DEFAULT_MAX_TRIES,
    interval: float = OpenAI.DEFAULT_INTERVAL,
    max_request_time: float = OpenAI.DEFAULT_MAX_REQUEST_TIME,
<<<<<<< HEAD
    endpoint: Optional[str] = None,
) -> Callable[[Iterable[str]], Iterable[str]]:
=======
) -> OpenAI:
>>>>>>> f628afc9
    """Returns OpenAI instance for 'text-ada' model using REST to prompt API.

    config (Dict[Any, Any]): LLM config passed on to the model's initialization.
    name (Optional[Literal["text-ada-001"]]): Model to use.
    RETURNS (OpenAI): OpenAI instance for 'text-ada' model

    DOCS: https://spacy.io/api/large-language-models#models
    """
    return OpenAI(
        name=name,
        endpoint=endpoint or Endpoints.NON_CHAT.value,
        config=config,
        strict=strict,
        max_tries=max_tries,
        interval=interval,
        max_request_time=max_request_time,
        context_length=None,
    )


@registry.llm_models("spacy.Davinci.v2")
def openai_davinci_v2(
    config: Dict[Any, Any] = SimpleFrozenDict(
        max_tokens=500, temperature=_DEFAULT_TEMPERATURE
    ),
    name: Literal["davinci"] = "davinci",  # noqa: F722
    strict: bool = OpenAI.DEFAULT_STRICT,
    max_tries: int = OpenAI.DEFAULT_MAX_TRIES,
    interval: float = OpenAI.DEFAULT_INTERVAL,
    max_request_time: float = OpenAI.DEFAULT_MAX_REQUEST_TIME,
<<<<<<< HEAD
    endpoint: Optional[str] = None,
) -> Callable[[Iterable[str]], Iterable[str]]:
=======
) -> OpenAI:
>>>>>>> f628afc9
    """Returns OpenAI instance for 'davinci' model using REST to prompt API.

    config (Dict[Any, Any]): LLM config passed on to the model's initialization.
    name (Optional[Literal["davinci"]]): Model to use.
    RETURNS (OpenAI): OpenAI instance for 'davinci' model

    DOCS: https://spacy.io/api/large-language-models#models
    """
    return OpenAI(
        name=name,
        endpoint=endpoint or Endpoints.NON_CHAT.value,
        config=config,
        strict=strict,
        max_tries=max_tries,
        interval=interval,
        max_request_time=max_request_time,
        context_length=None,
    )


@registry.llm_models("spacy.Davinci.v1")
def openai_davinci(
    config: Dict[Any, Any] = SimpleFrozenDict(),
    name: Literal["davinci"] = "davinci",  # noqa: F722
    strict: bool = OpenAI.DEFAULT_STRICT,
    max_tries: int = OpenAI.DEFAULT_MAX_TRIES,
    interval: float = OpenAI.DEFAULT_INTERVAL,
    max_request_time: float = OpenAI.DEFAULT_MAX_REQUEST_TIME,
<<<<<<< HEAD
    endpoint: Optional[str] = None,
) -> Callable[[Iterable[str]], Iterable[str]]:
=======
) -> OpenAI:
>>>>>>> f628afc9
    """Returns OpenAI instance for 'davinci' model using REST to prompt API.

    config (Dict[Any, Any]): LLM config passed on to the model's initialization.
    name (Optional[Literal["davinci"]]): Model to use.
    RETURNS (OpenAI): OpenAI instance for 'davinci' model

    DOCS: https://spacy.io/api/large-language-models#models
    """
    return OpenAI(
        name=name,
        endpoint=endpoint or Endpoints.NON_CHAT.value,
        config=config,
        strict=strict,
        max_tries=max_tries,
        interval=interval,
        max_request_time=max_request_time,
        context_length=None,
    )


@registry.llm_models("spacy.Curie.v2")
def openai_curie_v2(
    config: Dict[Any, Any] = SimpleFrozenDict(
        max_tokens=500, temperature=_DEFAULT_TEMPERATURE
    ),
    name: Literal["curie"] = "curie",  # noqa: F722
    strict: bool = OpenAI.DEFAULT_STRICT,
    max_tries: int = OpenAI.DEFAULT_MAX_TRIES,
    interval: float = OpenAI.DEFAULT_INTERVAL,
    max_request_time: float = OpenAI.DEFAULT_MAX_REQUEST_TIME,
<<<<<<< HEAD
    endpoint: Optional[str] = None,
) -> Callable[[Iterable[str]], Iterable[str]]:
=======
) -> OpenAI:
>>>>>>> f628afc9
    """Returns OpenAI instance for 'curie' model using REST to prompt API.

    config (Dict[Any, Any]): LLM config passed on to the model's initialization.
    name (Optional[Literal["curie"]]): Model to use.
    RETURNS (OpenAI): OpenAI instance for 'curie' model

    DOCS: https://spacy.io/api/large-language-models#models
    """
    return OpenAI(
        name=name,
        endpoint=endpoint or Endpoints.NON_CHAT.value,
        config=config,
        strict=strict,
        max_tries=max_tries,
        interval=interval,
        max_request_time=max_request_time,
        context_length=None,
    )


@registry.llm_models("spacy.Curie.v1")
def openai_curie(
    config: Dict[Any, Any] = SimpleFrozenDict(),
    name: Literal["curie"] = "curie",  # noqa: F722
    strict: bool = OpenAI.DEFAULT_STRICT,
    max_tries: int = OpenAI.DEFAULT_MAX_TRIES,
    interval: float = OpenAI.DEFAULT_INTERVAL,
    max_request_time: float = OpenAI.DEFAULT_MAX_REQUEST_TIME,
<<<<<<< HEAD
    endpoint: Optional[str] = None,
) -> Callable[[Iterable[str]], Iterable[str]]:
=======
) -> OpenAI:
>>>>>>> f628afc9
    """Returns OpenAI instance for 'curie' model using REST to prompt API.

    config (Dict[Any, Any]): LLM config passed on to the model's initialization.
    name (Optional[Literal["curie"]]): Model to use.
    RETURNS (OpenAI): OpenAI instance for 'curie' model

    DOCS: https://spacy.io/api/large-language-models#models
    """
    return OpenAI(
        name=name,
        endpoint=endpoint or Endpoints.NON_CHAT.value,
        config=config,
        strict=strict,
        max_tries=max_tries,
        interval=interval,
        max_request_time=max_request_time,
        context_length=None,
    )


@registry.llm_models("spacy.Babbage.v2")
def openai_babbage_v2(
    config: Dict[Any, Any] = SimpleFrozenDict(
        max_tokens=500, temperature=_DEFAULT_TEMPERATURE
    ),
    name: Literal["babbage"] = "babbage",  # noqa: F722
    strict: bool = OpenAI.DEFAULT_STRICT,
    max_tries: int = OpenAI.DEFAULT_MAX_TRIES,
    interval: float = OpenAI.DEFAULT_INTERVAL,
    max_request_time: float = OpenAI.DEFAULT_MAX_REQUEST_TIME,
<<<<<<< HEAD
    endpoint: Optional[str] = None,
) -> Callable[[Iterable[str]], Iterable[str]]:
=======
) -> OpenAI:
>>>>>>> f628afc9
    """Returns OpenAI instance for 'babbage' model using REST to prompt API.

    config (Dict[Any, Any]): LLM config passed on to the model's initialization.
    name (Optional[Literal["babbage"]]): Model to use.
    RETURNS (OpenAI): OpenAI instance for 'babbage' model

    DOCS: https://spacy.io/api/large-language-models#models
    """
    return OpenAI(
        name=name,
        endpoint=endpoint or Endpoints.NON_CHAT.value,
        config=config,
        strict=strict,
        max_tries=max_tries,
        interval=interval,
        max_request_time=max_request_time,
        context_length=None,
    )


@registry.llm_models("spacy.Babbage.v1")
def openai_babbage(
    config: Dict[Any, Any] = SimpleFrozenDict(),
    name: Literal["babbage"] = "babbage",  # noqa: F722
    strict: bool = OpenAI.DEFAULT_STRICT,
    max_tries: int = OpenAI.DEFAULT_MAX_TRIES,
    interval: float = OpenAI.DEFAULT_INTERVAL,
    max_request_time: float = OpenAI.DEFAULT_MAX_REQUEST_TIME,
<<<<<<< HEAD
    endpoint: Optional[str] = None,
) -> Callable[[Iterable[str]], Iterable[str]]:
=======
) -> OpenAI:
>>>>>>> f628afc9
    """Returns OpenAI instance for 'babbage' model using REST to prompt API.

    config (Dict[Any, Any]): LLM config passed on to the model's initialization.
    name (Optional[Literal["babbage"]]): Model to use.
    RETURNS (OpenAI): OpenAI instance for 'babbage' model

    DOCS: https://spacy.io/api/large-language-models#models
    """
    return OpenAI(
        name=name,
        endpoint=endpoint or Endpoints.NON_CHAT.value,
        config=config,
        strict=strict,
        max_tries=max_tries,
        interval=interval,
        max_request_time=max_request_time,
        context_length=None,
    )


@registry.llm_models("spacy.Ada.v2")
def openai_ada_v2(
    config: Dict[Any, Any] = SimpleFrozenDict(
        max_tokens=500, temperature=_DEFAULT_TEMPERATURE
    ),
    name: Literal["ada"] = "ada",  # noqa: F722
    strict: bool = OpenAI.DEFAULT_STRICT,
    max_tries: int = OpenAI.DEFAULT_MAX_TRIES,
    interval: float = OpenAI.DEFAULT_INTERVAL,
    max_request_time: float = OpenAI.DEFAULT_MAX_REQUEST_TIME,
<<<<<<< HEAD
    endpoint: Optional[str] = None,
) -> Callable[[Iterable[str]], Iterable[str]]:
=======
) -> OpenAI:
>>>>>>> f628afc9
    """Returns OpenAI instance for 'ada' model using REST to prompt API.

    config (Dict[Any, Any]): LLM config passed on to the model's initialization.
    name (Optional[Literal["ada"]]): Model to use.
    RETURNS (OpenAI): OpenAI instance for 'ada' model

    DOCS: https://spacy.io/api/large-language-models#models
    """
    return OpenAI(
        name=name,
        endpoint=endpoint or Endpoints.NON_CHAT.value,
        config=config,
        strict=strict,
        max_tries=max_tries,
        interval=interval,
        max_request_time=max_request_time,
        context_length=None,
    )


@registry.llm_models("spacy.Ada.v1")
def openai_ada(
    config: Dict[Any, Any] = SimpleFrozenDict(),
    name: Literal["ada"] = "ada",  # noqa: F722
    strict: bool = OpenAI.DEFAULT_STRICT,
    max_tries: int = OpenAI.DEFAULT_MAX_TRIES,
    interval: float = OpenAI.DEFAULT_INTERVAL,
    max_request_time: float = OpenAI.DEFAULT_MAX_REQUEST_TIME,
<<<<<<< HEAD
    endpoint: Optional[str] = None,
) -> Callable[[Iterable[str]], Iterable[str]]:
=======
) -> OpenAI:
>>>>>>> f628afc9
    """Returns OpenAI instance for 'ada' model using REST to prompt API.

    config (Dict[Any, Any]): LLM config passed on to the model's initialization.
    name (Optional[Literal["ada"]]): Model to use.
    RETURNS (OpenAI): OpenAI instance for 'ada' model

    DOCS: https://spacy.io/api/large-language-models#models
    """
    return OpenAI(
        name=name,
        endpoint=endpoint or Endpoints.NON_CHAT.value,
        config=config,
        strict=strict,
        max_tries=max_tries,
        interval=interval,
        max_request_time=max_request_time,
        context_length=None,
    )<|MERGE_RESOLUTION|>--- conflicted
+++ resolved
@@ -1,8 +1,4 @@
-<<<<<<< HEAD
-from typing import Any, Callable, Dict, Iterable, Optional
-=======
 from typing import Any, Dict, Optional
->>>>>>> f628afc9
 
 from confection import SimpleFrozenDict
 
@@ -22,7 +18,6 @@
     interval (float): Time interval (in seconds) for API retries in seconds. We implement a base 2 exponential backoff
         at each retry.
     max_request_time (float): Max. time (in seconds) to wait for request to terminate before raising an exception.
-    endpoint (Optional[str]): Endpoint to set. Defaults to standard endpoint.
 """
 
 
@@ -34,13 +29,8 @@
     max_tries: int = OpenAI.DEFAULT_MAX_TRIES,
     interval: float = OpenAI.DEFAULT_INTERVAL,
     max_request_time: float = OpenAI.DEFAULT_MAX_REQUEST_TIME,
-<<<<<<< HEAD
-    endpoint: Optional[str] = None,
-) -> Callable[[Iterable[str]], Iterable[str]]:
-=======
     context_length: Optional[int] = None,
 ) -> OpenAI:
->>>>>>> f628afc9
     """Returns OpenAI instance for 'gpt-4' model using REST to prompt API.
 
     config (Dict[Any, Any]): LLM config passed on to the model's initialization.
@@ -54,7 +44,7 @@
     """
     return OpenAI(
         name=name,
-        endpoint=endpoint or Endpoints.CHAT.value,
+        endpoint=Endpoints.CHAT.value,
         config=config,
         strict=strict,
         max_tries=max_tries,
@@ -74,12 +64,7 @@
     max_tries: int = OpenAI.DEFAULT_MAX_TRIES,
     interval: float = OpenAI.DEFAULT_INTERVAL,
     max_request_time: float = OpenAI.DEFAULT_MAX_REQUEST_TIME,
-<<<<<<< HEAD
-    endpoint: Optional[str] = None,
-) -> Callable[[Iterable[str]], Iterable[str]]:
-=======
-) -> OpenAI:
->>>>>>> f628afc9
+) -> OpenAI:
     """Returns OpenAI instance for 'gpt-4' model using REST to prompt API.
 
     config (Dict[Any, Any]): LLM config passed on to the model's initialization.
@@ -90,7 +75,7 @@
     """
     return OpenAI(
         name=name,
-        endpoint=endpoint or Endpoints.CHAT.value,
+        endpoint=Endpoints.CHAT.value,
         config=config,
         strict=strict,
         max_tries=max_tries,
@@ -110,12 +95,7 @@
     max_tries: int = OpenAI.DEFAULT_MAX_TRIES,
     interval: float = OpenAI.DEFAULT_INTERVAL,
     max_request_time: float = OpenAI.DEFAULT_MAX_REQUEST_TIME,
-<<<<<<< HEAD
-    endpoint: Optional[str] = None,
-) -> Callable[[Iterable[str]], Iterable[str]]:
-=======
-) -> OpenAI:
->>>>>>> f628afc9
+) -> OpenAI:
     """Returns OpenAI instance for 'gpt-4' model using REST to prompt API.
 
     config (Dict[Any, Any]): LLM config passed on to the model's initialization.
@@ -127,7 +107,7 @@
     """
     return OpenAI(
         name=name,
-        endpoint=endpoint or Endpoints.CHAT.value,
+        endpoint=Endpoints.CHAT.value,
         config=config,
         strict=strict,
         max_tries=max_tries,
@@ -145,13 +125,8 @@
     max_tries: int = OpenAI.DEFAULT_MAX_TRIES,
     interval: float = OpenAI.DEFAULT_INTERVAL,
     max_request_time: float = OpenAI.DEFAULT_MAX_REQUEST_TIME,
-<<<<<<< HEAD
-    endpoint: Optional[str] = None,
-) -> Callable[[Iterable[str]], Iterable[str]]:
-=======
     context_length: Optional[int] = None,
 ) -> OpenAI:
->>>>>>> f628afc9
     """Returns OpenAI instance for 'gpt-3.5' model using REST to prompt API.
 
     config (Dict[Any, Any]): LLM config passed on to the model's initialization.
@@ -165,7 +140,7 @@
     """
     return OpenAI(
         name=name,
-        endpoint=endpoint or Endpoints.CHAT.value
+        endpoint=Endpoints.CHAT.value
         # gpt-3.5-turbo-instruct runs on the non-chat endpoint, so we use that one by default to allow batching.
         if name != "gpt-3.5-turbo-instruct" else Endpoints.NON_CHAT.value,
         config=config,
@@ -191,12 +166,7 @@
     max_tries: int = OpenAI.DEFAULT_MAX_TRIES,
     interval: float = OpenAI.DEFAULT_INTERVAL,
     max_request_time: float = OpenAI.DEFAULT_MAX_REQUEST_TIME,
-<<<<<<< HEAD
-    endpoint: Optional[str] = None,
-) -> Callable[[Iterable[str]], Iterable[str]]:
-=======
-) -> OpenAI:
->>>>>>> f628afc9
+) -> OpenAI:
     """Returns OpenAI instance for 'gpt-3.5' model using REST to prompt API.
 
     config (Dict[Any, Any]): LLM config passed on to the model's initialization.
@@ -209,7 +179,7 @@
     """
     return OpenAI(
         name=name,
-        endpoint=endpoint or Endpoints.CHAT.value
+        endpoint=Endpoints.CHAT.value
         # gpt-3.5-turbo-instruct runs on the non-chat endpoint, so we use that one by default to allow batching.
         if name != "gpt-3.5-turbo-instruct" else Endpoints.NON_CHAT.value,
         config=config,
@@ -235,12 +205,7 @@
     max_tries: int = OpenAI.DEFAULT_MAX_TRIES,
     interval: float = OpenAI.DEFAULT_INTERVAL,
     max_request_time: float = OpenAI.DEFAULT_MAX_REQUEST_TIME,
-<<<<<<< HEAD
-    endpoint: Optional[str] = None,
-) -> Callable[[Iterable[str]], Iterable[str]]:
-=======
-) -> OpenAI:
->>>>>>> f628afc9
+) -> OpenAI:
     """Returns OpenAI instance for 'gpt-3.5' model using REST to prompt API.
 
     config (Dict[Any, Any]): LLM config passed on to the model's initialization.
@@ -253,7 +218,7 @@
     """
     return OpenAI(
         name=name,
-        endpoint=endpoint or Endpoints.CHAT.value
+        endpoint=Endpoints.CHAT.value
         # gpt-3.5-turbo-instruct runs on the non-chat endpoint, so we use that one by default to allow batching.
         if name != "gpt-3.5-turbo-instruct" else Endpoints.NON_CHAT.value,
         config=config,
@@ -311,12 +276,7 @@
     max_tries: int = OpenAI.DEFAULT_MAX_TRIES,
     interval: float = OpenAI.DEFAULT_INTERVAL,
     max_request_time: float = OpenAI.DEFAULT_MAX_REQUEST_TIME,
-<<<<<<< HEAD
-    endpoint: Optional[str] = None,
-) -> Callable[[Iterable[str]], Iterable[str]]:
-=======
-) -> OpenAI:
->>>>>>> f628afc9
+) -> OpenAI:
     """Returns OpenAI instance for 'text-davinci' model using REST to prompt API.
 
     config (Dict[Any, Any]): LLM config passed on to the model's initialization.
@@ -327,7 +287,7 @@
     """
     return OpenAI(
         name=name,
-        endpoint=endpoint or Endpoints.NON_CHAT.value,
+        endpoint=Endpoints.NON_CHAT.value,
         config=config,
         strict=strict,
         max_tries=max_tries,
@@ -347,12 +307,7 @@
     max_tries: int = OpenAI.DEFAULT_MAX_TRIES,
     interval: float = OpenAI.DEFAULT_INTERVAL,
     max_request_time: float = OpenAI.DEFAULT_MAX_REQUEST_TIME,
-<<<<<<< HEAD
-    endpoint: Optional[str] = None,
-) -> Callable[[Iterable[str]], Iterable[str]]:
-=======
-) -> OpenAI:
->>>>>>> f628afc9
+) -> OpenAI:
     """Returns OpenAI instance for 'text-davinci' model using REST to prompt API.
 
     config (Dict[Any, Any]): LLM config passed on to the model's initialization.
@@ -363,7 +318,7 @@
     """
     return OpenAI(
         name=name,
-        endpoint=endpoint or Endpoints.NON_CHAT.value,
+        endpoint=Endpoints.NON_CHAT.value,
         config=config,
         strict=strict,
         max_tries=max_tries,
@@ -383,12 +338,7 @@
     max_tries: int = OpenAI.DEFAULT_MAX_TRIES,
     interval: float = OpenAI.DEFAULT_INTERVAL,
     max_request_time: float = OpenAI.DEFAULT_MAX_REQUEST_TIME,
-<<<<<<< HEAD
-    endpoint: Optional[str] = None,
-) -> Callable[[Iterable[str]], Iterable[str]]:
-=======
-) -> OpenAI:
->>>>>>> f628afc9
+) -> OpenAI:
     """Returns OpenAI instance for 'code-davinci' model using REST to prompt API.
 
     config (Dict[Any, Any]): LLM config passed on to the model's initialization.
@@ -399,7 +349,7 @@
     """
     return OpenAI(
         name=name,
-        endpoint=endpoint or Endpoints.NON_CHAT.value,
+        endpoint=Endpoints.NON_CHAT.value,
         config=config,
         strict=strict,
         max_tries=max_tries,
@@ -417,12 +367,7 @@
     max_tries: int = OpenAI.DEFAULT_MAX_TRIES,
     interval: float = OpenAI.DEFAULT_INTERVAL,
     max_request_time: float = OpenAI.DEFAULT_MAX_REQUEST_TIME,
-<<<<<<< HEAD
-    endpoint: Optional[str] = None,
-) -> Callable[[Iterable[str]], Iterable[str]]:
-=======
-) -> OpenAI:
->>>>>>> f628afc9
+) -> OpenAI:
     """Returns OpenAI instance for 'code-davinci' model using REST to prompt API.
 
     config (Dict[Any, Any]): LLM config passed on to the model's initialization.
@@ -433,7 +378,7 @@
     """
     return OpenAI(
         name=name,
-        endpoint=endpoint or Endpoints.NON_CHAT.value,
+        endpoint=Endpoints.NON_CHAT.value,
         config=config,
         strict=strict,
         max_tries=max_tries,
@@ -453,12 +398,7 @@
     max_tries: int = OpenAI.DEFAULT_MAX_TRIES,
     interval: float = OpenAI.DEFAULT_INTERVAL,
     max_request_time: float = OpenAI.DEFAULT_MAX_REQUEST_TIME,
-<<<<<<< HEAD
-    endpoint: Optional[str] = None,
-) -> Callable[[Iterable[str]], Iterable[str]]:
-=======
-) -> OpenAI:
->>>>>>> f628afc9
+) -> OpenAI:
     """Returns OpenAI instance for 'text-curie' model using REST to prompt API.
 
     config (Dict[Any, Any]): LLM config passed on to the model's initialization.
@@ -469,7 +409,7 @@
     """
     return OpenAI(
         name=name,
-        endpoint=endpoint or Endpoints.NON_CHAT.value,
+        endpoint=Endpoints.NON_CHAT.value,
         config=config,
         strict=strict,
         max_tries=max_tries,
@@ -487,12 +427,7 @@
     max_tries: int = OpenAI.DEFAULT_MAX_TRIES,
     interval: float = OpenAI.DEFAULT_INTERVAL,
     max_request_time: float = OpenAI.DEFAULT_MAX_REQUEST_TIME,
-<<<<<<< HEAD
-    endpoint: Optional[str] = None,
-) -> Callable[[Iterable[str]], Iterable[str]]:
-=======
-) -> OpenAI:
->>>>>>> f628afc9
+) -> OpenAI:
     """Returns OpenAI instance for 'text-curie' model using REST to prompt API.
 
     config (Dict[Any, Any]): LLM config passed on to the model's initialization.
@@ -503,7 +438,7 @@
     """
     return OpenAI(
         name=name,
-        endpoint=endpoint or Endpoints.NON_CHAT.value,
+        endpoint=Endpoints.NON_CHAT.value,
         config=config,
         strict=strict,
         max_tries=max_tries,
@@ -523,12 +458,7 @@
     max_tries: int = OpenAI.DEFAULT_MAX_TRIES,
     interval: float = OpenAI.DEFAULT_INTERVAL,
     max_request_time: float = OpenAI.DEFAULT_MAX_REQUEST_TIME,
-<<<<<<< HEAD
-    endpoint: Optional[str] = None,
-) -> Callable[[Iterable[str]], Iterable[str]]:
-=======
-) -> OpenAI:
->>>>>>> f628afc9
+) -> OpenAI:
     """Returns OpenAI instance for 'text-babbage' model using REST to prompt API.
 
     config (Dict[Any, Any]): LLM config passed on to the model's initialization.
@@ -539,7 +469,7 @@
     """
     return OpenAI(
         name=name,
-        endpoint=endpoint or Endpoints.NON_CHAT.value,
+        endpoint=Endpoints.NON_CHAT.value,
         config=config,
         strict=strict,
         max_tries=max_tries,
@@ -557,12 +487,7 @@
     max_tries: int = OpenAI.DEFAULT_MAX_TRIES,
     interval: float = OpenAI.DEFAULT_INTERVAL,
     max_request_time: float = OpenAI.DEFAULT_MAX_REQUEST_TIME,
-<<<<<<< HEAD
-    endpoint: Optional[str] = None,
-) -> Callable[[Iterable[str]], Iterable[str]]:
-=======
-) -> OpenAI:
->>>>>>> f628afc9
+) -> OpenAI:
     """Returns OpenAI instance for 'text-babbage' model using REST to prompt API.
 
     config (Dict[Any, Any]): LLM config passed on to the model's initialization.
@@ -573,7 +498,7 @@
     """
     return OpenAI(
         name=name,
-        endpoint=endpoint or Endpoints.NON_CHAT.value,
+        endpoint=Endpoints.NON_CHAT.value,
         config=config,
         strict=strict,
         max_tries=max_tries,
@@ -593,12 +518,7 @@
     max_tries: int = OpenAI.DEFAULT_MAX_TRIES,
     interval: float = OpenAI.DEFAULT_INTERVAL,
     max_request_time: float = OpenAI.DEFAULT_MAX_REQUEST_TIME,
-<<<<<<< HEAD
-    endpoint: Optional[str] = None,
-) -> Callable[[Iterable[str]], Iterable[str]]:
-=======
-) -> OpenAI:
->>>>>>> f628afc9
+) -> OpenAI:
     """Returns OpenAI instance for 'text-ada' model using REST to prompt API.
 
     config (Dict[Any, Any]): LLM config passed on to the model's initialization.
@@ -609,7 +529,7 @@
     """
     return OpenAI(
         name=name,
-        endpoint=endpoint or Endpoints.NON_CHAT.value,
+        endpoint=Endpoints.NON_CHAT.value,
         config=config,
         strict=strict,
         max_tries=max_tries,
@@ -627,12 +547,7 @@
     max_tries: int = OpenAI.DEFAULT_MAX_TRIES,
     interval: float = OpenAI.DEFAULT_INTERVAL,
     max_request_time: float = OpenAI.DEFAULT_MAX_REQUEST_TIME,
-<<<<<<< HEAD
-    endpoint: Optional[str] = None,
-) -> Callable[[Iterable[str]], Iterable[str]]:
-=======
-) -> OpenAI:
->>>>>>> f628afc9
+) -> OpenAI:
     """Returns OpenAI instance for 'text-ada' model using REST to prompt API.
 
     config (Dict[Any, Any]): LLM config passed on to the model's initialization.
@@ -643,7 +558,7 @@
     """
     return OpenAI(
         name=name,
-        endpoint=endpoint or Endpoints.NON_CHAT.value,
+        endpoint=Endpoints.NON_CHAT.value,
         config=config,
         strict=strict,
         max_tries=max_tries,
@@ -663,12 +578,7 @@
     max_tries: int = OpenAI.DEFAULT_MAX_TRIES,
     interval: float = OpenAI.DEFAULT_INTERVAL,
     max_request_time: float = OpenAI.DEFAULT_MAX_REQUEST_TIME,
-<<<<<<< HEAD
-    endpoint: Optional[str] = None,
-) -> Callable[[Iterable[str]], Iterable[str]]:
-=======
-) -> OpenAI:
->>>>>>> f628afc9
+) -> OpenAI:
     """Returns OpenAI instance for 'davinci' model using REST to prompt API.
 
     config (Dict[Any, Any]): LLM config passed on to the model's initialization.
@@ -679,7 +589,7 @@
     """
     return OpenAI(
         name=name,
-        endpoint=endpoint or Endpoints.NON_CHAT.value,
+        endpoint=Endpoints.NON_CHAT.value,
         config=config,
         strict=strict,
         max_tries=max_tries,
@@ -697,12 +607,7 @@
     max_tries: int = OpenAI.DEFAULT_MAX_TRIES,
     interval: float = OpenAI.DEFAULT_INTERVAL,
     max_request_time: float = OpenAI.DEFAULT_MAX_REQUEST_TIME,
-<<<<<<< HEAD
-    endpoint: Optional[str] = None,
-) -> Callable[[Iterable[str]], Iterable[str]]:
-=======
-) -> OpenAI:
->>>>>>> f628afc9
+) -> OpenAI:
     """Returns OpenAI instance for 'davinci' model using REST to prompt API.
 
     config (Dict[Any, Any]): LLM config passed on to the model's initialization.
@@ -713,7 +618,7 @@
     """
     return OpenAI(
         name=name,
-        endpoint=endpoint or Endpoints.NON_CHAT.value,
+        endpoint=Endpoints.NON_CHAT.value,
         config=config,
         strict=strict,
         max_tries=max_tries,
@@ -733,12 +638,7 @@
     max_tries: int = OpenAI.DEFAULT_MAX_TRIES,
     interval: float = OpenAI.DEFAULT_INTERVAL,
     max_request_time: float = OpenAI.DEFAULT_MAX_REQUEST_TIME,
-<<<<<<< HEAD
-    endpoint: Optional[str] = None,
-) -> Callable[[Iterable[str]], Iterable[str]]:
-=======
-) -> OpenAI:
->>>>>>> f628afc9
+) -> OpenAI:
     """Returns OpenAI instance for 'curie' model using REST to prompt API.
 
     config (Dict[Any, Any]): LLM config passed on to the model's initialization.
@@ -749,7 +649,7 @@
     """
     return OpenAI(
         name=name,
-        endpoint=endpoint or Endpoints.NON_CHAT.value,
+        endpoint=Endpoints.NON_CHAT.value,
         config=config,
         strict=strict,
         max_tries=max_tries,
@@ -767,12 +667,7 @@
     max_tries: int = OpenAI.DEFAULT_MAX_TRIES,
     interval: float = OpenAI.DEFAULT_INTERVAL,
     max_request_time: float = OpenAI.DEFAULT_MAX_REQUEST_TIME,
-<<<<<<< HEAD
-    endpoint: Optional[str] = None,
-) -> Callable[[Iterable[str]], Iterable[str]]:
-=======
-) -> OpenAI:
->>>>>>> f628afc9
+) -> OpenAI:
     """Returns OpenAI instance for 'curie' model using REST to prompt API.
 
     config (Dict[Any, Any]): LLM config passed on to the model's initialization.
@@ -783,7 +678,7 @@
     """
     return OpenAI(
         name=name,
-        endpoint=endpoint or Endpoints.NON_CHAT.value,
+        endpoint=Endpoints.NON_CHAT.value,
         config=config,
         strict=strict,
         max_tries=max_tries,
@@ -803,12 +698,7 @@
     max_tries: int = OpenAI.DEFAULT_MAX_TRIES,
     interval: float = OpenAI.DEFAULT_INTERVAL,
     max_request_time: float = OpenAI.DEFAULT_MAX_REQUEST_TIME,
-<<<<<<< HEAD
-    endpoint: Optional[str] = None,
-) -> Callable[[Iterable[str]], Iterable[str]]:
-=======
-) -> OpenAI:
->>>>>>> f628afc9
+) -> OpenAI:
     """Returns OpenAI instance for 'babbage' model using REST to prompt API.
 
     config (Dict[Any, Any]): LLM config passed on to the model's initialization.
@@ -819,7 +709,7 @@
     """
     return OpenAI(
         name=name,
-        endpoint=endpoint or Endpoints.NON_CHAT.value,
+        endpoint=Endpoints.NON_CHAT.value,
         config=config,
         strict=strict,
         max_tries=max_tries,
@@ -837,12 +727,7 @@
     max_tries: int = OpenAI.DEFAULT_MAX_TRIES,
     interval: float = OpenAI.DEFAULT_INTERVAL,
     max_request_time: float = OpenAI.DEFAULT_MAX_REQUEST_TIME,
-<<<<<<< HEAD
-    endpoint: Optional[str] = None,
-) -> Callable[[Iterable[str]], Iterable[str]]:
-=======
-) -> OpenAI:
->>>>>>> f628afc9
+) -> OpenAI:
     """Returns OpenAI instance for 'babbage' model using REST to prompt API.
 
     config (Dict[Any, Any]): LLM config passed on to the model's initialization.
@@ -853,7 +738,7 @@
     """
     return OpenAI(
         name=name,
-        endpoint=endpoint or Endpoints.NON_CHAT.value,
+        endpoint=Endpoints.NON_CHAT.value,
         config=config,
         strict=strict,
         max_tries=max_tries,
@@ -873,12 +758,7 @@
     max_tries: int = OpenAI.DEFAULT_MAX_TRIES,
     interval: float = OpenAI.DEFAULT_INTERVAL,
     max_request_time: float = OpenAI.DEFAULT_MAX_REQUEST_TIME,
-<<<<<<< HEAD
-    endpoint: Optional[str] = None,
-) -> Callable[[Iterable[str]], Iterable[str]]:
-=======
-) -> OpenAI:
->>>>>>> f628afc9
+) -> OpenAI:
     """Returns OpenAI instance for 'ada' model using REST to prompt API.
 
     config (Dict[Any, Any]): LLM config passed on to the model's initialization.
@@ -889,7 +769,7 @@
     """
     return OpenAI(
         name=name,
-        endpoint=endpoint or Endpoints.NON_CHAT.value,
+        endpoint=Endpoints.NON_CHAT.value,
         config=config,
         strict=strict,
         max_tries=max_tries,
@@ -907,12 +787,7 @@
     max_tries: int = OpenAI.DEFAULT_MAX_TRIES,
     interval: float = OpenAI.DEFAULT_INTERVAL,
     max_request_time: float = OpenAI.DEFAULT_MAX_REQUEST_TIME,
-<<<<<<< HEAD
-    endpoint: Optional[str] = None,
-) -> Callable[[Iterable[str]], Iterable[str]]:
-=======
-) -> OpenAI:
->>>>>>> f628afc9
+) -> OpenAI:
     """Returns OpenAI instance for 'ada' model using REST to prompt API.
 
     config (Dict[Any, Any]): LLM config passed on to the model's initialization.
@@ -923,7 +798,7 @@
     """
     return OpenAI(
         name=name,
-        endpoint=endpoint or Endpoints.NON_CHAT.value,
+        endpoint=Endpoints.NON_CHAT.value,
         config=config,
         strict=strict,
         max_tries=max_tries,
