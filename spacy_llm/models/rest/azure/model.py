--- conflicted
+++ resolved
@@ -50,12 +50,8 @@
         return (
             self._endpoint
             + ("" if self._endpoint.endswith("/") else "/")
-<<<<<<< HEAD
-            + f"openai/deployments/{self._deployment_name}/{self._model_type.value}"
-=======
             + f"openai/deployments/{self._name}/{'' if self._model_type == ModelType.COMPLETION else 'chat/'}"
             f"completions"
->>>>>>> bc70d9f4
         )
 
     @property
