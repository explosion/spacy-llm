from typing import Any, Callable, Dict, Iterable, Optional

from confection import SimpleFrozenDict

from ....compat import Literal
from ....registry import registry
from .model import Anthropic, Endpoints


<<<<<<< HEAD
@registry.llm_models("spacy.Claude-2-1.v1")
def anthropic_claude_2_1(
    config: Dict[Any, Any] = SimpleFrozenDict(),
    name: Literal["claude-2.1"] = "claude-2.1",  # noqa: F722
=======
@registry.llm_models("spacy.Claude-2.v2")
def anthropic_claude_2_v2(
    config: Dict[Any, Any] = SimpleFrozenDict(),
    name: str = "claude-2",
>>>>>>> f628afc9
    strict: bool = Anthropic.DEFAULT_STRICT,
    max_tries: int = Anthropic.DEFAULT_MAX_TRIES,
    interval: float = Anthropic.DEFAULT_INTERVAL,
    max_request_time: float = Anthropic.DEFAULT_MAX_REQUEST_TIME,
<<<<<<< HEAD
) -> Callable[[Iterable[str]], Iterable[str]]:
    """Returns Anthropic instance for 'claude-2.1' model using REST to prompt API.
    config (Dict[Any, Any]): LLM config arguments passed on to the initialization of the model instance.
    name (Literal["claude-2.1"]): Model to use.
=======
    context_length: Optional[int] = None,
) -> Anthropic:
    """Returns Anthropic instance for 'claude-2' model using REST to prompt API.
    config (Dict[Any, Any]): LLM config arguments passed on to the initialization of the model instance.
    name (str): Name of model to use, e.g. "claude-2" or "claude-2-100k".
>>>>>>> f628afc9
    strict (bool): If True, ValueError is raised if the LLM API returns a malformed response (i. e. any kind of JSON
        or other response object that does not conform to the expectation of how a well-formed response object from
        this API should look like). If False, the API error responses are returned by __call__(), but no error will
        be raised.
    max_tries (int): Max. number of tries for API request.
    interval (float): Time interval (in seconds) for API retries in seconds. We implement a base 2 exponential backoff
        at each retry.
    max_request_time (float): Max. time (in seconds) to wait for request to terminate before raising an exception.
<<<<<<< HEAD
    RETURNS (Callable[[Iterable[str]], Iterable[str]]]): Anthropic instance for 'claude-2.1' model using REST to
        prompt API.
=======
    context_length (Optional[int]): Context length for this model. Only necessary for sharding and if no context length
        natively provided by spacy-llm.
    RETURNS (Anthropic): Anthropic instance for 'claude-2' model.
>>>>>>> f628afc9
    """
    return Anthropic(
        name=name,
        endpoint=Endpoints.COMPLETIONS.value,
        config=config,
        strict=strict,
        max_tries=max_tries,
        interval=interval,
        max_request_time=max_request_time,
<<<<<<< HEAD
=======
        context_length=context_length,
>>>>>>> f628afc9
    )


@registry.llm_models("spacy.Claude-2.v1")
def anthropic_claude_2(
    config: Dict[Any, Any] = SimpleFrozenDict(),
    name: Literal["claude-2", "claude-2-100k"] = "claude-2",  # noqa: F722
    strict: bool = Anthropic.DEFAULT_STRICT,
    max_tries: int = Anthropic.DEFAULT_MAX_TRIES,
    interval: float = Anthropic.DEFAULT_INTERVAL,
    max_request_time: float = Anthropic.DEFAULT_MAX_REQUEST_TIME,
<<<<<<< HEAD
    endpoint: Optional[str] = None,
) -> Callable[[Iterable[str]], Iterable[str]]:
=======
) -> Callable[[Iterable[Iterable[str]]], Iterable[Iterable[str]]]:
>>>>>>> f628afc9
    """Returns Anthropic instance for 'claude-2' model using REST to prompt API.
    config (Dict[Any, Any]): LLM config arguments passed on to the initialization of the model instance.
    name (Literal["claude-2", "claude-2-100k"]): Model to use.
    strict (bool): If True, ValueError is raised if the LLM API returns a malformed response (i. e. any kind of JSON
        or other response object that does not conform to the expectation of how a well-formed response object from
        this API should look like). If False, the API error responses are returned by __call__(), but no error will
        be raised.
    max_tries (int): Max. number of tries for API request.
    interval (float): Time interval (in seconds) for API retries in seconds. We implement a base 2 exponential backoff
        at each retry.
    max_request_time (float): Max. time (in seconds) to wait for request to terminate before raising an exception.
<<<<<<< HEAD
    endpoint (Optional[str]): Endpoint to use. Defaults to standard endpoint.
    RETURNS (Callable[[Iterable[str]], Iterable[str]]]): Anthropic instance for 'claude-1' model using REST to
        prompt API.
=======
    RETURNS (Anthropic): Anthropic instance for 'claude-1'.
>>>>>>> f628afc9
    """
    return Anthropic(
        name=name,
        endpoint=endpoint or Endpoints.COMPLETIONS.value,
        config=config,
        strict=strict,
        max_tries=max_tries,
        interval=interval,
        max_request_time=max_request_time,
        context_length=None,
    )


@registry.llm_models("spacy.Claude-1.v2")
def anthropic_claude_1_v2(
    config: Dict[Any, Any] = SimpleFrozenDict(),
    name: str = "claude-1",
    strict: bool = Anthropic.DEFAULT_STRICT,
    max_tries: int = Anthropic.DEFAULT_MAX_TRIES,
    interval: float = Anthropic.DEFAULT_INTERVAL,
    max_request_time: float = Anthropic.DEFAULT_MAX_REQUEST_TIME,
    context_length: Optional[int] = None,
) -> Callable[[Iterable[Iterable[str]]], Iterable[Iterable[str]]]:
    """Returns Anthropic instance for 'claude-1' model using REST to prompt API.
    config (Dict[Any, Any]): LLM config arguments passed on to the initialization of the model instance.
    name (str): Name of model to use, e. g. "claude-1" or "claude-1-100k".
    strict (bool): If True, ValueError is raised if the LLM API returns a malformed response (i. e. any kind of JSON
        or other response object that does not conform to the expectation of how a well-formed response object from
        this API should look like). If False, the API error responses are returned by __call__(), but no error will
        be raised.
    max_tries (int): Max. number of tries for API request.
    interval (float): Time interval (in seconds) for API retries in seconds. We implement a base 2 exponential backoff
        at each retry.
    max_request_time (float): Max. time (in seconds) to wait for request to terminate before raising an exception.
    context_length (Optional[int]): Context length for this model. Only necessary for sharding and if no context length
        natively provided by spacy-llm.
    RETURNS (Anthropic): Anthropic instance for 'claude-1'.
    """
    return Anthropic(
        name=name,
        endpoint=Endpoints.COMPLETIONS.value,
        config=config,
        strict=strict,
        max_tries=max_tries,
        interval=interval,
        max_request_time=max_request_time,
        context_length=context_length,
    )


@registry.llm_models("spacy.Claude-1.v1")
def anthropic_claude_1(
    config: Dict[Any, Any] = SimpleFrozenDict(),
    name: Literal["claude-1", "claude-1-100k"] = "claude-1",  # noqa: F722
    strict: bool = Anthropic.DEFAULT_STRICT,
    max_tries: int = Anthropic.DEFAULT_MAX_TRIES,
    interval: float = Anthropic.DEFAULT_INTERVAL,
    max_request_time: float = Anthropic.DEFAULT_MAX_REQUEST_TIME,
<<<<<<< HEAD
    endpoint: Optional[str] = None,
) -> Callable[[Iterable[str]], Iterable[str]]:
=======
) -> Callable[[Iterable[Iterable[str]]], Iterable[Iterable[str]]]:
>>>>>>> f628afc9
    """Returns Anthropic instance for 'claude-1' model using REST to prompt API.
    config (Dict[Any, Any]): LLM config arguments passed on to the initialization of the model instance.
    name (Literal["claude-1", "claude-1-100k"]): Model to use.
    strict (bool): If True, ValueError is raised if the LLM API returns a malformed response (i. e. any kind of JSON
        or other response object that does not conform to the expectation of how a well-formed response object from
        this API should look like). If False, the API error responses are returned by __call__(), but no error will
        be raised.
    max_tries (int): Max. number of tries for API request.
    interval (float): Time interval (in seconds) for API retries in seconds. We implement a base 2 exponential backoff
        at each retry.
    max_request_time (float): Max. time (in seconds) to wait for request to terminate before raising an exception.
<<<<<<< HEAD
    endpoint (Optional[str]): Endpoint to use. Defaults to standard endpoint.
    RETURNS (Callable[[Iterable[str]], Iterable[str]]]): Anthropic instance for 'claude-1' model using REST to
        prompt API.
=======
    RETURNS (Anthropic): Anthropic instance for 'claude-1'.
>>>>>>> f628afc9
    """
    return Anthropic(
        name=name,
        endpoint=endpoint or Endpoints.COMPLETIONS.value,
        config=config,
        strict=strict,
        max_tries=max_tries,
        interval=interval,
        max_request_time=max_request_time,
        context_length=None,
    )


@registry.llm_models("spacy.Claude-instant-1.v2")
def anthropic_claude_instant_1_v2(
    config: Dict[Any, Any] = SimpleFrozenDict(),
    name: str = "claude-instant-1",
    strict: bool = Anthropic.DEFAULT_STRICT,
    max_tries: int = Anthropic.DEFAULT_MAX_TRIES,
    interval: float = Anthropic.DEFAULT_INTERVAL,
    max_request_time: float = Anthropic.DEFAULT_MAX_REQUEST_TIME,
    context_length: Optional[int] = None,
) -> Callable[[Iterable[Iterable[str]]], Iterable[Iterable[str]]]:
    """Returns Anthropic instance for 'claude-instant-1' model using REST to prompt API.
    config (Dict[Any, Any]): LLM config arguments passed on to the initialization of the model instance.
    name (str): Name of model to use, e. g. "claude-instant-1" or "claude-instant-1-100k".
    strict (bool): If True, ValueError is raised if the LLM API returns a malformed response (i. e. any kind of JSON
        or other response object that does not conform to the expectation of how a well-formed response object from
        this API should look like). If False, the API error responses are returned by __call__(), but no error will
        be raised.
    max_tries (int): Max. number of tries for API request.
    interval (float): Time interval (in seconds) for API retries in seconds. We implement a base 2 exponential backoff
        at each retry.
    max_request_time (float): Max. time (in seconds) to wait for request to terminate before raising an exception.
    context_length (Optional[int]): Context length for this model. Only necessary for sharding and if no context length
        natively provided by spacy-llm.
    RETURNS (Anthropic): Anthropic instance for 'claude-instant-1'.
    """
    return Anthropic(
        name=name,
        endpoint=Endpoints.COMPLETIONS.value,
        config=config,
        strict=strict,
        max_tries=max_tries,
        interval=interval,
        max_request_time=max_request_time,
        context_length=context_length,
    )


@registry.llm_models("spacy.Claude-instant-1.v1")
def anthropic_claude_instant_1(
    config: Dict[Any, Any] = SimpleFrozenDict(),
    name: Literal[
        "claude-instant-1", "claude-instant-1-100k"
    ] = "claude-instant-1",  # noqa: F722
    strict: bool = Anthropic.DEFAULT_STRICT,
    max_tries: int = Anthropic.DEFAULT_MAX_TRIES,
    interval: float = Anthropic.DEFAULT_INTERVAL,
    max_request_time: float = Anthropic.DEFAULT_MAX_REQUEST_TIME,
<<<<<<< HEAD
    endpoint: Optional[str] = None,
) -> Callable[[Iterable[str]], Iterable[str]]:
=======
) -> Callable[[Iterable[Iterable[str]]], Iterable[Iterable[str]]]:
>>>>>>> f628afc9
    """Returns Anthropic instance for 'claude-instant-1' model using REST to prompt API.
    config (Dict[Any, Any]): LLM config arguments passed on to the initialization of the model instance.
    name (Literal["claude-instant-1", "claude-instant-1-100k"]): Model to use.
    strict (bool): If True, ValueError is raised if the LLM API returns a malformed response (i. e. any kind of JSON
        or other response object that does not conform to the expectation of how a well-formed response object from
        this API should look like). If False, the API error responses are returned by __call__(), but no error will
        be raised.
    max_tries (int): Max. number of tries for API request.
    interval (float): Time interval (in seconds) for API retries in seconds. We implement a base 2 exponential backoff
        at each retry.
    max_request_time (float): Max. time (in seconds) to wait for request to terminate before raising an exception.
<<<<<<< HEAD
    endpoint (Optional[str]): Endpoint to use. Defaults to standard endpoint.
    RETURNS (Callable[[Iterable[str]], Iterable[str]]]): Anthropic instance for 'claude-instant-1' model using REST to
        prompt API.
=======
    RETURNS (Anthropic): Anthropic instance for 'claude-instant-1'.
>>>>>>> f628afc9
    """
    return Anthropic(
        name=name,
        endpoint=endpoint or Endpoints.COMPLETIONS.value,
        config=config,
        strict=strict,
        max_tries=max_tries,
        interval=interval,
        max_request_time=max_request_time,
        context_length=None,
    )


@registry.llm_models("spacy.Claude-instant-1-1.v2")
def anthropic_claude_instant_1_1_v2(
    config: Dict[Any, Any] = SimpleFrozenDict(),
    name: str = "claude-instant-1.1",
    strict: bool = Anthropic.DEFAULT_STRICT,
    max_tries: int = Anthropic.DEFAULT_MAX_TRIES,
    interval: float = Anthropic.DEFAULT_INTERVAL,
    max_request_time: float = Anthropic.DEFAULT_MAX_REQUEST_TIME,
    context_length: Optional[int] = None,
) -> Callable[[Iterable[Iterable[str]]], Iterable[Iterable[str]]]:
    """Returns Anthropic instance for 'claude-instant-1.1' model using REST to prompt API.
    config (Dict[Any, Any]): LLM config arguments passed on to the initialization of the model instance.
    name (str): Name of model to use, e. g. "claude-instant-1.1" or "claude-instant-1.1-100k".
    strict (bool): If True, ValueError is raised if the LLM API returns a malformed response (i. e. any kind of JSON
        or other response object that does not conform to the expectation of how a well-formed response object from
        this API should look like). If False, the API error responses are returned by __call__(), but no error will
        be raised.
    max_tries (int): Max. number of tries for API request.
    interval (float): Time interval (in seconds) for API retries in seconds. We implement a base 2 exponential backoff
        at each retry.
    max_request_time (float): Max. time (in seconds) to wait for request to terminate before raising an exception.
    context_length (Optional[int]): Context length for this model. Only necessary for sharding and if no context length
        natively provided by spacy-llm.
    RETURNS (Anthropic): Anthropic instance for 'claude-instant-1.1'.
    """
    return Anthropic(
        name=name,
        endpoint=Endpoints.COMPLETIONS.value,
        config=config,
        strict=strict,
        max_tries=max_tries,
        interval=interval,
        max_request_time=max_request_time,
        context_length=context_length,
    )


@registry.llm_models("spacy.Claude-instant-1-1.v1")
def anthropic_claude_instant_1_1(
    config: Dict[Any, Any] = SimpleFrozenDict(),
    name: Literal[
        "claude-instant-1.1", "claude-instant-1.1-100k"
    ] = "claude-instant-1.1",  # noqa: F722
    strict: bool = Anthropic.DEFAULT_STRICT,
    max_tries: int = Anthropic.DEFAULT_MAX_TRIES,
    interval: float = Anthropic.DEFAULT_INTERVAL,
    max_request_time: float = Anthropic.DEFAULT_MAX_REQUEST_TIME,
<<<<<<< HEAD
    endpoint: Optional[str] = None,
) -> Callable[[Iterable[str]], Iterable[str]]:
=======
) -> Callable[[Iterable[Iterable[str]]], Iterable[Iterable[str]]]:
>>>>>>> f628afc9
    """Returns Anthropic instance for 'claude-instant-1.1' model using REST to prompt API.
    config (Dict[Any, Any]): LLM config arguments passed on to the initialization of the model instance.
    name (Literal["claude-instant-1.1", "claude-instant-1.1-100k"]): Model to use.
    strict (bool): If True, ValueError is raised if the LLM API returns a malformed response (i. e. any kind of JSON
        or other response object that does not conform to the expectation of how a well-formed response object from
        this API should look like). If False, the API error responses are returned by __call__(), but no error will
        be raised.
    max_tries (int): Max. number of tries for API request.
    interval (float): Time interval (in seconds) for API retries in seconds. We implement a base 2 exponential backoff
        at each retry.
    max_request_time (float): Max. time (in seconds) to wait for request to terminate before raising an exception.
<<<<<<< HEAD
    endpoint (Optional[str]): Endpoint to use. Defaults to standard endpoint.
    RETURNS (Callable[[Iterable[str]], Iterable[str]]]): Anthropic instance for 'claude-instant-1.1' model using REST to
        prompt API.
=======
    RETURNS (Anthropic): Anthropic instance for 'claude-instant-1.1' model.
>>>>>>> f628afc9
    """
    return Anthropic(
        name=name,
        endpoint=endpoint or Endpoints.COMPLETIONS.value,
        config=config,
        strict=strict,
        max_tries=max_tries,
        interval=interval,
        max_request_time=max_request_time,
        context_length=None,
    )


@registry.llm_models("spacy.Claude-1-0.v2")
def anthropic_claude_1_0_v2(
    config: Dict[Any, Any] = SimpleFrozenDict(),
    name: str = "claude-1.0",
    strict: bool = Anthropic.DEFAULT_STRICT,
    max_tries: int = Anthropic.DEFAULT_MAX_TRIES,
    interval: float = Anthropic.DEFAULT_INTERVAL,
    max_request_time: float = Anthropic.DEFAULT_MAX_REQUEST_TIME,
    context_length: Optional[int] = None,
) -> Callable[[Iterable[Iterable[str]]], Iterable[Iterable[str]]]:
    """Returns Anthropic instance for 'claude-1.0' model using REST to prompt API.
    config (Dict[Any, Any]): LLM config arguments passed on to the initialization of the model instance.
    name (str): Name of model to use, e. g. "claude-1.0".
    strict (bool): If True, ValueError is raised if the LLM API returns a malformed response (i. e. any kind of JSON
        or other response object that does not conform to the expectation of how a well-formed response object from
        this API should look like). If False, the API error responses are returned by __call__(), but no error will
        be raised.
    max_tries (int): Max. number of tries for API request.
    interval (float): Time interval (in seconds) for API retries in seconds. We implement a base 2 exponential backoff
        at each retry.
    max_request_time (float): Max. time (in seconds) to wait for request to terminate before raising an exception.
    context_length (Optional[int]): Context length for this model. Only necessary for sharding and if no context length
        natively provided by spacy-llm.
    RETURNS (Anthropic): Anthropic instance for 'claude-1.0'.
    """
    return Anthropic(
        name=name,
        endpoint=Endpoints.COMPLETIONS.value,
        config=config,
        strict=strict,
        max_tries=max_tries,
        interval=interval,
        max_request_time=max_request_time,
        context_length=context_length,
    )


@registry.llm_models("spacy.Claude-1-0.v1")
def anthropic_claude_1_0(
    config: Dict[Any, Any] = SimpleFrozenDict(),
    name: Literal["claude-1.0"] = "claude-1.0",  # noqa: F722
    strict: bool = Anthropic.DEFAULT_STRICT,
    max_tries: int = Anthropic.DEFAULT_MAX_TRIES,
    interval: float = Anthropic.DEFAULT_INTERVAL,
    max_request_time: float = Anthropic.DEFAULT_MAX_REQUEST_TIME,
<<<<<<< HEAD
    endpoint: Optional[str] = None,
) -> Callable[[Iterable[str]], Iterable[str]]:
=======
) -> Callable[[Iterable[Iterable[str]]], Iterable[Iterable[str]]]:
>>>>>>> f628afc9
    """Returns Anthropic instance for 'claude-1.0' model using REST to prompt API.
    config (Dict[Any, Any]): LLM config arguments passed on to the initialization of the model instance.
    name (Literal["claude-1.0"]): Model to use.
    strict (bool): If True, ValueError is raised if the LLM API returns a malformed response (i. e. any kind of JSON
        or other response object that does not conform to the expectation of how a well-formed response object from
        this API should look like). If False, the API error responses are returned by __call__(), but no error will
        be raised.
    max_tries (int): Max. number of tries for API request.
    interval (float): Time interval (in seconds) for API retries in seconds. We implement a base 2 exponential backoff
        at each retry.
    max_request_time (float): Max. time (in seconds) to wait for request to terminate before raising an exception.
<<<<<<< HEAD
    endpoint (Optional[str]): Endpoint to use. Defaults to standard endpoint.
    RETURNS (Callable[[Iterable[str]], Iterable[str]]]): Anthropic instance for 'claude-1.0' model using REST to prompt
        API.
=======
    RETURNS (Anthropic): Anthropic instance for 'claude-1.0' model.
    """
    return Anthropic(
        name=name,
        endpoint=Endpoints.COMPLETIONS.value,
        config=config,
        strict=strict,
        max_tries=max_tries,
        interval=interval,
        max_request_time=max_request_time,
        context_length=None,
    )


@registry.llm_models("spacy.Claude-1-2.v2")
def anthropic_claude_1_2_v2(
    config: Dict[Any, Any] = SimpleFrozenDict(),
    name: str = "claude-1.2",
    strict: bool = Anthropic.DEFAULT_STRICT,
    max_tries: int = Anthropic.DEFAULT_MAX_TRIES,
    interval: float = Anthropic.DEFAULT_INTERVAL,
    max_request_time: float = Anthropic.DEFAULT_MAX_REQUEST_TIME,
    context_length: Optional[int] = None,
) -> Callable[[Iterable[Iterable[str]]], Iterable[Iterable[str]]]:
    """Returns Anthropic instance for 'claude-1.2' model using REST to prompt API.
    config (Dict[Any, Any]): LLM config arguments passed on to the initialization of the model instance.
    name (str): Name of model to use, e. g. "claude-1.2".
    strict (bool): If True, ValueError is raised if the LLM API returns a malformed response (i. e. any kind of JSON
        or other response object that does not conform to the expectation of how a well-formed response object from
        this API should look like). If False, the API error responses are returned by __call__(), but no error will
        be raised.
    max_tries (int): Max. number of tries for API request.
    interval (float): Time interval (in seconds) for API retries in seconds. We implement a base 2 exponential backoff
        at each retry.
    max_request_time (float): Max. time (in seconds) to wait for request to terminate before raising an exception.
    context_length (Optional[int]): Context length for this model. Only necessary for sharding and if no context length
        natively provided by spacy-llm.
    RETURNS (Anthropic): Anthropic instance for 'claude-1.2'.
>>>>>>> f628afc9
    """
    return Anthropic(
        name=name,
        endpoint=endpoint or Endpoints.COMPLETIONS.value,
        config=config,
        strict=strict,
        max_tries=max_tries,
        interval=interval,
        max_request_time=max_request_time,
        context_length=context_length,
    )


@registry.llm_models("spacy.Claude-1-2.v1")
def anthropic_claude_1_2(
    config: Dict[Any, Any] = SimpleFrozenDict(),
    name: Literal["claude-1.2"] = "claude-1.2",  # noqa: F722
    strict: bool = Anthropic.DEFAULT_STRICT,
    max_tries: int = Anthropic.DEFAULT_MAX_TRIES,
    interval: float = Anthropic.DEFAULT_INTERVAL,
    max_request_time: float = Anthropic.DEFAULT_MAX_REQUEST_TIME,
<<<<<<< HEAD
    endpoint: Optional[str] = None,
) -> Callable[[Iterable[str]], Iterable[str]]:
=======
) -> Callable[[Iterable[Iterable[str]]], Iterable[Iterable[str]]]:
>>>>>>> f628afc9
    """Returns Anthropic instance for 'claude-1.2' model using REST to prompt API.
    config (Dict[Any, Any]): LLM config arguments passed on to the initialization of the model instance.
    name (Literal["claude-1.2"]): Model to use.
    strict (bool): If True, ValueError is raised if the LLM API returns a malformed response (i. e. any kind of JSON
        or other response object that does not conform to the expectation of how a well-formed response object from
        this API should look like). If False, the API error responses are returned by __call__(), but no error will
        be raised.
    max_tries (int): Max. number of tries for API request.
    interval (float): Time interval (in seconds) for API retries in seconds. We implement a base 2 exponential backoff
        at each retry.
    max_request_time (float): Max. time (in seconds) to wait for request to terminate before raising an exception.
<<<<<<< HEAD
    endpoint (Optional[str]): Endpoint to use. Defaults to standard endpoint.
    RETURNS (Callable[[Iterable[str]], Iterable[str]]]): Anthropic instance for 'claude-1.2' model using REST to prompt
        API.
=======
    RETURNS (Anthropic): Anthropic instance for 'claude-1.2' model.
    """
    return Anthropic(
        name=name,
        endpoint=Endpoints.COMPLETIONS.value,
        config=config,
        strict=strict,
        max_tries=max_tries,
        interval=interval,
        max_request_time=max_request_time,
        context_length=None,
    )


@registry.llm_models("spacy.Claude-1-3.v2")
def anthropic_claude_1_3_v2(
    config: Dict[Any, Any] = SimpleFrozenDict(),
    name: str = "claude-1.3",
    strict: bool = Anthropic.DEFAULT_STRICT,
    max_tries: int = Anthropic.DEFAULT_MAX_TRIES,
    interval: float = Anthropic.DEFAULT_INTERVAL,
    max_request_time: float = Anthropic.DEFAULT_MAX_REQUEST_TIME,
    context_length: Optional[int] = None,
) -> Callable[[Iterable[Iterable[str]]], Iterable[Iterable[str]]]:
    """Returns Anthropic instance for 'claude-1.3' model using REST to prompt API.
    config (Dict[Any, Any]): LLM config arguments passed on to the initialization of the model instance.
    name (str): Name of model variant to use, e. g. "claude-1.3" or "claude-1.3-100k".
    strict (bool): If True, ValueError is raised if the LLM API returns a malformed response (i. e. any kind of JSON
        or other response object that does not conform to the expectation of how a well-formed response object from
        this API should look like). If False, the API error responses are returned by __call__(), but no error will
        be raised.
    max_tries (int): Max. number of tries for API request.
    interval (float): Time interval (in seconds) for API retries in seconds. We implement a base 2 exponential backoff
        at each retry.
    max_request_time (float): Max. time (in seconds) to wait for request to terminate before raising an exception.
    context_length (Optional[int]): Context length for this model. Only necessary for sharding and if no context length
        natively provided by spacy-llm.
    RETURNS (Anthropic): Anthropic instance for 'claude-1.3' model.
>>>>>>> f628afc9
    """
    return Anthropic(
        name=name,
        endpoint=endpoint or Endpoints.COMPLETIONS.value,
        config=config,
        strict=strict,
        max_tries=max_tries,
        interval=interval,
        max_request_time=max_request_time,
        context_length=context_length,
    )


@registry.llm_models("spacy.Claude-1-3.v1")
def anthropic_claude_1_3(
    config: Dict[Any, Any] = SimpleFrozenDict(),
    name: Literal["claude-1.3", "claude-1.3-100k"] = "claude-1.3",  # noqa: F722
    strict: bool = Anthropic.DEFAULT_STRICT,
    max_tries: int = Anthropic.DEFAULT_MAX_TRIES,
    interval: float = Anthropic.DEFAULT_INTERVAL,
    max_request_time: float = Anthropic.DEFAULT_MAX_REQUEST_TIME,
<<<<<<< HEAD
    endpoint: Optional[str] = None,
) -> Callable[[Iterable[str]], Iterable[str]]:
=======
) -> Callable[[Iterable[Iterable[str]]], Iterable[Iterable[str]]]:
>>>>>>> f628afc9
    """Returns Anthropic instance for 'claude-1.3' model using REST to prompt API.
    config (Dict[Any, Any]): LLM config arguments passed on to the initialization of the model instance.
    name (Literal["claude-1.3", "claude-1.3-100k"]): Model variant to use.
    strict (bool): If True, ValueError is raised if the LLM API returns a malformed response (i. e. any kind of JSON
        or other response object that does not conform to the expectation of how a well-formed response object from
        this API should look like). If False, the API error responses are returned by __call__(), but no error will
        be raised.
    max_tries (int): Max. number of tries for API request.
    interval (float): Time interval (in seconds) for API retries in seconds. We implement a base 2 exponential backoff
        at each retry.
    max_request_time (float): Max. time (in seconds) to wait for request to terminate before raising an exception.
<<<<<<< HEAD
    endpoint (Optional[str]): Endpoint to use. Defaults to standard endpoint.
    RETURNS (Callable[[Iterable[str]], Iterable[str]]]): Anthropic instance for 'claude-1.3' model using REST to prompt
        API.
=======
    RETURNS (Anthropic): Anthropic instance for 'claude-1.3' model.
>>>>>>> f628afc9
    """
    return Anthropic(
        name=name,
        endpoint=endpoint or Endpoints.COMPLETIONS.value,
        config=config,
        strict=strict,
        max_tries=max_tries,
        interval=interval,
        max_request_time=max_request_time,
        context_length=None,
    )<|MERGE_RESOLUTION|>--- conflicted
+++ resolved
@@ -7,62 +7,40 @@
 from .model import Anthropic, Endpoints
 
 
-<<<<<<< HEAD
-@registry.llm_models("spacy.Claude-2-1.v1")
-def anthropic_claude_2_1(
-    config: Dict[Any, Any] = SimpleFrozenDict(),
-    name: Literal["claude-2.1"] = "claude-2.1",  # noqa: F722
-=======
 @registry.llm_models("spacy.Claude-2.v2")
 def anthropic_claude_2_v2(
     config: Dict[Any, Any] = SimpleFrozenDict(),
     name: str = "claude-2",
->>>>>>> f628afc9
-    strict: bool = Anthropic.DEFAULT_STRICT,
-    max_tries: int = Anthropic.DEFAULT_MAX_TRIES,
-    interval: float = Anthropic.DEFAULT_INTERVAL,
-    max_request_time: float = Anthropic.DEFAULT_MAX_REQUEST_TIME,
-<<<<<<< HEAD
-) -> Callable[[Iterable[str]], Iterable[str]]:
-    """Returns Anthropic instance for 'claude-2.1' model using REST to prompt API.
-    config (Dict[Any, Any]): LLM config arguments passed on to the initialization of the model instance.
-    name (Literal["claude-2.1"]): Model to use.
-=======
+    strict: bool = Anthropic.DEFAULT_STRICT,
+    max_tries: int = Anthropic.DEFAULT_MAX_TRIES,
+    interval: float = Anthropic.DEFAULT_INTERVAL,
+    max_request_time: float = Anthropic.DEFAULT_MAX_REQUEST_TIME,
     context_length: Optional[int] = None,
 ) -> Anthropic:
     """Returns Anthropic instance for 'claude-2' model using REST to prompt API.
     config (Dict[Any, Any]): LLM config arguments passed on to the initialization of the model instance.
     name (str): Name of model to use, e.g. "claude-2" or "claude-2-100k".
->>>>>>> f628afc9
-    strict (bool): If True, ValueError is raised if the LLM API returns a malformed response (i. e. any kind of JSON
-        or other response object that does not conform to the expectation of how a well-formed response object from
-        this API should look like). If False, the API error responses are returned by __call__(), but no error will
-        be raised.
-    max_tries (int): Max. number of tries for API request.
-    interval (float): Time interval (in seconds) for API retries in seconds. We implement a base 2 exponential backoff
-        at each retry.
-    max_request_time (float): Max. time (in seconds) to wait for request to terminate before raising an exception.
-<<<<<<< HEAD
-    RETURNS (Callable[[Iterable[str]], Iterable[str]]]): Anthropic instance for 'claude-2.1' model using REST to
-        prompt API.
-=======
+    strict (bool): If True, ValueError is raised if the LLM API returns a malformed response (i. e. any kind of JSON
+        or other response object that does not conform to the expectation of how a well-formed response object from
+        this API should look like). If False, the API error responses are returned by __call__(), but no error will
+        be raised.
+    max_tries (int): Max. number of tries for API request.
+    interval (float): Time interval (in seconds) for API retries in seconds. We implement a base 2 exponential backoff
+        at each retry.
+    max_request_time (float): Max. time (in seconds) to wait for request to terminate before raising an exception.
     context_length (Optional[int]): Context length for this model. Only necessary for sharding and if no context length
         natively provided by spacy-llm.
     RETURNS (Anthropic): Anthropic instance for 'claude-2' model.
->>>>>>> f628afc9
-    """
-    return Anthropic(
-        name=name,
-        endpoint=Endpoints.COMPLETIONS.value,
-        config=config,
-        strict=strict,
-        max_tries=max_tries,
-        interval=interval,
-        max_request_time=max_request_time,
-<<<<<<< HEAD
-=======
-        context_length=context_length,
->>>>>>> f628afc9
+    """
+    return Anthropic(
+        name=name,
+        endpoint=Endpoints.COMPLETIONS.value,
+        config=config,
+        strict=strict,
+        max_tries=max_tries,
+        interval=interval,
+        max_request_time=max_request_time,
+        context_length=context_length,
     )
 
 
@@ -74,12 +52,7 @@
     max_tries: int = Anthropic.DEFAULT_MAX_TRIES,
     interval: float = Anthropic.DEFAULT_INTERVAL,
     max_request_time: float = Anthropic.DEFAULT_MAX_REQUEST_TIME,
-<<<<<<< HEAD
-    endpoint: Optional[str] = None,
-) -> Callable[[Iterable[str]], Iterable[str]]:
-=======
-) -> Callable[[Iterable[Iterable[str]]], Iterable[Iterable[str]]]:
->>>>>>> f628afc9
+) -> Callable[[Iterable[Iterable[str]]], Iterable[Iterable[str]]]:
     """Returns Anthropic instance for 'claude-2' model using REST to prompt API.
     config (Dict[Any, Any]): LLM config arguments passed on to the initialization of the model instance.
     name (Literal["claude-2", "claude-2-100k"]): Model to use.
@@ -91,17 +64,11 @@
     interval (float): Time interval (in seconds) for API retries in seconds. We implement a base 2 exponential backoff
         at each retry.
     max_request_time (float): Max. time (in seconds) to wait for request to terminate before raising an exception.
-<<<<<<< HEAD
-    endpoint (Optional[str]): Endpoint to use. Defaults to standard endpoint.
-    RETURNS (Callable[[Iterable[str]], Iterable[str]]]): Anthropic instance for 'claude-1' model using REST to
-        prompt API.
-=======
     RETURNS (Anthropic): Anthropic instance for 'claude-1'.
->>>>>>> f628afc9
-    """
-    return Anthropic(
-        name=name,
-        endpoint=endpoint or Endpoints.COMPLETIONS.value,
+    """
+    return Anthropic(
+        name=name,
+        endpoint=Endpoints.COMPLETIONS.value,
         config=config,
         strict=strict,
         max_tries=max_tries,
@@ -156,12 +123,7 @@
     max_tries: int = Anthropic.DEFAULT_MAX_TRIES,
     interval: float = Anthropic.DEFAULT_INTERVAL,
     max_request_time: float = Anthropic.DEFAULT_MAX_REQUEST_TIME,
-<<<<<<< HEAD
-    endpoint: Optional[str] = None,
-) -> Callable[[Iterable[str]], Iterable[str]]:
-=======
-) -> Callable[[Iterable[Iterable[str]]], Iterable[Iterable[str]]]:
->>>>>>> f628afc9
+) -> Callable[[Iterable[Iterable[str]]], Iterable[Iterable[str]]]:
     """Returns Anthropic instance for 'claude-1' model using REST to prompt API.
     config (Dict[Any, Any]): LLM config arguments passed on to the initialization of the model instance.
     name (Literal["claude-1", "claude-1-100k"]): Model to use.
@@ -173,17 +135,11 @@
     interval (float): Time interval (in seconds) for API retries in seconds. We implement a base 2 exponential backoff
         at each retry.
     max_request_time (float): Max. time (in seconds) to wait for request to terminate before raising an exception.
-<<<<<<< HEAD
-    endpoint (Optional[str]): Endpoint to use. Defaults to standard endpoint.
-    RETURNS (Callable[[Iterable[str]], Iterable[str]]]): Anthropic instance for 'claude-1' model using REST to
-        prompt API.
-=======
     RETURNS (Anthropic): Anthropic instance for 'claude-1'.
->>>>>>> f628afc9
-    """
-    return Anthropic(
-        name=name,
-        endpoint=endpoint or Endpoints.COMPLETIONS.value,
+    """
+    return Anthropic(
+        name=name,
+        endpoint=Endpoints.COMPLETIONS.value,
         config=config,
         strict=strict,
         max_tries=max_tries,
@@ -240,12 +196,7 @@
     max_tries: int = Anthropic.DEFAULT_MAX_TRIES,
     interval: float = Anthropic.DEFAULT_INTERVAL,
     max_request_time: float = Anthropic.DEFAULT_MAX_REQUEST_TIME,
-<<<<<<< HEAD
-    endpoint: Optional[str] = None,
-) -> Callable[[Iterable[str]], Iterable[str]]:
-=======
-) -> Callable[[Iterable[Iterable[str]]], Iterable[Iterable[str]]]:
->>>>>>> f628afc9
+) -> Callable[[Iterable[Iterable[str]]], Iterable[Iterable[str]]]:
     """Returns Anthropic instance for 'claude-instant-1' model using REST to prompt API.
     config (Dict[Any, Any]): LLM config arguments passed on to the initialization of the model instance.
     name (Literal["claude-instant-1", "claude-instant-1-100k"]): Model to use.
@@ -257,17 +208,11 @@
     interval (float): Time interval (in seconds) for API retries in seconds. We implement a base 2 exponential backoff
         at each retry.
     max_request_time (float): Max. time (in seconds) to wait for request to terminate before raising an exception.
-<<<<<<< HEAD
-    endpoint (Optional[str]): Endpoint to use. Defaults to standard endpoint.
-    RETURNS (Callable[[Iterable[str]], Iterable[str]]]): Anthropic instance for 'claude-instant-1' model using REST to
-        prompt API.
-=======
     RETURNS (Anthropic): Anthropic instance for 'claude-instant-1'.
->>>>>>> f628afc9
-    """
-    return Anthropic(
-        name=name,
-        endpoint=endpoint or Endpoints.COMPLETIONS.value,
+    """
+    return Anthropic(
+        name=name,
+        endpoint=Endpoints.COMPLETIONS.value,
         config=config,
         strict=strict,
         max_tries=max_tries,
@@ -324,12 +269,7 @@
     max_tries: int = Anthropic.DEFAULT_MAX_TRIES,
     interval: float = Anthropic.DEFAULT_INTERVAL,
     max_request_time: float = Anthropic.DEFAULT_MAX_REQUEST_TIME,
-<<<<<<< HEAD
-    endpoint: Optional[str] = None,
-) -> Callable[[Iterable[str]], Iterable[str]]:
-=======
-) -> Callable[[Iterable[Iterable[str]]], Iterable[Iterable[str]]]:
->>>>>>> f628afc9
+) -> Callable[[Iterable[Iterable[str]]], Iterable[Iterable[str]]]:
     """Returns Anthropic instance for 'claude-instant-1.1' model using REST to prompt API.
     config (Dict[Any, Any]): LLM config arguments passed on to the initialization of the model instance.
     name (Literal["claude-instant-1.1", "claude-instant-1.1-100k"]): Model to use.
@@ -341,17 +281,11 @@
     interval (float): Time interval (in seconds) for API retries in seconds. We implement a base 2 exponential backoff
         at each retry.
     max_request_time (float): Max. time (in seconds) to wait for request to terminate before raising an exception.
-<<<<<<< HEAD
-    endpoint (Optional[str]): Endpoint to use. Defaults to standard endpoint.
-    RETURNS (Callable[[Iterable[str]], Iterable[str]]]): Anthropic instance for 'claude-instant-1.1' model using REST to
-        prompt API.
-=======
     RETURNS (Anthropic): Anthropic instance for 'claude-instant-1.1' model.
->>>>>>> f628afc9
-    """
-    return Anthropic(
-        name=name,
-        endpoint=endpoint or Endpoints.COMPLETIONS.value,
+    """
+    return Anthropic(
+        name=name,
+        endpoint=Endpoints.COMPLETIONS.value,
         config=config,
         strict=strict,
         max_tries=max_tries,
@@ -406,12 +340,7 @@
     max_tries: int = Anthropic.DEFAULT_MAX_TRIES,
     interval: float = Anthropic.DEFAULT_INTERVAL,
     max_request_time: float = Anthropic.DEFAULT_MAX_REQUEST_TIME,
-<<<<<<< HEAD
-    endpoint: Optional[str] = None,
-) -> Callable[[Iterable[str]], Iterable[str]]:
-=======
-) -> Callable[[Iterable[Iterable[str]]], Iterable[Iterable[str]]]:
->>>>>>> f628afc9
+) -> Callable[[Iterable[Iterable[str]]], Iterable[Iterable[str]]]:
     """Returns Anthropic instance for 'claude-1.0' model using REST to prompt API.
     config (Dict[Any, Any]): LLM config arguments passed on to the initialization of the model instance.
     name (Literal["claude-1.0"]): Model to use.
@@ -423,11 +352,6 @@
     interval (float): Time interval (in seconds) for API retries in seconds. We implement a base 2 exponential backoff
         at each retry.
     max_request_time (float): Max. time (in seconds) to wait for request to terminate before raising an exception.
-<<<<<<< HEAD
-    endpoint (Optional[str]): Endpoint to use. Defaults to standard endpoint.
-    RETURNS (Callable[[Iterable[str]], Iterable[str]]]): Anthropic instance for 'claude-1.0' model using REST to prompt
-        API.
-=======
     RETURNS (Anthropic): Anthropic instance for 'claude-1.0' model.
     """
     return Anthropic(
@@ -466,11 +390,10 @@
     context_length (Optional[int]): Context length for this model. Only necessary for sharding and if no context length
         natively provided by spacy-llm.
     RETURNS (Anthropic): Anthropic instance for 'claude-1.2'.
->>>>>>> f628afc9
-    """
-    return Anthropic(
-        name=name,
-        endpoint=endpoint or Endpoints.COMPLETIONS.value,
+    """
+    return Anthropic(
+        name=name,
+        endpoint=Endpoints.COMPLETIONS.value,
         config=config,
         strict=strict,
         max_tries=max_tries,
@@ -488,12 +411,7 @@
     max_tries: int = Anthropic.DEFAULT_MAX_TRIES,
     interval: float = Anthropic.DEFAULT_INTERVAL,
     max_request_time: float = Anthropic.DEFAULT_MAX_REQUEST_TIME,
-<<<<<<< HEAD
-    endpoint: Optional[str] = None,
-) -> Callable[[Iterable[str]], Iterable[str]]:
-=======
-) -> Callable[[Iterable[Iterable[str]]], Iterable[Iterable[str]]]:
->>>>>>> f628afc9
+) -> Callable[[Iterable[Iterable[str]]], Iterable[Iterable[str]]]:
     """Returns Anthropic instance for 'claude-1.2' model using REST to prompt API.
     config (Dict[Any, Any]): LLM config arguments passed on to the initialization of the model instance.
     name (Literal["claude-1.2"]): Model to use.
@@ -505,11 +423,6 @@
     interval (float): Time interval (in seconds) for API retries in seconds. We implement a base 2 exponential backoff
         at each retry.
     max_request_time (float): Max. time (in seconds) to wait for request to terminate before raising an exception.
-<<<<<<< HEAD
-    endpoint (Optional[str]): Endpoint to use. Defaults to standard endpoint.
-    RETURNS (Callable[[Iterable[str]], Iterable[str]]]): Anthropic instance for 'claude-1.2' model using REST to prompt
-        API.
-=======
     RETURNS (Anthropic): Anthropic instance for 'claude-1.2' model.
     """
     return Anthropic(
@@ -548,11 +461,10 @@
     context_length (Optional[int]): Context length for this model. Only necessary for sharding and if no context length
         natively provided by spacy-llm.
     RETURNS (Anthropic): Anthropic instance for 'claude-1.3' model.
->>>>>>> f628afc9
-    """
-    return Anthropic(
-        name=name,
-        endpoint=endpoint or Endpoints.COMPLETIONS.value,
+    """
+    return Anthropic(
+        name=name,
+        endpoint=Endpoints.COMPLETIONS.value,
         config=config,
         strict=strict,
         max_tries=max_tries,
@@ -570,12 +482,7 @@
     max_tries: int = Anthropic.DEFAULT_MAX_TRIES,
     interval: float = Anthropic.DEFAULT_INTERVAL,
     max_request_time: float = Anthropic.DEFAULT_MAX_REQUEST_TIME,
-<<<<<<< HEAD
-    endpoint: Optional[str] = None,
-) -> Callable[[Iterable[str]], Iterable[str]]:
-=======
-) -> Callable[[Iterable[Iterable[str]]], Iterable[Iterable[str]]]:
->>>>>>> f628afc9
+) -> Callable[[Iterable[Iterable[str]]], Iterable[Iterable[str]]]:
     """Returns Anthropic instance for 'claude-1.3' model using REST to prompt API.
     config (Dict[Any, Any]): LLM config arguments passed on to the initialization of the model instance.
     name (Literal["claude-1.3", "claude-1.3-100k"]): Model variant to use.
@@ -587,17 +494,11 @@
     interval (float): Time interval (in seconds) for API retries in seconds. We implement a base 2 exponential backoff
         at each retry.
     max_request_time (float): Max. time (in seconds) to wait for request to terminate before raising an exception.
-<<<<<<< HEAD
-    endpoint (Optional[str]): Endpoint to use. Defaults to standard endpoint.
-    RETURNS (Callable[[Iterable[str]], Iterable[str]]]): Anthropic instance for 'claude-1.3' model using REST to prompt
-        API.
-=======
     RETURNS (Anthropic): Anthropic instance for 'claude-1.3' model.
->>>>>>> f628afc9
-    """
-    return Anthropic(
-        name=name,
-        endpoint=endpoint or Endpoints.COMPLETIONS.value,
+    """
+    return Anthropic(
+        name=name,
+        endpoint=Endpoints.COMPLETIONS.value,
         config=config,
         strict=strict,
         max_tries=max_tries,
