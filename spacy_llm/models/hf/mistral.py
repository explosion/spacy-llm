--- conflicted
+++ resolved
@@ -96,18 +96,11 @@
     config_run: Optional[Dict[str, Any]] = SimpleFrozenDict(),
 ) -> Callable[[Iterable[Iterable[str]]], Iterable[Iterable[str]]]:
     """Generates Mistral instance that can execute a set of prompts and return the raw responses.
-<<<<<<< HEAD
-    name (Literal): Name of the Mistral model. Has to be one of Falcon.get_model_names().
-    config_init (Optional[Dict[str, Any]]): HF config for initializing the model.
-    config_run (Optional[Dict[str, Any]]): HF config for running the model.
-    RETURNS (Mistral): Mistral instance that can execute a set of prompts and return the raw responses.
-=======
     name (Literal): Name of the Mistral model. Has to be one of Mistral.get_model_names().
     config_init (Optional[Dict[str, Any]]): HF config for initializing the model.
     config_run (Optional[Dict[str, Any]]): HF config for running the model.
     RETURNS (Callable[[Iterable[str]], Iterable[str]]): Mistral instance that can execute a set of prompts and return
         the raw responses.
->>>>>>> aa5be5c1
     """
     return Mistral(
         name=name, config_init=config_init, config_run=config_run, context_length=8000
