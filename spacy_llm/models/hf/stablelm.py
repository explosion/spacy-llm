--- conflicted
+++ resolved
@@ -83,10 +83,9 @@
                     ]
                 )
             ]
-            if self._device:
-                tokenized_input_ids = [
-                    tp.to(self._device) for tp in tokenized_input_ids
-                ]
+            tokenized_input_ids = [
+                tp.to(self._model.device) for tp in tokenized_input_ids
+            ]
 
             assert hasattr(self._model, "generate")
             responses.append(
@@ -100,24 +99,8 @@
                     for tii in tokenized_input_ids
                 ]
             )
-<<<<<<< HEAD
 
         return responses
-=======
-        ]
-        tokenized_input_ids = [tp.to(self._model.device) for tp in tokenized_input_ids]
-
-        assert hasattr(self._model, "generate")
-        return [
-            self._tokenizer.decode(
-                self._model.generate(input_ids=tii, **self._config_run)[
-                    :, tii.shape[1] :
-                ][0],
-                skip_special_tokens=True,
-            )
-            for tii in tokenized_input_ids
-        ]
->>>>>>> bbab2118
 
     @staticmethod
     def compile_default_configs() -> Tuple[Dict[str, Any], Dict[str, Any]]:
