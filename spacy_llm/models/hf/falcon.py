from typing import Any, Callable, Dict, Iterable, Optional, Tuple

from confection import SimpleFrozenDict

from ...compat import Literal, transformers
from ...registry.util import registry
from .base import HuggingFace


class Falcon(HuggingFace):
    MODEL_NAMES = Literal[
        "falcon-rw-1b", "falcon-7b", "falcon-7b-instruct", "falcon-40b-instruct"
    ]  # noqa: F722

    def __init__(
        self,
        name: MODEL_NAMES,
        config_init: Optional[Dict[str, Any]],
        config_run: Optional[Dict[str, Any]],
<<<<<<< HEAD
        context_length: int,
=======
        context_length: Optional[int],
>>>>>>> a6515bf7
    ):
        self._tokenizer: Optional["transformers.AutoTokenizer"] = None
        super().__init__(
            name=name,
            config_init=config_init,
            config_run=config_run,
            context_length=context_length,
        )

        assert isinstance(self._tokenizer, transformers.PreTrainedTokenizerBase)
        self._config_run["pad_token_id"] = self._tokenizer.pad_token_id

        # Instantiate GenerationConfig object from config dict.
        self._hf_config_run = transformers.GenerationConfig.from_pretrained(
            self._name, **self._config_run
        )
        # To avoid deprecation warning regarding usage of `max_length`.
        self._hf_config_run.max_new_tokens = self._hf_config_run.max_length

    def init_model(self) -> Any:
        self._tokenizer = transformers.AutoTokenizer.from_pretrained(self._name)
        return transformers.pipeline(
            "text-generation",
            model=self._name,
            tokenizer=self._tokenizer,
            return_full_text=False,
            **self._config_init,
        )

    @property
    def hf_account(self) -> str:
        return "tiiuae"

    def __call__(self, prompts: Iterable[Iterable[str]]) -> Iterable[Iterable[str]]:  # type: ignore[override]
        return [
            [
                self._model(pr, generation_config=self._hf_config_run)[0][
                    "generated_text"
                ]
                for pr in prompts_for_doc
            ]
            for prompts_for_doc in prompts
        ]

    @staticmethod
    def compile_default_configs() -> Tuple[Dict[str, Any], Dict[str, Any]]:
        default_cfg_init, default_cfg_run = HuggingFace.compile_default_configs()
        return (
            {
                **default_cfg_init,
                "trust_remote_code": True,
            },
            default_cfg_run,
        )


@registry.llm_models("spacy.Falcon.v1")
def falcon_hf(
    name: Falcon.MODEL_NAMES,
    config_init: Optional[Dict[str, Any]] = SimpleFrozenDict(),
    config_run: Optional[Dict[str, Any]] = SimpleFrozenDict(),
) -> Callable[[Iterable[Iterable[str]]], Iterable[Iterable[str]]]:
    """Generates Falcon instance that can execute a set of prompts and return the raw responses.
    name (Literal): Name of the Falcon model. Has to be one of Falcon.get_model_names().
    config_init (Optional[Dict[str, Any]]): HF config for initializing the model.
    config_run (Optional[Dict[str, Any]]): HF config for running the model.
    RETURNS (Callable[[Iterable[str]], Iterable[str]]): Falcon instance that can execute a set of prompts and return
        the raw responses.
    """
    return Falcon(
        name=name, config_init=config_init, config_run=config_run, context_length=2048
    )<|MERGE_RESOLUTION|>--- conflicted
+++ resolved
@@ -17,11 +17,7 @@
         name: MODEL_NAMES,
         config_init: Optional[Dict[str, Any]],
         config_run: Optional[Dict[str, Any]],
-<<<<<<< HEAD
-        context_length: int,
-=======
         context_length: Optional[int],
->>>>>>> a6515bf7
     ):
         self._tokenizer: Optional["transformers.AutoTokenizer"] = None
         super().__init__(
