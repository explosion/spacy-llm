from typing import Any, Callable, Dict, Iterable, List, Optional, Tuple

from confection import SimpleFrozenDict

from ...compat import Literal, transformers
from ...registry.util import registry
from .base import HuggingFace


class OpenLLaMA(HuggingFace):
    MODEL_NAMES = Literal[
        "open_llama_3b",  # noqa: F722
        "open_llama_7b",  # noqa: F722
        "open_llama_7b_v2",  # noqa: F722
        "open_llama_13b",  # noqa: F722
    ]

    def __init__(
        self,
        name: str,
        config_init: Optional[Dict[str, Any]],
        config_run: Optional[Dict[str, Any]],
    ):
        self._tokenizer: Optional["transformers.AutoTokenizer"] = None
        super().__init__(name=name, config_init=config_init, config_run=config_run)

    def init_model(self) -> "transformers.AutoModelForCausalLM":
        """Sets up HF model and needed utilities.
        RETURNS (Any): HF model.
        """
        # Initialize tokenizer and model.
        self._tokenizer = transformers.AutoTokenizer.from_pretrained(self._name)
        init_cfg = self._config_init
        device: Optional[str] = None
        if "device" in init_cfg:
            device = init_cfg.pop("device")

        model = transformers.AutoModelForCausalLM.from_pretrained(
            self._name, **init_cfg
        )
        if device:
            model.to(device)

        return model

    def __call__(self, prompts: Iterable[Iterable[str]]) -> Iterable[Iterable[str]]:  # type: ignore[override]
        assert callable(self._tokenizer)
<<<<<<< HEAD
        responses: List[List[str]] = []

        for prompts_for_doc in prompts:
            tokenized_input_ids = [
                self._tokenizer(prompt, return_tensors="pt").input_ids
                for prompt in prompts_for_doc
            ]
            if self._device:
                tokenized_input_ids = [
                    tii.to(self._device) for tii in tokenized_input_ids
                ]

            assert hasattr(self._model, "generate")
            responses.append(
                [
                    self._tokenizer.decode(
                        self._model.generate(input_ids=tii, **self._config_run)[
                            :, tii.shape[1] :
                        ][0],
                    )
                    for tii in tokenized_input_ids
                ]
=======
        tokenized_input_ids = [
            self._tokenizer(prompt, return_tensors="pt").input_ids for prompt in prompts
        ]
        tokenized_input_ids = [
            tii.to(self._model.device) for tii in tokenized_input_ids
        ]

        assert hasattr(self._model, "generate")
        return [
            self._tokenizer.decode(
                self._model.generate(input_ids=tii, **self._config_run)[
                    :, tii.shape[1] :
                ][0],
>>>>>>> bbab2118
            )

        return responses

    @property
    def hf_account(self) -> str:
        return "openlm-research"

    @staticmethod
    def compile_default_configs() -> Tuple[Dict[str, Any], Dict[str, Any]]:
        default_cfg_init, default_cfg_run = HuggingFace.compile_default_configs()
        return (
            {
                **default_cfg_init,
                "torch_dtype": "float16",
            },
            {**default_cfg_run, "max_new_tokens": 32},
        )

    @property
    def context_length(self) -> int:
        return 2048


@registry.llm_models("spacy.OpenLLaMA.v1")
def openllama_hf(
    name: OpenLLaMA.MODEL_NAMES,
    config_init: Optional[Dict[str, Any]] = SimpleFrozenDict(),
    config_run: Optional[Dict[str, Any]] = SimpleFrozenDict(),
) -> Callable[[Iterable[Iterable[str]]], Iterable[Iterable[str]]]:
    """Generates OpenLLaMA instance that can execute a set of prompts and return the raw responses.
    name (Literal): Name of the OpenLLaMA model. Has to be one of OpenLLaMA.get_model_names().
    config_init (Optional[Dict[str, Any]]): HF config for initializing the model.
    config_run (Optional[Dict[str, Any]]): HF config for running the model.
    RETURNS (Callable[[Iterable[str]], Iterable[str]]): OpenLLaMA instance that can execute a set of prompts and return
        the raw responses.
    """
    return OpenLLaMA(name=name, config_init=config_init, config_run=config_run)<|MERGE_RESOLUTION|>--- conflicted
+++ resolved
@@ -45,7 +45,6 @@
 
     def __call__(self, prompts: Iterable[Iterable[str]]) -> Iterable[Iterable[str]]:  # type: ignore[override]
         assert callable(self._tokenizer)
-<<<<<<< HEAD
         responses: List[List[str]] = []
 
         for prompts_for_doc in prompts:
@@ -53,10 +52,9 @@
                 self._tokenizer(prompt, return_tensors="pt").input_ids
                 for prompt in prompts_for_doc
             ]
-            if self._device:
-                tokenized_input_ids = [
-                    tii.to(self._device) for tii in tokenized_input_ids
-                ]
+            tokenized_input_ids = [
+                tii.to(self._model.device) for tii in tokenized_input_ids
+            ]
 
             assert hasattr(self._model, "generate")
             responses.append(
@@ -68,21 +66,6 @@
                     )
                     for tii in tokenized_input_ids
                 ]
-=======
-        tokenized_input_ids = [
-            self._tokenizer(prompt, return_tensors="pt").input_ids for prompt in prompts
-        ]
-        tokenized_input_ids = [
-            tii.to(self._model.device) for tii in tokenized_input_ids
-        ]
-
-        assert hasattr(self._model, "generate")
-        return [
-            self._tokenizer.decode(
-                self._model.generate(input_ids=tii, **self._config_run)[
-                    :, tii.shape[1] :
-                ][0],
->>>>>>> bbab2118
             )
 
         return responses
