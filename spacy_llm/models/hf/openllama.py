from typing import Any, Callable, Dict, Iterable, List, Optional, Tuple

from confection import SimpleFrozenDict

from ...compat import Literal, transformers
from ...registry.util import registry
from .base import HuggingFace


class OpenLLaMA(HuggingFace):
    MODEL_NAMES = Literal[
        "open_llama_3b",  # noqa: F722
        "open_llama_7b",  # noqa: F722
        "open_llama_7b_v2",  # noqa: F722
        "open_llama_13b",  # noqa: F722
    ]

    def __init__(
        self,
        name: str,
        config_init: Optional[Dict[str, Any]],
        config_run: Optional[Dict[str, Any]],
<<<<<<< HEAD
        context_length: int,
=======
        context_length: Optional[int],
>>>>>>> 7c533cd1
    ):
        self._tokenizer: Optional["transformers.AutoTokenizer"] = None
        super().__init__(
            name=name,
            config_init=config_init,
            config_run=config_run,
            context_length=context_length,
        )

    def init_model(self) -> "transformers.AutoModelForCausalLM":
        """Sets up HF model and needed utilities.
        RETURNS (Any): HF model.
        """
        # Initialize tokenizer and model.
        self._tokenizer = transformers.AutoTokenizer.from_pretrained(self._name)
        init_cfg = self._config_init
        device: Optional[str] = None
        if "device" in init_cfg:
            device = init_cfg.pop("device")

        model = transformers.AutoModelForCausalLM.from_pretrained(
            self._name, **init_cfg
        )
        if device:
            model.to(device)

        return model

    def __call__(self, prompts: Iterable[Iterable[str]]) -> Iterable[Iterable[str]]:  # type: ignore[override]
        assert callable(self._tokenizer)
        responses: List[List[str]] = []

        for prompts_for_doc in prompts:
            tokenized_input_ids = [
                self._tokenizer(prompt, return_tensors="pt").input_ids
                for prompt in prompts_for_doc
            ]
            tokenized_input_ids = [
                tii.to(self._model.device) for tii in tokenized_input_ids
            ]

            assert hasattr(self._model, "generate")
            responses.append(
                [
                    self._tokenizer.decode(
                        self._model.generate(input_ids=tii, **self._config_run)[
                            :, tii.shape[1] :
                        ][0],
                    )
                    for tii in tokenized_input_ids
                ]
            )

        return responses

    @property
    def hf_account(self) -> str:
        return "openlm-research"

    @staticmethod
    def compile_default_configs() -> Tuple[Dict[str, Any], Dict[str, Any]]:
        default_cfg_init, default_cfg_run = HuggingFace.compile_default_configs()
        return (
            {
                **default_cfg_init,
                "torch_dtype": "float16",
            },
            {**default_cfg_run, "max_new_tokens": 32},
        )


@registry.llm_models("spacy.OpenLLaMA.v1")
def openllama_hf(
    name: OpenLLaMA.MODEL_NAMES,
    config_init: Optional[Dict[str, Any]] = SimpleFrozenDict(),
    config_run: Optional[Dict[str, Any]] = SimpleFrozenDict(),
) -> Callable[[Iterable[Iterable[str]]], Iterable[Iterable[str]]]:
    """Generates OpenLLaMA instance that can execute a set of prompts and return the raw responses.
    name (Literal): Name of the OpenLLaMA model. Has to be one of OpenLLaMA.get_model_names().
    config_init (Optional[Dict[str, Any]]): HF config for initializing the model.
    config_run (Optional[Dict[str, Any]]): HF config for running the model.
    RETURNS (Callable[[Iterable[str]], Iterable[str]]): OpenLLaMA instance that can execute a set of prompts and return
        the raw responses.
    """
    return OpenLLaMA(
        name=name, config_init=config_init, config_run=config_run, context_length=2048
    )<|MERGE_RESOLUTION|>--- conflicted
+++ resolved
@@ -20,11 +20,7 @@
         name: str,
         config_init: Optional[Dict[str, Any]],
         config_run: Optional[Dict[str, Any]],
-<<<<<<< HEAD
-        context_length: int,
-=======
         context_length: Optional[int],
->>>>>>> 7c533cd1
     ):
         self._tokenizer: Optional["transformers.AutoTokenizer"] = None
         super().__init__(
