# mypy: ignore-errors
import pytest
import spacy

PIPE_CFG = {
    "backend": {
        "@llm_backends": "spacy.REST.v1",
        "api": "OpenAI",
        "config": {"temperature": 0.3, "model": "text-davinci-003"},
    },
    "task": {"@llm_tasks": "spacy.NoOp.v1"},
}


@pytest.mark.external
def test_initialization():
    """Test initialization and simple run"""
    nlp = spacy.blank("en")
    nlp.add_pipe("llm", config=PIPE_CFG)
    nlp("This is a test.")


<<<<<<< HEAD
@pytest.mark.external
@pytest.mark.parametrize("strict", (False, True))
def test_rest_backend_error_handling(strict: bool):
    """Test error handling for default/minimal REST backend.
    strict (bool): Whether to use strict mode.
    """
=======
def test_rest_backend_error_handling():
    """Test error handling for default/minimal REST backend."""
>>>>>>> ea971dcd
    nlp = spacy.blank("en")
    with pytest.raises(ValueError) as err:
        nlp.add_pipe(
            "llm",
            config={
                "task": {"@llm_tasks": "spacy.NoOp.v1"},
                "backend": {"config": {"model": "x-text-davinci-003"}},
            },
        )
    assert "The specified model 'x-text-davinci-003' is not available." in str(
        err.value
    )<|MERGE_RESOLUTION|>--- conflicted
+++ resolved
@@ -20,17 +20,9 @@
     nlp("This is a test.")
 
 
-<<<<<<< HEAD
 @pytest.mark.external
-@pytest.mark.parametrize("strict", (False, True))
-def test_rest_backend_error_handling(strict: bool):
-    """Test error handling for default/minimal REST backend.
-    strict (bool): Whether to use strict mode.
-    """
-=======
 def test_rest_backend_error_handling():
     """Test error handling for default/minimal REST backend."""
->>>>>>> ea971dcd
     nlp = spacy.blank("en")
     with pytest.raises(ValueError) as err:
         nlp.add_pipe(
