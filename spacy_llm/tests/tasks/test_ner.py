import json
from pathlib import Path

import pytest
import spacy
import srsly
from confection import Config
from spacy.tokens import Span
from spacy.training import Example
from spacy.util import make_tempdir

from spacy_llm.pipeline import LLMWrapper
from spacy_llm.registry import fewshot_reader, file_reader, lowercase_normalizer
from spacy_llm.registry import strip_normalizer
from spacy_llm.tasks.ner import NERTask, make_ner_task_v2
from spacy_llm.tasks.util import find_substrings
from spacy_llm.ty import Labeled, LLMTask
from spacy_llm.util import assemble_from_config, split_labels

from ..compat import has_openai_key

EXAMPLES_DIR = Path(__file__).parent / "examples"
TEMPLATES_DIR = Path(__file__).parent / "templates"


@pytest.fixture
def zeroshot_cfg_string():
    return """
    [nlp]
    lang = "en"
    pipeline = ["llm"]
    batch_size = 128

    [components]

    [components.llm]
    factory = "llm"

    [components.llm.task]
    @llm_tasks = "spacy.NER.v1"
    labels = PER,ORG,LOC

    [components.llm.task.normalizer]
    @misc = "spacy.LowercaseNormalizer.v1"

    [components.llm.model]
<<<<<<< HEAD
    @llm_models = "spacy.gpt-3.5.OpenAI.v1"
=======
    @llm_models = "spacy.gpt-3-5.v1"
>>>>>>> f8244b0b
    """


@pytest.fixture
def zeroshot_cfg_string_v2_lds():
    return """
    [nlp]
    lang = "en"
    pipeline = ["llm"]
    batch_size = 128

    [components]

    [components.llm]
    factory = "llm"

    [components.llm.task]
    @llm_tasks = "spacy.NER.v2"
    labels = PER,ORG,LOC

    [components.llm.task.label_definitions]
    PER = "Any named individual in the text"
    ORG = "Any named organization in the text"
    LOC = "The name of any politically or geographically defined location"

    [components.llm.task.normalizer]
    @misc = "spacy.LowercaseNormalizer.v1"

    [components.llm.model]
<<<<<<< HEAD
    @llm_models = "spacy.gpt-3.5.OpenAI.v1"
=======
    @llm_models = "spacy.gpt-3-5.v1"
>>>>>>> f8244b0b
    """


@pytest.fixture
def fewshot_cfg_string():
    return f"""
    [nlp]
    lang = "en"
    pipeline = ["llm"]
    batch_size = 128

    [components]

    [components.llm]
    factory = "llm"

    [components.llm.task]
    @llm_tasks = "spacy.NER.v1"
    labels = PER,ORG,LOC

    [components.llm.task.examples]
    @misc = "spacy.FewShotReader.v1"
    path = {str((Path(__file__).parent / "examples" / "ner_examples.yml"))}

    [components.llm.task.normalizer]
    @misc = "spacy.LowercaseNormalizer.v1"

    [components.llm.model]
<<<<<<< HEAD
    @llm_models = "spacy.gpt-3.5.OpenAI.v1"
=======
    @llm_models = "spacy.gpt-3-5.v1"
>>>>>>> f8244b0b
    """


@pytest.fixture
def fewshot_cfg_string_v2():
    return f"""
    [nlp]
    lang = "en"
    pipeline = ["llm"]
    batch_size = 128

    [components]

    [components.llm]
    factory = "llm"

    [components.llm.task]
    @llm_tasks = "spacy.NER.v2"
    labels = ["PER", "ORG", "LOC"]

    [components.llm.task.examples]
    @misc = "spacy.FewShotReader.v1"
    path = {str((Path(__file__).parent / "examples" / "ner_examples.yml"))}

    [components.llm.task.normalizer]
    @misc = "spacy.LowercaseNormalizer.v1"

    [components.llm.model]
<<<<<<< HEAD
    @llm_models = "spacy.gpt-3.5.OpenAI.v1"
=======
    @llm_models = "spacy.gpt-3-5.v1"
>>>>>>> f8244b0b
    """


@pytest.fixture
def ext_template_cfg_string():
    """Simple zero-shot config with an external template"""

    return f"""
    [nlp]
    lang = "en"
    pipeline = ["llm"]
    batch_size = 128

    [components]
    [components.llm]
    factory = "llm"

    [components.llm.task]
    @llm_tasks = "spacy.NER.v2"
    labels = PER,ORG,LOC

    [components.llm.task.template]
    @misc = "spacy.FileReader.v1"
    path = {str((Path(__file__).parent / "templates" / "ner_template.jinja2"))}

    [components.llm.task.normalizer]
    @misc = "spacy.LowercaseNormalizer.v1"

    [components.llm.model]
<<<<<<< HEAD
    @llm_models = "spacy.gpt-3.5.OpenAI.v1"
=======
    @llm_models = "spacy.gpt-3-5.v1"
>>>>>>> f8244b0b
    """


@pytest.mark.external
@pytest.mark.skipif(has_openai_key is False, reason="OpenAI API key not available")
@pytest.mark.parametrize(
    "cfg_string",
    [
        "zeroshot_cfg_string",
        "zeroshot_cfg_string_v2_lds",
        "fewshot_cfg_string",
        "fewshot_cfg_string_v2",
        "ext_template_cfg_string",
    ],
)
def test_ner_config(cfg_string, request):
    cfg_string = request.getfixturevalue(cfg_string)
    orig_config = Config().from_str(cfg_string)
    nlp = spacy.util.load_model_from_config(orig_config, auto_fill=True)
    assert nlp.pipe_names == ["llm"]

    # also test nlp config from a dict in add_pipe
    component_cfg = dict(orig_config["components"]["llm"])
    component_cfg.pop("factory")

    nlp2 = spacy.blank("en")
    nlp2.add_pipe("llm", config=component_cfg)
    assert nlp2.pipe_names == ["llm"]

    pipe = nlp.get_pipe("llm")
    assert isinstance(pipe, LLMWrapper)
    assert isinstance(pipe.task, LLMTask)

    labels = orig_config["components"]["llm"]["task"]["labels"]
    labels = split_labels(labels)
    task = pipe.task
    assert isinstance(task, Labeled)
    assert task.labels == tuple(labels)
    assert pipe.labels == task.labels
    assert nlp.pipe_labels["llm"] == list(task.labels)


@pytest.mark.external
@pytest.mark.skipif(has_openai_key is False, reason="OpenAI API key not available")
@pytest.mark.parametrize(
    "cfg_string",
    [
        "zeroshot_cfg_string",
        "zeroshot_cfg_string_v2_lds",
        "fewshot_cfg_string",
        "fewshot_cfg_string_v2",
        "ext_template_cfg_string",
    ],
)
def test_ner_predict(cfg_string, request):
    """Use OpenAI to get zero-shot NER results.
    Note that this test may fail randomly, as the LLM's output is unguaranteed to be consistent/predictable
    """
    orig_cfg_string = cfg_string
    cfg_string = request.getfixturevalue(cfg_string)
    orig_config = Config().from_str(cfg_string)
    nlp = spacy.util.load_model_from_config(orig_config, auto_fill=True)
    text = "Marc and Bob both live in Ireland."
    doc = nlp(text)

    if orig_cfg_string != "ext_template_cfg_string":
        assert len(doc.ents) > 0
        for ent in doc.ents:
            assert ent.label_ in ["PER", "ORG", "LOC"]


@pytest.mark.external
@pytest.mark.parametrize(
    "cfg_string",
    [
        "zeroshot_cfg_string",
        "zeroshot_cfg_string_v2_lds",
        "fewshot_cfg_string",
        "fewshot_cfg_string_v2",
        "ext_template_cfg_string",
    ],
)
def test_ner_io(cfg_string, request):
    cfg_string = request.getfixturevalue(cfg_string)
    orig_config = Config().from_str(cfg_string)
    nlp = spacy.util.load_model_from_config(orig_config, auto_fill=True)
    assert nlp.pipe_names == ["llm"]
    # ensure you can save a pipeline to disk and run it after loading
    with make_tempdir() as tmpdir:
        nlp.to_disk(tmpdir)
        nlp2 = spacy.load(tmpdir)
    assert nlp2.pipe_names == ["llm"]
    text = "Marc and Bob both live in Ireland."
    doc = nlp2(text)
    assert len(doc.ents) >= 0  # can be zero if template is too simple / test-like
    for ent in doc.ents:
        assert ent.label_ in ["PER", "ORG", "LOC"]


@pytest.mark.parametrize(
    "text,input_strings,result_strings,result_offsets",
    [
        (
            "Felipe and Jaime went to the library.",
            ["Felipe", "Jaime", "library"],
            ["Felipe", "Jaime", "library"],
            [(0, 6), (11, 16), (29, 36)],
        ),  # simple
        (
            "The Manila Observatory was founded in 1865 in Manila.",
            ["Manila", "The Manila Observatory"],
            ["Manila", "Manila", "The Manila Observatory"],
            [(4, 10), (46, 52), (0, 22)],
        ),  # overlapping and duplicated
        (
            "Take the road from downtown and turn left at the public market.",
            ["public market", "downtown"],
            ["public market", "downtown"],
            [(49, 62), (19, 27)]
            # flipped
        ),
    ],
)
def test_ensure_offsets_correspond_to_substrings(
    text, input_strings, result_strings, result_offsets
):
    offsets = find_substrings(text, input_strings)
    # Compare strings instead of offsets, but we need to get
    # those strings first from the text
    assert result_offsets == offsets
    found_substrings = [text[start:end] for start, end in offsets]
    assert result_strings == found_substrings


@pytest.mark.parametrize(
    "text,response,gold_ents",
    [
        # simple
        (
            "Jean Jacques and Jaime went to the library.",
            "PER: Jean Jacques, Jaime\nLOC: library",
            [("Jean Jacques", "PER"), ("Jaime", "PER"), ("library", "LOC")],
        ),
        # overlapping: should only return the longest span
        (
            "The Manila Observatory was founded in 1865.",
            "LOC: The Manila Observatory, Manila, Manila Observatory",
            [("The Manila Observatory", "LOC")],
        ),
        # flipped: order shouldn't matter
        (
            "Take the road from Downtown and turn left at the public market.",
            "LOC: public market, Downtown",
            [("Downtown", "LOC"), ("public market", "LOC")],
        ),
    ],
)
def test_ner_zero_shot_task(text, response, gold_ents):
    labels = "PER,ORG,LOC"
    llm_ner = make_ner_task_v2(labels=labels)
    # Prepare doc
    nlp = spacy.blank("xx")
    doc_in = nlp.make_doc(text)
    # Pass to the parser
    # Note: parser() returns a list so we get what's inside
    doc_out = list(llm_ner.parse_responses([doc_in], [response]))[0]
    pred_ents = [(ent.text, ent.label_) for ent in doc_out.ents]
    assert pred_ents == gold_ents


@pytest.mark.parametrize(
    "response,normalizer,gold_ents",
    [
        (
            "PER: Jean Jacques, Jaime",
            None,
            [("Jean Jacques", "PER"), ("Jaime", "PER")],
        ),
        (
            "PER: Jean Jacques, Jaime",
            strip_normalizer(),
            [("Jean Jacques", "PER"), ("Jaime", "PER")],
        ),
        (
            "PER: Jean Jacques, Jaime",
            lowercase_normalizer(),
            [("Jean Jacques", "PER"), ("Jaime", "PER")],
        ),
        (
            "per: Jean Jacques, Jaime",
            strip_normalizer(),
            [],
        ),
        (
            "per: Jean Jacques, Jaime",
            None,
            [("Jean Jacques", "PER"), ("Jaime", "PER")],
        ),
        (
            "per: Jean Jacques\nPER: Jaime",
            lowercase_normalizer(),
            [("Jean Jacques", "PER"), ("Jaime", "PER")],
        ),
        (
            "per: Jean Jacques, Jaime\nOrg: library",
            lowercase_normalizer(),
            [("Jean Jacques", "PER"), ("Jaime", "PER"), ("library", "ORG")],
        ),
        (
            "per: Jean Jacques, Jaime\nRANDOM: library",
            lowercase_normalizer(),
            [("Jean Jacques", "PER"), ("Jaime", "PER")],
        ),
    ],
)
def test_ner_labels(response, normalizer, gold_ents):
    text = "Jean Jacques and Jaime went to the library."
    labels = "PER,ORG,LOC"
    llm_ner = make_ner_task_v2(labels=labels, normalizer=normalizer)
    # Prepare doc
    nlp = spacy.blank("xx")
    doc_in = nlp.make_doc(text)
    # Pass to the parser
    # Note: parser() returns a list
    doc_out = list(llm_ner.parse_responses([doc_in], [response]))[0]
    pred_ents = [(ent.text, ent.label_) for ent in doc_out.ents]
    assert pred_ents == gold_ents


@pytest.mark.parametrize(
    "response,alignment_mode,gold_ents",
    [
        (
            "PER: Jacq",
            "strict",
            [],
        ),
        (
            "PER: Jacq",
            "contract",
            [],
        ),
        (
            "PER: Jacq",
            "expand",
            [("Jacques", "PER")],
        ),
        (
            "PER: Jean J",
            "contract",
            [("Jean", "PER")],
        ),
        (
            "PER: Jean Jacques, aim",
            "strict",
            [("Jean Jacques", "PER")],
        ),
        (
            "PER: random",
            "expand",
            [],
        ),
    ],
)
def test_ner_alignment(response, alignment_mode, gold_ents):
    text = "Jean Jacques and Jaime went to the library."
    labels = "PER,ORG,LOC"
    llm_ner = make_ner_task_v2(labels=labels, alignment_mode=alignment_mode)
    # Prepare doc
    nlp = spacy.blank("xx")
    doc_in = nlp.make_doc(text)
    # Pass to the parser
    # Note: parser() returns a list
    doc_out = list(llm_ner.parse_responses([doc_in], [response]))[0]
    pred_ents = [(ent.text, ent.label_) for ent in doc_out.ents]
    assert pred_ents == gold_ents


def test_invalid_alignment_mode():
    labels = "PER,ORG,LOC"
    with pytest.raises(ValueError, match="Unsupported alignment mode 'invalid"):
        make_ner_task_v2(labels=labels, alignment_mode="invalid")  # type: ignore


@pytest.mark.parametrize(
    "response,case_sensitive,single_match,gold_ents",
    [
        (
            "PER: Jean",
            False,
            False,
            [("jean", "PER"), ("Jean", "PER"), ("Jean", "PER")],
        ),
        (
            "PER: Jean",
            False,
            True,
            [("jean", "PER")],
        ),
        (
            "PER: Jean",
            True,
            False,
            [("Jean", "PER"), ("Jean", "PER")],
        ),
        (
            "PER: Jean",
            True,
            True,
            [("Jean", "PER")],
        ),
    ],
)
def test_ner_matching(response, case_sensitive, single_match, gold_ents):
    text = "This guy jean (or Jean) is the president of the Jean Foundation."
    labels = "PER,ORG,LOC"
    llm_ner = make_ner_task_v2(
        labels=labels, case_sensitive_matching=case_sensitive, single_match=single_match
    )
    # Prepare doc
    nlp = spacy.blank("xx")
    doc_in = nlp.make_doc(text)
    # Pass to the parser
    # Note: parser() returns a list
    doc_out = list(llm_ner.parse_responses([doc_in], [response]))[0]
    pred_ents = [(ent.text, ent.label_) for ent in doc_out.ents]
    assert pred_ents == gold_ents


def test_jinja_template_rendering_without_examples():
    """Test if jinja template renders as we expected

    We apply the .strip() method for each prompt so that we don't have to deal
    with annoying newlines and spaces at the edge of the text.
    """
    labels = "PER,ORG,LOC"
    nlp = spacy.blank("xx")
    doc = nlp.make_doc("Alice and Bob went to the supermarket")

    llm_ner = make_ner_task_v2(labels=labels, examples=None)
    prompt = list(llm_ner.generate_prompts([doc]))[0]

    assert (
        prompt.strip()
        == """
You are an expert Named Entity Recognition (NER) system. Your task is to accept Text as input and extract named entities for the set of predefined entity labels.
From the Text input provided, extract named entities for each label in the following format:

PER: <comma delimited list of strings>
ORG: <comma delimited list of strings>
LOC: <comma delimited list of strings>


Here is the text that needs labeling:

Text:
'''
Alice and Bob went to the supermarket
'''
""".strip()
    )


@pytest.mark.parametrize(
    "examples_path",
    [
        str(EXAMPLES_DIR / "ner_examples.json"),
        str(EXAMPLES_DIR / "ner_examples.yml"),
        str(EXAMPLES_DIR / "ner_examples.jsonl"),
    ],
)
def test_jinja_template_rendering_with_examples(examples_path):
    """Test if jinja2 template renders as expected

    We apply the .strip() method for each prompt so that we don't have to deal
    with annoying newlines and spaces at the edge of the text.
    """
    labels = "PER,ORG,LOC"
    nlp = spacy.blank("xx")
    doc = nlp.make_doc("Alice and Bob went to the supermarket")

    examples = fewshot_reader(examples_path)
    llm_ner = make_ner_task_v2(labels=labels, examples=examples)
    prompt = list(llm_ner.generate_prompts([doc]))[0]

    assert (
        prompt.strip()
        == """
You are an expert Named Entity Recognition (NER) system. Your task is to accept Text as input and extract named entities for the set of predefined entity labels.
From the Text input provided, extract named entities for each label in the following format:

PER: <comma delimited list of strings>
ORG: <comma delimited list of strings>
LOC: <comma delimited list of strings>


Below are some examples (only use these as a guide):

Text:
'''
Jack and Jill went up the hill.
'''

PER: Jack, Jill
LOC: hill

Text:
'''
Jack fell down and broke his crown.
'''

PER: Jack

Text:
'''
Jill came tumbling after.
'''

PER: Jill


Here is the text that needs labeling:

Text:
'''
Alice and Bob went to the supermarket
'''""".strip()
    )


def test_jinja_template_rendering_with_label_definitions():
    """Test if jinja2 template renders as expected

    We apply the .strip() method for each prompt so that we don't have to deal
    with annoying newlines and spaces at the edge of the text.
    """
    labels = "PER,ORG,LOC"
    nlp = spacy.blank("xx")
    doc = nlp.make_doc("Alice and Bob went to the supermarket")
    llm_ner = make_ner_task_v2(
        labels=labels,
        label_definitions={
            "PER": "Person definition",
            "ORG": "Organization definition",
            "LOC": "Location definition",
        },
    )
    prompt = list(llm_ner.generate_prompts([doc]))[0]

    assert (
        prompt.strip()
        == """
You are an expert Named Entity Recognition (NER) system. Your task is to accept Text as input and extract named entities for the set of predefined entity labels.
From the Text input provided, extract named entities for each label in the following format:

PER: <comma delimited list of strings>
ORG: <comma delimited list of strings>
LOC: <comma delimited list of strings>

Below are definitions of each label to help aid you in what kinds of named entities to extract for each label.
Assume these definitions are written by an expert and follow them closely.

PER: Person definition
ORG: Organization definition
LOC: Location definition


Here is the text that needs labeling:

Text:
'''
Alice and Bob went to the supermarket
'''""".strip()
    )


def test_example_not_following_basemodel():
    wrong_example = [
        {
            "text": "I'm a wrong example. Entities should be a dict, not a list",
            # Should be: {"PER": ["Entities"], "ORG": ["dict", "list"]}
            "entities": [("PER", ("Entities")), ("ORG", ("dict", "list"))],
        }
    ]
    with make_tempdir() as tmpdir:
        tmp_path = tmpdir / "wrong_example.yml"
        srsly.write_yaml(tmp_path, wrong_example)

        with pytest.raises(ValueError):
            make_ner_task_v2(labels="PER,ORG,LOC", examples=fewshot_reader(tmp_path))


def test_external_template_actually_loads():
    template_path = str(TEMPLATES_DIR / "ner_template.jinja2")
    template = file_reader(template_path)
    labels = "PER,ORG,LOC"
    nlp = spacy.blank("xx")
    doc = nlp.make_doc("Alice and Bob went to the supermarket")

    llm_ner = make_ner_task_v2(labels=labels, template=template)
    prompt = list(llm_ner.generate_prompts([doc]))[0]
    assert (
        prompt.strip()
        == """
This is a test NER template. Here are the labels
PER
ORG
LOC

Here is the text: Alice and Bob went to the supermarket
""".strip()
    )


@pytest.fixture
def noop_config():
    return """
    [nlp]
    lang = "en"
    pipeline = ["llm"]
    batch_size = 128

    [components]

    [components.llm]
    factory = "llm"

    [components.llm.task]
    @llm_tasks = "spacy.NER.v2"
    labels = PER,ORG,LOC

    [components.llm.task.normalizer]
    @misc = "spacy.LowercaseNormalizer.v1"

    [components.llm.model]
    @llm_models = "test.NoOpModel.v1"
    output = "PER: Alice,Bob"
    """


@pytest.mark.parametrize("n_detections", [0, 1, 2])
def test_ner_scoring(noop_config, n_detections):

    config = Config().from_str(noop_config)
    nlp = assemble_from_config(config)

    examples = []

    for text in ["Alice works with Bob.", "Bob lives with Alice."]:
        predicted = nlp.make_doc(text)
        reference = predicted.copy()

        reference.ents = [
            Span(reference, 0, 1, label="PER"),
            Span(reference, 3, 4, label="PER"),
        ][:n_detections]

        examples.append(Example(predicted, reference))

    scores = nlp.evaluate(examples)

    assert scores["ents_p"] == n_detections / 2


def test_ner_init(noop_config):

    config = Config().from_str(noop_config)
    del config["components"]["llm"]["task"]["labels"]
    nlp = assemble_from_config(config)

    examples = []

    for text in [
        "Alice works with Bob in London.",
        "Bob lives with Alice in Manchester.",
    ]:
        predicted = nlp.make_doc(text)
        reference = predicted.copy()

        reference.ents = [
            Span(reference, 0, 1, label="PER"),
            Span(reference, 3, 4, label="PER"),
            Span(reference, 5, 6, label="LOC"),
        ]

        examples.append(Example(predicted, reference))

    _, llm = nlp.pipeline[0]
    task: NERTask = llm._task

    assert set(task._label_dict.values()) == set()
    nlp.initialize(lambda: examples)
    assert set(task._label_dict.values()) == {"PER", "LOC"}


def test_ner_serde(noop_config):

    config = Config().from_str(noop_config)
    del config["components"]["llm"]["task"]["labels"]

    nlp1 = assemble_from_config(config)
    nlp2 = assemble_from_config(config)

    labels = {"loc": "LOC", "per": "PER"}

    task1: NERTask = nlp1.get_pipe("llm")._task
    task2: NERTask = nlp2.get_pipe("llm")._task

    # Artificially add labels to task1
    task1._label_dict = labels

    assert task1._label_dict == labels
    assert task2._label_dict == dict()

    b = nlp1.to_bytes()
    nlp2.from_bytes(b)

    assert task1._label_dict == task2._label_dict == labels


def test_ner_to_disk(noop_config, tmp_path: Path):

    config = Config().from_str(noop_config)
    del config["components"]["llm"]["task"]["labels"]

    nlp1 = assemble_from_config(config)
    nlp2 = assemble_from_config(config)

    labels = {"loc": "LOC", "per": "PER"}

    task1: NERTask = nlp1.get_pipe("llm")._task
    task2: NERTask = nlp2.get_pipe("llm")._task

    # Artificially add labels to task1
    task1._label_dict = labels

    assert task1._label_dict == labels
    assert task2._label_dict == dict()

    path = tmp_path / "model"

    nlp1.to_disk(path)

    cfgs = list(path.rglob("cfg"))
    assert len(cfgs) == 1

    cfg = json.loads(cfgs[0].read_text())
    assert cfg["_label_dict"] == labels

    nlp2.from_disk(path)

    assert task1._label_dict == task2._label_dict == labels<|MERGE_RESOLUTION|>--- conflicted
+++ resolved
@@ -44,11 +44,7 @@
     @misc = "spacy.LowercaseNormalizer.v1"
 
     [components.llm.model]
-<<<<<<< HEAD
-    @llm_models = "spacy.gpt-3.5.OpenAI.v1"
-=======
     @llm_models = "spacy.gpt-3-5.v1"
->>>>>>> f8244b0b
     """
 
 
@@ -78,11 +74,7 @@
     @misc = "spacy.LowercaseNormalizer.v1"
 
     [components.llm.model]
-<<<<<<< HEAD
-    @llm_models = "spacy.gpt-3.5.OpenAI.v1"
-=======
     @llm_models = "spacy.gpt-3-5.v1"
->>>>>>> f8244b0b
     """
 
 
@@ -111,11 +103,7 @@
     @misc = "spacy.LowercaseNormalizer.v1"
 
     [components.llm.model]
-<<<<<<< HEAD
-    @llm_models = "spacy.gpt-3.5.OpenAI.v1"
-=======
     @llm_models = "spacy.gpt-3-5.v1"
->>>>>>> f8244b0b
     """
 
 
@@ -144,11 +132,7 @@
     @misc = "spacy.LowercaseNormalizer.v1"
 
     [components.llm.model]
-<<<<<<< HEAD
-    @llm_models = "spacy.gpt-3.5.OpenAI.v1"
-=======
     @llm_models = "spacy.gpt-3-5.v1"
->>>>>>> f8244b0b
     """
 
 
@@ -178,11 +162,7 @@
     @misc = "spacy.LowercaseNormalizer.v1"
 
     [components.llm.model]
-<<<<<<< HEAD
-    @llm_models = "spacy.gpt-3.5.OpenAI.v1"
-=======
     @llm_models = "spacy.gpt-3-5.v1"
->>>>>>> f8244b0b
     """
 
 
