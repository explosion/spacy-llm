--- conflicted
+++ resolved
@@ -19,6 +19,7 @@
 from spacy_llm.registry import strip_normalizer
 from spacy_llm.tasks.ner import NERTask, make_ner_task_v3
 from spacy_llm.tasks.span import SpanReason
+from spacy_llm.tasks.span.parser import _extract_span_reasons_cot
 from spacy_llm.tasks.util import find_substrings
 from spacy_llm.ty import Labeled, LLMTask
 from spacy_llm.util import assemble_from_config, split_labels
@@ -54,7 +55,7 @@
 
     [components.llm.task]
     @llm_tasks = "spacy.NER.v3"
-    labels = PER,ORG,LOC
+    labels = PER,ORG,LOC,DESTINATION
 
     [components.llm.task.normalizer]
     @misc = "spacy.LowercaseNormalizer.v1"
@@ -86,7 +87,7 @@
     [components.llm.task]
     @llm_tasks = "spacy.NER.v3"
     description = "This is a description"
-    labels = PER,ORG,LOC
+    labels = PER,ORG,LOC,DESTINATION
 
     [components.llm.task.examples]
     @misc = "spacy.FewShotReader.v1"
@@ -121,7 +122,7 @@
     [components.llm.task]
     @llm_tasks = "spacy.NER.v3"
     description = "This is a description"
-    labels = ["PER", "ORG", "LOC"]
+    labels = ["PER", "ORG", "LOC", "DESTINATION"]
 
     [components.llm.task.examples]
     @misc = "spacy.FewShotReader.v1"
@@ -152,7 +153,7 @@
     [components.llm.task]
     @llm_tasks = "spacy.NER.v3"
     description = "This is a description"
-    labels = ["PER", "ORG", "LOC"]
+    labels = ["PER", "ORG", "LOC", "DESTINATION"]
 
     [components.llm.task.examples]
     @misc = "spacy.FewShotReader.v1"
@@ -470,14 +471,14 @@
     labels = "PER,ORG,LOC"
     nlp = spacy.blank("xx")
     doc = nlp.make_doc("Alice and Bob went to the supermarket")
-<<<<<<< HEAD
     examples = fewshot_reader(examples_dir / examples_file)
-    llm_ner = make_ner_task_v3(examples=examples, labels=labels)
-=======
-
-    prompt_examples = fewshot_reader(examples_path)
-    llm_ner = make_ner_task_v2(labels=labels, examples=prompt_examples)
->>>>>>> 2572b0fa
+    with pytest.warns(
+        UserWarning,
+        match=re.escape(
+            "Labels in examples missing from the task configuration: ['DESTINATION']"
+        ),
+    ):
+        llm_ner = make_ner_task_v3(examples=examples, labels=labels)
     prompt = list(llm_ner.generate_prompts([doc]))[0]
 
     assert (
@@ -516,15 +517,21 @@
     nlp = spacy.blank("xx")
     doc = nlp.make_doc("Alice and Bob went to the supermarket")
     examples = fewshot_reader(examples_dir / examples_file)
-    llm_ner = make_ner_task_v3(
-        examples=examples,
-        labels=labels,
-        label_definitions={
-            "PER": "Person definition",
-            "ORG": "Organization definition",
-            "LOC": "Location definition",
-        },
-    )
+    with pytest.warns(
+        UserWarning,
+        match=re.escape(
+            "Labels in examples missing from the task configuration: ['DESTINATION']"
+        ),
+    ):
+        llm_ner = make_ner_task_v3(
+            examples=examples,
+            labels=labels,
+            label_definitions={
+                "PER": "Person definition",
+                "ORG": "Organization definition",
+                "LOC": "Location definition",
+            },
+        )
     prompt = list(llm_ner.generate_prompts([doc]))[0]
 
     assert (
@@ -848,7 +855,7 @@
     nlp = spacy.blank("en")
     example_doc = nlp.make_doc(text)
     ner_task = make_ner_task_v3(examples=[], labels=["PER", "LOC"])
-    span_reasons = ner_task._extract_span_reasons(response)
+    span_reasons = _extract_span_reasons_cot(ner_task, response)
     assert len(span_reasons) == len(gold_ents)
 
     docs = list(ner_task.parse_responses([example_doc], [response]))
