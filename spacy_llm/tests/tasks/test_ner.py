--- conflicted
+++ resolved
@@ -4,13 +4,8 @@
 from confection import Config
 from spacy.util import make_tempdir
 
-<<<<<<< HEAD
-from spacy_llm.registry import lowercase_normalizer, noop_normalizer, example_reader
-from spacy_llm.tasks.ner import find_substrings, ner_zeroshot_task
-=======
+from spacy_llm.registry import noop_normalizer, lowercase_normalizer, example_reader
 from spacy_llm.tasks.ner import find_substrings, NERTask
-from spacy_llm.registry import noop_normalizer, lowercase_normalizer
->>>>>>> ea971dcd
 
 
 @pytest.fixture
@@ -349,9 +344,9 @@
     nlp = spacy.blank("xx")
     doc = nlp("Alice and Bob went to the supermarket")
 
-    renderer, _ = ner_zeroshot_task(labels=labels, examples=None)
-
-    prompt = list(renderer([doc]))[0]
+    llm_ner = NERTask(labels=labels, examples=None)
+    prompt = llm_ner.generate_prompts([doc])[0]
+
     assert (
         prompt.strip()
         == """
@@ -389,8 +384,8 @@
     doc = nlp("Alice and Bob went to the supermarket")
 
     examples = example_reader(examples_path)
-    renderer, _ = ner_zeroshot_task(labels=labels, examples=examples)
-    prompt = list(renderer([doc]))[0]
+    llm_ner = NERTask(labels=labels, examples=examples)
+    prompt = llm_ner.generate_prompts([doc])[0]
 
     assert (
         prompt.strip()
