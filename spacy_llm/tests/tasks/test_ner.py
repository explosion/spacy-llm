import json
import re
from pathlib import Path
from typing import Callable, List, Tuple, cast

import pytest
import spacy
import srsly
from confection import Config
from spacy.language import Language
from spacy.tokens import Span
from spacy.training import Example
from spacy.util import make_tempdir

from spacy_llm.compat import Literal, ValidationError
from spacy_llm.pipeline import LLMWrapper
from spacy_llm.registry import fewshot_reader, file_reader, lowercase_normalizer
from spacy_llm.registry import strip_normalizer
from spacy_llm.tasks.ner import NERTask, make_ner_task_v3
from spacy_llm.tasks.span import SpanReason
from spacy_llm.tasks.span.parser import _extract_span_reasons_cot
from spacy_llm.tasks.util import find_substrings
from spacy_llm.ty import LabeledTask, LLMTask
from spacy_llm.util import assemble_from_config, split_labels

from ..compat import has_openai_key

EXAMPLES_DIR = Path(__file__).parent / "examples"
TEMPLATES_DIR = Path(__file__).parent / "templates"


@pytest.fixture
def examples_dir():
    return EXAMPLES_DIR


@pytest.fixture
def templates_dir():
    return TEMPLATES_DIR


@pytest.fixture
def noop_config():
    return f"""
    [nlp]
    lang = "en"
    pipeline = ["llm"]
    batch_size = 128

    [components]

    [components.llm]
    factory = "llm"

    [components.llm.task]
    @llm_tasks = "spacy.NER.v3"
    labels = PER,ORG,LOC

    [components.llm.task.normalizer]
    @misc = "spacy.LowercaseNormalizer.v1"

    [components.llm.task.examples]
    @misc = "spacy.FewShotReader.v1"
    path = {str((Path(__file__).parent / "examples" / "ner.json"))}

    [components.llm.model]
    @llm_models = "test.NoOpModel.v1"
    output = 1. Bob | True | PER | is the name of a person
        2. Alice | True | PER | is the name of a person
    """


@pytest.fixture
def fewshot_cfg_string_v3_lds():
    return f"""
    [nlp]
    lang = "en"
    pipeline = ["llm"]
    batch_size = 128

    [components]

    [components.llm]
    factory = "llm"

    [components.llm.task]
    @llm_tasks = "spacy.NER.v3"
    description = "This is a description"
    labels = PER,ORG,LOC

    [components.llm.task.examples]
    @misc = "spacy.FewShotReader.v1"
    path = {str((Path(__file__).parent / "examples" / "ner.json"))}

    [components.llm.task.label_definitions]
    PER = "Any named individual in the text"
    ORG = "Any named organization in the text"
    LOC = "The name of any politically or geographically defined location"

    [components.llm.task.normalizer]
    @misc = "spacy.LowercaseNormalizer.v1"

    [components.llm.model]
    @llm_models = "spacy.GPT-3-5.v1"
    """


@pytest.fixture
def fewshot_cfg_string_v3():
    return f"""
    [nlp]
    lang = "en"
    pipeline = ["llm"]
    batch_size = 128

    [components]

    [components.llm]
    factory = "llm"

    [components.llm.task]
    @llm_tasks = "spacy.NER.v3"
    description = "This is a description"
    labels = ["PER", "ORG", "LOC"]

    [components.llm.task.examples]
    @misc = "spacy.FewShotReader.v1"
    path = {str((Path(__file__).parent / "examples" / "ner.json"))}

    [components.llm.task.normalizer]
    @misc = "spacy.LowercaseNormalizer.v1"

    [components.llm.model]
    @llm_models = "spacy.GPT-3-5.v1"
    """


@pytest.fixture
def ext_template_cfg_string():
    """Simple zero-shot config with an external template"""

    return f"""
    [nlp]
    lang = "en"
    pipeline = ["llm"]
    batch_size = 128

    [components]
    [components.llm]
    factory = "llm"

    [components.llm.task]
    @llm_tasks = "spacy.NER.v3"
    description = "This is a description"
    labels = ["PER", "ORG", "LOC"]

    [components.llm.task.examples]
    @misc = "spacy.FewShotReader.v1"
    path = {str((Path(__file__).parent / "examples" / "ner.json"))}

    [components.llm.task.template]
    @misc = "spacy.FileReader.v1"
    path = {str((Path(__file__).parent / "templates" / "ner.jinja2"))}

    [components.llm.task.normalizer]
    @misc = "spacy.LowercaseNormalizer.v1"

    [components.llm.model]
    @llm_models = "spacy.GPT-3-5.v1"
    """


@pytest.fixture(
    params=[
        "fewshot_cfg_string_v3_lds",
        "fewshot_cfg_string_v3",
        "ext_template_cfg_string",
    ]
)
def config(request) -> Config:
    cfg_str = request.getfixturevalue(request.param)
    config = Config().from_str(cfg_str)
    return config


@pytest.fixture
def nlp(config: Config) -> Language:
    nlp = assemble_from_config(config)
    return nlp


@pytest.mark.external
@pytest.mark.skipif(has_openai_key is False, reason="OpenAI API key not available")
def test_ner_config(config: Config):
    nlp = assemble_from_config(config)
    assert nlp.pipe_names == ["llm"]

    # also test nlp config from a dict in add_pipe
    component_cfg = dict(config["components"]["llm"])
    component_cfg.pop("factory")

    nlp2 = spacy.blank("en")
    nlp2.add_pipe("llm", config=component_cfg)
    assert nlp2.pipe_names == ["llm"]

    pipe = nlp.get_pipe("llm")
    assert isinstance(pipe, LLMWrapper)
    assert isinstance(pipe.task, LLMTask)

    labels = config["components"]["llm"]["task"]["labels"]
    labels = split_labels(labels)
    task = pipe.task
    assert isinstance(task, LabeledTask)
    assert sorted(task.labels) == sorted(tuple(labels))
    assert pipe.labels == task.labels
    assert nlp.pipe_labels["llm"] == list(task.labels)


@pytest.mark.external
@pytest.mark.skipif(has_openai_key is False, reason="OpenAI API key not available")
@pytest.mark.parametrize(
    "cfg_str",
    ["fewshot_cfg_string_v3_lds", "fewshot_cfg_string_v3"],
)
@pytest.mark.parametrize(
    "text,gold_ents",
    [
        (
            "Marc and Bob both live in Ireland.",
            [("Marc", "PER"), ("Bob", "PER"), ("Ireland", "LOC")],
        ),
    ],
)
def test_ner_predict(cfg_str, text, gold_ents, request):
    """Use OpenAI to get NER results.
    Note that this test may fail randomly, as the LLM's output is unguaranteed to be consistent/predictable
    """
    config = Config().from_str(request.getfixturevalue(cfg_str))

    nlp = spacy.util.load_model_from_config(config, auto_fill=True)
    doc = nlp(text)

    assert len(doc.ents) == len(gold_ents)
    for pred_ent, gold_ent in zip(doc.ents, gold_ents):
        assert (
            gold_ent[0] in pred_ent.text
        )  # occassionally, the LLM predicts "in Ireland" instead of just "Ireland"
        assert pred_ent.label_ in gold_ent[1].split("|")


@pytest.mark.external
@pytest.mark.skipif(has_openai_key is False, reason="OpenAI API key not available")
def test_ner_io(nlp: Language):
    assert nlp.pipe_names == ["llm"]
    # ensure you can save a pipeline to disk and run it after loading
    with make_tempdir() as tmpdir:
        nlp.to_disk(tmpdir)
        nlp2 = spacy.load(tmpdir)
    assert nlp2.pipe_names == ["llm"]
    text = "Marc and Bob both live in Ireland."
    doc = nlp2(text)
    assert len(doc.ents) >= 0  # can be zero if template is too simple / test-like
    for ent in doc.ents:
        assert ent.label_ in ["PER", "ORG", "LOC"]


@pytest.mark.parametrize(
    "text,input_strings,result_strings,result_offsets",
    [
        (
            "Felipe and Jaime went to the library.",
            ["Felipe", "Jaime", "library"],
            ["Felipe", "Jaime", "library"],
            [(0, 6), (11, 16), (29, 36)],
        ),  # simple
        (
            "The Manila Observatory was founded in 1865 in Manila.",
            ["Manila", "The Manila Observatory"],
            ["Manila", "Manila", "The Manila Observatory"],
            [(4, 10), (46, 52), (0, 22)],
        ),  # overlapping and duplicated
        (
            "Take the road from downtown and turn left at the public market.",
            ["public market", "downtown"],
            ["public market", "downtown"],
            [(49, 62), (19, 27)]
            # flipped
        ),
    ],
)
def test_ensure_offsets_correspond_to_substrings(
    text, input_strings, result_strings, result_offsets
):
    offsets = find_substrings(text, input_strings)
    # Compare strings instead of offsets, but we need to get
    # those strings first from the text
    assert result_offsets == offsets
    found_substrings = [text[start:end] for start, end in offsets]
    assert result_strings == found_substrings


@pytest.mark.parametrize(
    "response,normalizer,gold_ents",
    [
        (
            "1. Jean Jacques | True | PER | is a person's name\n"
            "2. Jaime | True | PER | is a person's name\n",
            None,
            [("Jean Jacques", "PER"), ("Jaime", "PER")],
        ),
        (
            "1. Jean Jacques | True | PER | is a person's name\n"
            "2. Jaime | True | PER | is a person's name\n",
            strip_normalizer(),
            [("Jean Jacques", "PER"), ("Jaime", "PER")],
        ),
        (
            "1. Jean Jacques | True | PER | is a person's name\n"
            "2. Jaime | True | PER | is a person's name\n",
            lowercase_normalizer(),
            [("Jean Jacques", "PER"), ("Jaime", "PER")],
        ),
        (
            "1. Jean Jacques | True | per | is a person's name\n"
            "2. Jaime | True | per | is a person's name\n",
            strip_normalizer(),
            [],
        ),
        (
            "1. Jean Jacques | True | per | is a person's name\n"
            "2. Jaime | True | per | is a person's name\n",
            None,
            [("Jean Jacques", "PER"), ("Jaime", "PER")],
        ),
        (
            "1. Jean Jacques | True | per | is a person's name\n"
            "2. Jaime | True | PER | is a person's name\n",
            lowercase_normalizer(),
            [("Jean Jacques", "PER"), ("Jaime", "PER")],
        ),
        (
            "1. Jean Jacques | True | per | is a person's name\n"
            "2. Jaime | True | per | is a person's name\n"
            "3. library | True | Org | is a organization\n",
            lowercase_normalizer(),
            [("Jean Jacques", "PER"), ("Jaime", "PER"), ("library", "ORG")],
        ),
        (
            "1. Jean Jacques | True | per | is a person's name\n"
            "2. Jaime | True | per | is a person's name\n"
            "3. Jaime | True | RANDOM | is an entity\n",
            lowercase_normalizer(),
            [("Jean Jacques", "PER"), ("Jaime", "PER")],
        ),
    ],
)
def test_ner_labels(
    response: str, normalizer: Callable[[str], str], gold_ents: List[Tuple[str, str]]
):
    text = "Jean Jacques and Jaime went to the library."
    labels = "PER,ORG,LOC"

    llm_ner = make_ner_task_v3(examples=[], labels=labels, normalizer=normalizer)
    # Prepare doc
    nlp = spacy.blank("en")
    doc_in = nlp.make_doc(text)
    # Pass to the parser
    # Note: parser() returns a list
    doc_out = list(llm_ner.parse_responses([doc_in], [response]))[0]
    pred_ents = [(ent.text, ent.label_) for ent in doc_out.ents]
    assert pred_ents == gold_ents


@pytest.mark.parametrize(
    "response,alignment_mode,gold_ents",
    [
        (
            "1. Jacq | True | PER | is a person's name",
            "strict",
            [],
        ),
        (
            "1. Jacq | True | PER | is a person's name",
            "contract",
            [],
        ),
        (
            "1. Jacq | True | PER | is a person's name",
            "expand",
            [("Jacques", "PER")],
        ),
        (
            "1. Jean J | True | PER | is a person's name",
            "contract",
            [("Jean", "PER")],
        ),
        (
            "1. Jean Jacques | True | PER | is a person's name",
            "strict",
            [("Jean Jacques", "PER")],
        ),
        (
            "1. random | True | PER | is a person's name",
            "expand",
            [],
        ),
    ],
    ids=["strict_1", "contract_1", "expand_1", "strict_2", "contract_2", "expand_2"],
)
def test_ner_alignment(
    response: str,
    alignment_mode: Literal["strict", "contract", "expand"],
    gold_ents: List[Tuple[str, str]],
):
    text = "Jean Jacques and Jaime went to the library."
    labels = "PER,ORG,LOC"
    llm_ner = make_ner_task_v3(
        examples=[], labels=labels, alignment_mode=alignment_mode
    )
    # Prepare doc
    nlp = spacy.blank("en")
    doc_in = nlp.make_doc(text)
    # Pass to the parser
    # Note: parser() returns a list
    doc_out = list(llm_ner.parse_responses([doc_in], [response]))[0]
    pred_ents = [(ent.text, ent.label_) for ent in doc_out.ents]
    assert pred_ents == gold_ents


def test_invalid_alignment_mode():
    labels = "PER,ORG,LOC"
    with pytest.raises(ValueError, match="Unsupported alignment mode 'invalid"):
        make_ner_task_v3(examples=[], labels=labels, alignment_mode="invalid")  # type: ignore


@pytest.mark.parametrize(
    "response, case_sensitive, gold_ents",
    [
        (
            "1. Jean | True | PER | is a person's name",
            False,
            [("jean", "PER")],
        ),
        (
            "1. Jean | True | PER | is a person's name",
            True,
            [("Jean", "PER")],
        ),
        (
            "1. jean | True | PER | is a person's name\n"
            "2. Jean | True | PER | is a person's name\n"
            "3. Jean Foundation | True | ORG | is the name of an Organization name",
            False,
            [("jean", "PER"), ("Jean", "PER"), ("Jean Foundation", "ORG")],
        ),
    ],
    ids=[
        "single_ent_case_insensitive",
        "single_ent_case_sensitive",
        "multiple_ents_case_insensitive",
    ],
)
def test_ner_matching(
    response: str, case_sensitive: bool, gold_ents: List[Tuple[str, str]]
):
    text = "This guy jean (or Jean) is the president of the Jean Foundation."
    labels = "PER,ORG,LOC"
    llm_ner = make_ner_task_v3(
        examples=[], labels=labels, case_sensitive_matching=case_sensitive
    )
    # Prepare doc
    nlp = spacy.blank("en")
    doc_in = nlp.make_doc(text)
    # Pass to the parser
    # Note: parser() returns a list
    doc_out = list(llm_ner.parse_responses([doc_in], [response]))[0]
    pred_ents = [(ent.text, ent.label_) for ent in doc_out.ents]
    assert pred_ents == gold_ents


def test_jinja_template_rendering_without_examples():
    """Test if jinja2 template renders as expected

    We apply the .strip() method for each prompt so that we don't have to deal
    with annoying newlines and spaces at the edge of the text.
    """
    labels = "PER,ORG,LOC"
    nlp = spacy.blank("en")
    doc = nlp.make_doc("Alice and Bob went to the supermarket")
    llm_ner = make_ner_task_v3(labels=labels)
    prompt = list(llm_ner.generate_prompts([doc]))[0]

    assert (
        prompt.strip()
        == """
You are an expert Named Entity Recognition (NER) system.
Your task is to accept Text as input and extract named entities.
Entities must have one of the following labels: LOC, ORG, PER.
If a span is not an entity label it: `==NONE==`.


Here is an example of the output format for a paragraph using different labels than this task requires.
Only use this output format but use the labels provided
above instead of the ones defined in the example below.
Do not output anything besides entities in this output format.
Output entities in the order they occur in the input paragraph regardless of label.

Q: Given the paragraph below, identify a list of entities, and for each entry explain why it is or is not an entity:

Paragraph: Sriracha sauce goes really well with hoisin stir fry, but you should add it after you use the wok.
Answer:
1. Sriracha sauce | True | INGREDIENT | is an ingredient to add to a stir fry
2. really well | False | ==NONE== | is a description of how well sriracha sauce goes with hoisin stir fry
3. hoisin stir fry | True | DISH | is a dish with stir fry vegetables and hoisin sauce
4. wok | True | EQUIPMENT | is a piece of cooking equipment used to stir fry ingredients

Paragraph: Alice and Bob went to the supermarket
Answer:
""".strip()
    )


@pytest.mark.parametrize("examples_file", ["ner.json", "ner.yml", "ner.jsonl"])
def test_jinja_template_rendering_with_examples(examples_dir: Path, examples_file: str):
    """Test if jinja2 template renders as expected

    We apply the .strip() method for each prompt so that we don't have to deal
    with annoying newlines and spaces at the edge of the text.
    """

    labels = "PER,ORG,LOC"
    nlp = spacy.blank("en")
    doc = nlp.make_doc("Alice and Bob went to the supermarket")
    examples = fewshot_reader(examples_dir / examples_file)
    llm_ner = make_ner_task_v3(examples=examples, labels=labels)
    prompt = list(llm_ner.generate_prompts([doc]))[0]

    assert (
        prompt.strip()
        == """
You are an expert Named Entity Recognition (NER) system.
Your task is to accept Text as input and extract named entities.
Entities must have one of the following labels: LOC, ORG, PER.
If a span is not an entity label it: `==NONE==`.

Q: Given the paragraph below, identify a list of entities, and for each entry explain why it is or is not an entity:

Paragraph: Jack and Jill went up the hill.
Answer:
1. Jack | True | PER | is the name of a person
2. Jill | True | PER | is the name of a person
3. went up | False | ==NONE== | is a verb
4. hill | True | LOC | is a location

Paragraph: Alice and Bob went to the supermarket
Answer:
""".strip()
    )


@pytest.mark.parametrize("examples_file", ["ner.json", "ner.yml", "ner.jsonl"])
def test_jinja_template_rendering_with_label_definitions(
    examples_dir: Path, examples_file: str
):
    """Test if jinja2 template renders as expected

    We apply the .strip() method for each prompt so that we don't have to deal
    with annoying newlines and spaces at the edge of the text.
    """
    labels = "PER,ORG,LOC"
    nlp = spacy.blank("en")
    doc = nlp.make_doc("Alice and Bob went to the supermarket")
    examples = fewshot_reader(examples_dir / examples_file)
    llm_ner = make_ner_task_v3(
        examples=examples,
        labels=labels,
        label_definitions={
            "PER": "Person definition",
            "ORG": "Organization definition",
            "LOC": "Location definition",
        },
    )
    prompt = list(llm_ner.generate_prompts([doc]))[0]

    assert (
        prompt.strip()
        == """
You are an expert Named Entity Recognition (NER) system.
Your task is to accept Text as input and extract named entities.
Entities must have one of the following labels: LOC, ORG, PER.
If a span is not an entity label it: `==NONE==`.

Below are definitions of each label to help aid you in what kinds of named entities to extract for each label.
Assume these definitions are written by an expert and follow them closely.
PER: Person definition
ORG: Organization definition
LOC: Location definition

Q: Given the paragraph below, identify a list of entities, and for each entry explain why it is or is not an entity:

Paragraph: Jack and Jill went up the hill.
Answer:
1. Jack | True | PER | is the name of a person
2. Jill | True | PER | is the name of a person
3. went up | False | ==NONE== | is a verb
4. hill | True | LOC | is a location

Paragraph: Alice and Bob went to the supermarket
Answer:
""".strip()
    )


@pytest.mark.parametrize(
    "value, expected_type",
    [
        (
            {
                "text": "I'm a wrong example. Entities should be a dict, not a list",
                # Should be: {"PER": ["Entities"], "ORG": ["dict", "list"]}
                "entities": [("PER", ("Entities")), ("ORG", ("dict", "list"))],
            },
            ValidationError,
        ),
        (
            {
                "text": "Jack is a name",
                "spans": [
                    {
                        "text": "Jack",
                        "is_entity": True,
                        "label": "PER",
                        "reason": "is a person's name",
                    }
                ],
            },
            NERTask,
        ),
    ],
)
def test_fewshot_example_data(value: dict, expected_type: type):
    with make_tempdir() as tmpdir:
        tmp_path = tmpdir / "wrong_example.yml"
        srsly.write_yaml(tmp_path, [value])

        try:
            task = make_ner_task_v3(
                examples=fewshot_reader(tmp_path), labels=["PER", "ORG", "LOC"]
            )
        except (ValidationError, ValueError) as e:
            assert type(e) == expected_type
        else:
            assert type(task) == expected_type


def test_external_template_actually_loads():
    template_path = str(TEMPLATES_DIR / "ner.jinja2")
    template = file_reader(template_path)
    labels = "PER,ORG,LOC"
    nlp = spacy.blank("en")
    doc = nlp.make_doc("Alice and Bob went to the supermarket")

    llm_ner = make_ner_task_v3(examples=[], labels=labels, template=template)
    prompt = list(llm_ner.generate_prompts([doc]))[0]
    assert prompt.strip().startswith("Here's the test template for the tests and stuff")


@pytest.mark.external
@pytest.mark.skipif(has_openai_key is False, reason="OpenAI API key not available")
@pytest.mark.parametrize("n_detections", [0, 1, 2])
def test_ner_scoring(fewshot_cfg_string_v3: str, n_detections: int):
    config = Config().from_str(fewshot_cfg_string_v3)
    nlp = assemble_from_config(config)

    examples = []
    for text in ["Alice works with Bob.", "Bob lives with Alice."]:
        predicted = nlp.make_doc(text)
        reference = nlp.make_doc(text)
        ent1 = Span(reference, 0, 1, label="PER")
        ent2 = Span(reference, 3, 4, label="PER")
        reference.set_ents([ent1, ent2][:n_detections])
        examples.append(Example(predicted, reference))

    scores = nlp.evaluate(examples)
    assert scores["ents_p"] == n_detections / 2
    assert scores["ents_r"] == (1 if n_detections != 0 else 0)
    assert scores["ents_f"] == (
        pytest.approx(0.666666666) if n_detections == 1 else n_detections / 2
    )


@pytest.mark.parametrize("n_prompt_examples", [-1, 0, 1, 2])
def test_ner_init(noop_config: str, n_prompt_examples: int):
    config = Config().from_str(noop_config)
    config["components"]["llm"]["task"]["labels"] = ["PER", "LOC"]
    config["components"]["llm"]["task"]["examples"] = []
    nlp = assemble_from_config(config)

    examples = []
    for text in [
        "Alice works with Bob in London.",
        "Bob lives with Alice in Manchester.",
    ]:
        predicted = nlp.make_doc(text)
        reference = predicted.copy()

        reference.set_ents(
            [
                Span(reference, 0, 1, label="PER"),
                Span(reference, 3, 4, label="PER"),
                Span(reference, 5, 6, label="LOC"),
            ]
        )
        examples.append(Example(predicted, reference))

    task = cast(NERTask, nlp.get_pipe("llm").task)
    nlp.config["initialize"]["components"]["llm"] = {
        "n_prompt_examples": n_prompt_examples
    }
    nlp.initialize(lambda: examples)

    assert set(task._label_dict.values()) == {"PER", "LOC"}

    if n_prompt_examples == -1:
        assert len(task._prompt_examples) == len(examples)
    else:
        assert len(task._prompt_examples) == n_prompt_examples

    if n_prompt_examples > 0:
        for eg in task._prompt_examples:
            prompt_example_labels = {ent.label for ent in eg.spans}
            if "==NONE==" not in prompt_example_labels:
                prompt_example_labels.add("==NONE==")
            assert prompt_example_labels == {"==NONE==", "PER", "LOC"}


def test_ner_serde(noop_config: str):
    config = Config().from_str(noop_config)

    nlp1 = assemble_from_config(config)
    nlp2 = assemble_from_config(config)

    labels = {"loc": "LOC", "per": "PER"}

    task1 = cast(NERTask, nlp1.get_pipe("llm").task)
    task2 = cast(NERTask, nlp2.get_pipe("llm").task)

    # Artificially add labels to task1
    task1._label_dict = labels
    task2._label_dict = {}

    assert task1._label_dict == labels
    assert task2._label_dict == dict()

    b = nlp1.to_bytes()
    nlp2.from_bytes(b)

    assert task1._label_dict == task2._label_dict == labels


def test_ner_to_disk(noop_config: str, tmp_path: Path):
    config = Config().from_str(noop_config)

    nlp1 = assemble_from_config(config)
    nlp2 = assemble_from_config(config)

    labels = {"loc": "LOC", "org": "ORG", "per": "PER"}

    task1 = cast(NERTask, nlp1.get_pipe("llm").task)
    task2 = cast(NERTask, nlp2.get_pipe("llm").task)

    # Artificially add labels to task1
    task1._label_dict = labels
    task2._label_dict = {}

    assert task1._label_dict == labels
    assert task2._label_dict == dict()

    path = tmp_path / "model"
    nlp1.to_disk(path)

    cfgs = list(path.rglob("cfg"))
    assert len(cfgs) == 1

    cfg = json.loads(cfgs[0].read_text())
    assert cfg["_label_dict"] == labels

    nlp2.from_disk(path)
    assert task1._label_dict == task2._label_dict == labels


def test_label_inconsistency():
    """Test whether inconsistency between specified labels and labels in examples is detected."""
    cfg = f"""
    [nlp]
    lang = "en"
    pipeline = ["llm"]

    [components]

    [components.llm]
    factory = "llm"

    [components.llm.task]
    @llm_tasks = "spacy.NER.v3"
    labels = ["PERSON", "LOCATION"]

    [components.llm.task.examples]
    @misc = "spacy.FewShotReader.v1"
    path = {str((Path(__file__).parent / "examples" / "ner_inconsistent.yml"))}

    [components.llm.model]
    @llm_models = "test.NoOpModel.v1"
    """

    config = Config().from_str(cfg)
    with pytest.warns(
        UserWarning,
        match=re.escape(
            "Examples contain labels that are not specified in the task configuration. The latter contains the "
            "following labels: ['LOCATION', 'PERSON']. Labels in examples missing from the task configuration: "
            "['TECH']. Please ensure your label specification and example labels are consistent."
        ),
    ):
        nlp = assemble_from_config(config)

    prompt_examples = nlp.get_pipe("llm")._task._prompt_examples
    assert len(prompt_examples) == 2
    assert prompt_examples[0].text == "Jack and Jill went up the hill."
    assert prompt_examples[0].spans == [
        SpanReason(
            text="Jack",
            is_entity=True,
            label="PERSON",
            reason="is the name of a person",
        ),
        SpanReason(
            text="Jill",
            is_entity=True,
            label="PERSON",
            reason="is the name of a person",
        ),
        SpanReason(
            text="went up", is_entity=False, label="==NONE==", reason="is a verb"
        ),
        SpanReason(
            text="hill", is_entity=True, label="LOCATION", reason="is a location"
        ),
    ]
    assert (
        prompt_examples[1].text
        == "Jack and Jill went up the hill and spaCy is a great tool."
    )
    assert prompt_examples[1].spans == [
        SpanReason(
            text="Jack",
            is_entity=True,
            label="PERSON",
            reason="is the name of a person",
        ),
        SpanReason(
            text="Jill",
            is_entity=True,
            label="PERSON",
            reason="is the name of a person",
        ),
        SpanReason(
            text="went up", is_entity=False, label="==NONE==", reason="is a verb"
        ),
        SpanReason(
            text="hill", is_entity=True, label="LOCATION", reason="is a location"
        ),
    ]


@pytest.mark.parametrize(
    "text, response, gold_ents",
    [
        (
            "The woman Paris was walking around in Paris, talking to her friend Paris",
            "1. Paris | True | PER | is the name of the woman\n"
            "2. Paris | True | LOC | is a city in France\n"
            "3. Paris | True | PER | is the name of the woman\n",
            [("Paris", "PER"), ("Paris", "LOC"), ("Paris", "PER")],
        ),
        (
            "Walking around Paris as a woman named Paris is quite a trip.",
            "1. Paris | True | LOC | is a city in France\n"
            "2. Paris | True | PER | is the name of the woman\n",
            [("Paris", "LOC"), ("Paris", "PER")],
        ),
    ],
    ids=["3_ents", "2_ents"],
)
def test_regression_span_task_response_parse(
    text: str, response: str, gold_ents: List[Tuple[str, str]]
):
    """Test based on spaCy issue: https://github.com/explosion/spaCy/discussions/12812
    where parsing wasn't working for NER when the same text could map to 2 labels.
    In the user's case "Paris" could be a person's name or a location.
    """

    nlp = spacy.blank("en")
    example_doc = nlp.make_doc(text)
    ner_task = make_ner_task_v3(examples=[], labels=["PER", "LOC"])
    span_reasons = _extract_span_reasons_cot(ner_task, response)
    assert len(span_reasons) == len(gold_ents)

    docs = list(ner_task.parse_responses([example_doc], [response]))
    assert len(docs) == 1

    doc = docs[0]
    pred_ents = [(ent.text, ent.label_) for ent in doc.ents]
    assert pred_ents == gold_ents


<<<<<<< HEAD
@pytest.mark.external
@pytest.mark.skipif(has_openai_key is False, reason="OpenAI API key not available")
def test_entity_with_comma(fewshot_cfg_string_v3_lds):
    config = Config().from_str(fewshot_cfg_string_v3_lds)
    nlp = spacy.util.load_model_from_config(config, auto_fill=True)
    text = "Somebody with the name 'Louis, the XVIIth', and Bob both live in Ireland."
    doc = nlp(text)
    ents = doc.ents
    assert len(ents) == 3
    assert ents[0].text == "'Louis, the XVIIth'" or "Louis, the XVIIth"
    assert ents[0].label_ == "PER"
    assert ents[1].text == "Bob"
    assert ents[1].label_ == "PER"
    assert ents[2].text == "Ireland"
    assert ents[2].label_ == "LOC"


@pytest.mark.external
@pytest.mark.skipif(has_openai_key is False, reason="OpenAI API key not available")
def test_add_label():
    nlp = spacy.blank("en")
    llm = nlp.add_pipe(
        "llm",
        config={
            "task": {
                "@llm_tasks": "spacy.NER.v3",
            },
            "model": {
                "@llm_models": "spacy.GPT-3-5.v1",
            },
        },
    )

    nlp.initialize()
    text = "Jack and Jill visited France."
    doc = nlp(text)
    assert len(doc.ents) == 0

    for label in ["PERSON", "LOCATION"]:
        llm.add_label(label)
    doc = nlp(text)
    assert len(doc.ents) == 3
=======
@pytest.mark.parametrize(
    "text, response, gold_ents",
    [
        (
            "FooBar, Inc. is a large organization in the U.S.",
            "1. FooBar, Inc. | True | ORG | is the name of an organization\n"
            "2. U.S. | True | LOC | is a country\n",
            [("FooBar, Inc.", "ORG"), ("U.S.", "LOC")],
        ),
    ],
)
def test_regression_span_task_comma(
    text: str, response: str, gold_ents: List[Tuple[str, str]]
):
    """Test that spacy.NER.v3 can deal with comma's in entities"""

    nlp = spacy.blank("en")
    example_doc = nlp.make_doc(text)
    ner_task = make_ner_task_v3(examples=[], labels=["ORG", "LOC"])
    span_reasons = _extract_span_reasons_cot(ner_task, response)
    assert len(span_reasons) == len(gold_ents)
    docs = list(ner_task.parse_responses([example_doc], [response]))
    assert len(docs) == 1
    doc = docs[0]
    pred_ents = [(ent.text, ent.label_) for ent in doc.ents]
    assert pred_ents == gold_ents
>>>>>>> 99adb494
<|MERGE_RESOLUTION|>--- conflicted
+++ resolved
@@ -914,22 +914,32 @@
     assert pred_ents == gold_ents
 
 
-<<<<<<< HEAD
-@pytest.mark.external
-@pytest.mark.skipif(has_openai_key is False, reason="OpenAI API key not available")
-def test_entity_with_comma(fewshot_cfg_string_v3_lds):
-    config = Config().from_str(fewshot_cfg_string_v3_lds)
-    nlp = spacy.util.load_model_from_config(config, auto_fill=True)
-    text = "Somebody with the name 'Louis, the XVIIth', and Bob both live in Ireland."
-    doc = nlp(text)
-    ents = doc.ents
-    assert len(ents) == 3
-    assert ents[0].text == "'Louis, the XVIIth'" or "Louis, the XVIIth"
-    assert ents[0].label_ == "PER"
-    assert ents[1].text == "Bob"
-    assert ents[1].label_ == "PER"
-    assert ents[2].text == "Ireland"
-    assert ents[2].label_ == "LOC"
+@pytest.mark.parametrize(
+    "text, response, gold_ents",
+    [
+        (
+            "FooBar, Inc. is a large organization in the U.S.",
+            "1. FooBar, Inc. | True | ORG | is the name of an organization\n"
+            "2. U.S. | True | LOC | is a country\n",
+            [("FooBar, Inc.", "ORG"), ("U.S.", "LOC")],
+        ),
+    ],
+)
+def test_regression_span_task_comma(
+    text: str, response: str, gold_ents: List[Tuple[str, str]]
+):
+    """Test that spacy.NER.v3 can deal with comma's in entities"""
+
+    nlp = spacy.blank("en")
+    example_doc = nlp.make_doc(text)
+    ner_task = make_ner_task_v3(examples=[], labels=["ORG", "LOC"])
+    span_reasons = _extract_span_reasons_cot(ner_task, response)
+    assert len(span_reasons) == len(gold_ents)
+    docs = list(ner_task.parse_responses([example_doc], [response]))
+    assert len(docs) == 1
+    doc = docs[0]
+    pred_ents = [(ent.text, ent.label_) for ent in doc.ents]
+    assert pred_ents == gold_ents
 
 
 @pytest.mark.external
@@ -956,32 +966,4 @@
     for label in ["PERSON", "LOCATION"]:
         llm.add_label(label)
     doc = nlp(text)
-    assert len(doc.ents) == 3
-=======
-@pytest.mark.parametrize(
-    "text, response, gold_ents",
-    [
-        (
-            "FooBar, Inc. is a large organization in the U.S.",
-            "1. FooBar, Inc. | True | ORG | is the name of an organization\n"
-            "2. U.S. | True | LOC | is a country\n",
-            [("FooBar, Inc.", "ORG"), ("U.S.", "LOC")],
-        ),
-    ],
-)
-def test_regression_span_task_comma(
-    text: str, response: str, gold_ents: List[Tuple[str, str]]
-):
-    """Test that spacy.NER.v3 can deal with comma's in entities"""
-
-    nlp = spacy.blank("en")
-    example_doc = nlp.make_doc(text)
-    ner_task = make_ner_task_v3(examples=[], labels=["ORG", "LOC"])
-    span_reasons = _extract_span_reasons_cot(ner_task, response)
-    assert len(span_reasons) == len(gold_ents)
-    docs = list(ner_task.parse_responses([example_doc], [response]))
-    assert len(docs) == 1
-    doc = docs[0]
-    pred_ents = [(ent.text, ent.label_) for ent in doc.ents]
-    assert pred_ents == gold_ents
->>>>>>> 99adb494
+    assert len(doc.ents) == 3