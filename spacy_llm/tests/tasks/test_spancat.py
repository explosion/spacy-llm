--- conflicted
+++ resolved
@@ -42,11 +42,7 @@
     @misc = "spacy.LowercaseNormalizer.v1"
 
     [components.llm.model]
-<<<<<<< HEAD
-    @llm_models = "spacy.gpt-3.5.OpenAI.v1"
-=======
     @llm_models = "spacy.gpt-3-5.v1"
->>>>>>> f8244b0b
     """
 
 
@@ -75,11 +71,7 @@
     @misc = "spacy.LowercaseNormalizer.v1"
 
     [components.llm.model]
-<<<<<<< HEAD
-    @llm_models = "spacy.gpt-3.5.OpenAI.v1"
-=======
     @llm_models = "spacy.gpt-3-5.v1"
->>>>>>> f8244b0b
     """
 
 
