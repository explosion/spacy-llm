from pathlib import Path

import pytest
import spacy
import srsly
from confection import Config
from pydantic import ValidationError
from spacy.util import make_tempdir

<<<<<<< HEAD
from spacy_llm.registry import lowercase_normalizer
from spacy_llm.registry import fewshot_reader, file_reader
=======
from spacy_llm.registry import fewshot_reader, lowercase_normalizer
>>>>>>> 58941323
from spacy_llm.tasks.textcat import make_textcat_task

from ..compat import has_openai_key

EXAMPLES_DIR = Path(__file__).parent / "examples"
TEMPLATES_DIR = Path(__file__).parent / "templates"


@pytest.fixture
def zeroshot_cfg_string():
    return """
    [nlp]
    lang = "en"
    pipeline = ["llm"]
    batch_size = 128

    [components]

    [components.llm]
    factory = "llm"

    [components.llm.task]
    @llm_tasks = "spacy.TextCat.v1"
    labels = "Recipe"
    exclusive_classes = true

    [components.llm.task.normalizer]
    @misc = "spacy.LowercaseNormalizer.v1"

    [components.llm.backend]
    @llm_backends = "spacy.REST.v1"
    api = "OpenAI"
    config = {}
    """


@pytest.fixture
def fewshot_cfg_string():
    return f"""
    [nlp]
    lang = "en"
    pipeline = ["llm"]
    batch_size = 128

    [components]

    [components.llm]
    factory = "llm"

    [components.llm.task]
    @llm_tasks = "spacy.TextCat.v1"
    labels = "Recipe"
    exclusive_classes = true

    [components.llm.task.examples]
    @misc = "spacy.FewShotReader.v1"
    path = {str(EXAMPLES_DIR / "textcat_examples.yml")}

    [components.llm.task.normalizer]
    @misc = "spacy.LowercaseNormalizer.v1"

    [components.llm.backend]
    @llm_backends = "spacy.REST.v1"
    api = "OpenAI"
    config = {{}}
    """


@pytest.fixture
def ext_template_cfg_string():
    """Simple zero-shot config with an external template"""

    return f"""
    [nlp]
    lang = "en"
    pipeline = ["llm"]
    batch_size = 128

    [components]

    [components.llm]
    factory = "llm"

    [components.llm.task]
    @llm_tasks = "spacy.TextCat.v1"
    labels = "Recipe"
    exclusive_classes = true

    [components.llm.task.template]
    @misc = "spacy.FileReader.v1"
    path = {str((Path(__file__).parent / "templates" / "textcat_template.jinja2"))}

    [components.llm.task.normalizer]
    @misc = "spacy.LowercaseNormalizer.v1"

    [components.llm.backend]
    @llm_backends = "spacy.REST.v1"
    api = "OpenAI"
    config = {{}}
    """


@pytest.fixture
def binary():
    text = "Get 1 cup of sugar, half a cup of butter, and mix them together to make a cream"
    labels = "Recipe"
    gold_cats = ["Recipe"]
    exclusive_classes = True
    examples_path = str(EXAMPLES_DIR / "textcat_binary_examples.yml")
    return text, labels, gold_cats, exclusive_classes, examples_path


@pytest.fixture
def multilabel_excl():
    text = "You need to increase the temperature when baking, it looks undercooked."
    labels = "Recipe,Feedback,Comment"
    gold_cats = ["Recipe", "Feedback", "Comment"]
    exclusive_classes = True
    examples_path = str(EXAMPLES_DIR / "textcat_multi_excl_examples.yml")
    return text, labels, gold_cats, exclusive_classes, examples_path


@pytest.fixture
def multilabel_nonexcl():
    text = "I suggest you add some bananas. Mix 3 pieces of banana to your batter before baking."
    labels = "Recipe,Feedback,Comment"
    gold_cats = ["Recipe", "Feedback", "Comment"]
    exclusive_classes = False
    examples_path = str(EXAMPLES_DIR / "textcat_multi_nonexcl_examples.yml")
    return text, labels, gold_cats, exclusive_classes, examples_path


@pytest.mark.external
@pytest.mark.skipif(has_openai_key is False, reason="OpenAI API key not available")
@pytest.mark.parametrize(
    "task",
    ["binary", "multilabel_nonexcl", "multilabel_excl"],
)
@pytest.mark.parametrize(
    "cfg_string",
    ["zeroshot_cfg_string", "fewshot_cfg_string", "ext_template_cfg_string"],
)
def test_textcat_config(task, cfg_string, request):
    """Simple test to check if the config loads properly given different settings"""

    task = request.getfixturevalue(task)
    _, labels, _, exclusive_classes, examples = task
    overrides = {
        "components.llm.task.labels": labels,
        "components.llm.task.exclusive_classes": exclusive_classes,
    }

    if cfg_string == "fewshot_cfg_string":
        overrides["components.llm.task.examples.path"] = examples

    cfg_string = request.getfixturevalue(cfg_string)
    orig_config = Config().from_str(cfg_string, overrides=overrides)
    nlp = spacy.util.load_model_from_config(orig_config, auto_fill=True)
    assert nlp.pipe_names == ["llm"]


@pytest.mark.external
@pytest.mark.skipif(has_openai_key is False, reason="OpenAI API key not available")
@pytest.mark.parametrize("task", ["binary", "multilabel_nonexcl", "multilabel_excl"])
@pytest.mark.parametrize(
    "cfg_string",
    ["zeroshot_cfg_string", "fewshot_cfg_string", "ext_template_cfg_string"],
)
def test_textcat_predict(task, cfg_string, request):
    """Use OpenAI to get Textcat results
    Note that this test may fail randomly, as the LLM's output is unguaranteed
    to be consistent/predictable
    """
    task = request.getfixturevalue(task)
    text, labels, gold_cats, exclusive_classes, examples = task
    overrides = {
        "components.llm.task.labels": labels,
        "components.llm.task.exclusive_classes": exclusive_classes,
    }

    if cfg_string == "fewshot_cfg_string":
        overrides["components.llm.task.examples.path"] = examples

    cfg_string = request.getfixturevalue(cfg_string)
    orig_config = Config().from_str(cfg_string, overrides=overrides)
    nlp = spacy.util.load_model_from_config(orig_config, auto_fill=True)
    doc = nlp(text)
    assert len(doc.cats) >= 0  # can be 0 if binary and negative
    for cat in list(doc.cats.keys()):
        assert cat in gold_cats


@pytest.mark.external
@pytest.mark.skipif(has_openai_key is False, reason="OpenAI API key not available")
@pytest.mark.parametrize("task", ["binary", "multilabel_nonexcl", "multilabel_excl"])
@pytest.mark.parametrize(
    "cfg_string",
    ["zeroshot_cfg_string", "fewshot_cfg_string", "ext_template_cfg_string"],
)
def test_textcat_io(task, cfg_string, request):
    task = request.getfixturevalue(task)
    text, labels, gold_cats, exclusive_classes, examples = task
    overrides = {
        "components.llm.task.labels": labels,
        "components.llm.task.exclusive_classes": exclusive_classes,
    }

    if cfg_string == "fewshot_cfg_string":
        overrides["components.llm.task.examples.path"] = examples

    cfg_string = request.getfixturevalue(cfg_string)
    orig_config = Config().from_str(cfg_string, overrides=overrides)

    nlp = spacy.util.load_model_from_config(orig_config, auto_fill=True)
    assert nlp.pipe_names == ["llm"]
    # ensure you can save a pipeline to disk and run it after loading
    with make_tempdir() as tmpdir:
        nlp.to_disk(tmpdir)
        nlp2 = spacy.load(tmpdir)
    assert nlp2.pipe_names == ["llm"]
    doc = nlp2(text)
    assert len(doc.cats) >= 0  # can be 0 if binary and negative
    for cat in list(doc.cats.keys()):
        assert cat in gold_cats


def test_textcat_sets_exclusive_classes_if_binary():
    """Test if the textcat task automatically sets exclusive classes to True if binary"""
    llm_textcat = make_textcat_task(labels="Recipe", exclusive_classes=False)
    assert llm_textcat._exclusive_classes


@pytest.mark.parametrize(
    "text,response,expected_score",
    [
        ("Some test text with positive response", "POS", 1.0),
        ("Some test text with negative response", "NEG", 0.0),
        ("Some test text with weird response", "WeIrD OUtpuT", 0.0),
        ("Some test text with lowercase response", "pos", 1.0),
        ("Some test text with lowercase response", "neg", 0.0),
        ("Some test text with unstripped response", "\n\n\nPOS", 1.0),
        ("Some test text with unstripped response", "\n\n\nNEG", 0.0),
    ],
)
def test_textcat_binary_labels_are_correct(text, response, expected_score):
    """Test if positive label for textcat binary is always the label name and the negative
    label is an empty dictionary
    """
    label = "Recipe"
    llm_textcat = make_textcat_task(
        labels=label, exclusive_classes=True, normalizer=lowercase_normalizer()
    )

    nlp = spacy.blank("xx")
    doc = nlp(text)
    pred = list(llm_textcat.parse_responses([doc], [response]))[0]
    assert list(pred.cats.keys())[0] == label
    assert list(pred.cats.values())[0] == expected_score


@pytest.mark.parametrize(
    "text,exclusive_classes,response,expected",
    [
        # fmt: off
        ("Golden path for exclusive", True, "Recipe", ["Recipe"]),
        ("Golden path for non-exclusive", False, "Recipe,Feedback", ["Recipe", "Feedback"]),
        ("Non-exclusive but responded with a single label", False, "Recipe", ["Recipe"]),  # shouldn't matter
        ("Exclusive but responded with multilabel", True, "Recipe,Comment", []),  # don't store anything
        ("Weird outputs for exclusive", True, "reCiPe", ["Recipe"]),
        ("Weird outputs for non-exclusive", False, "reciPE,CoMMeNt,FeedBack", ["Recipe", "Comment", "Feedback"]),
        ("Extra spaces for exclusive", True, "Recipe   ", ["Recipe"]),
        ("Extra spaces for non-exclusive", False, "Recipe,   Comment,    Feedback", ["Recipe", "Comment", "Feedback"]),
        ("One weird value", False, "Recipe,Comment,SomeOtherUnnecessaryLabel", ["Recipe", "Comment"]),
        # fmt: on
    ],
)
def test_textcat_multilabel_labels_are_correct(
    text, exclusive_classes, response, expected
):
    labels = "Recipe,Comment,Feedback"
    llm_textcat = make_textcat_task(
        labels=labels,
        exclusive_classes=exclusive_classes,
        normalizer=lowercase_normalizer(),
    )
    nlp = spacy.blank("xx")
    doc = nlp.make_doc(text)
    pred = list(llm_textcat.parse_responses([doc], [response]))[0]
    # Take only those that have scores
    pred_cats = [cat for cat, score in pred.cats.items() if score == 1.0]
    assert pred_cats == expected


@pytest.mark.parametrize(
    "examples_path",
    [
        str(EXAMPLES_DIR / "textcat_binary_examples.json"),
        str(EXAMPLES_DIR / "textcat_binary_examples.yml"),
        str(EXAMPLES_DIR / "textcat_binary_examples.jsonl"),
    ],
)
def test_jinja_template_rendering_with_examples_for_binary(examples_path, binary):
    """Test if jinja2 template renders as expected

    We apply the .strip() method for each prompt so that we don't have to deal
    with annoying newlines and spaces at the edge of the text.
    """
    text, labels, _, exclusive_classes, _ = binary
    nlp = spacy.blank("xx")
    doc = nlp(text)

    examples = fewshot_reader(examples_path)
    llm_textcat = make_textcat_task(
        labels=labels,
        examples=examples,
        exclusive_classes=exclusive_classes,
    )
    prompt = list(llm_textcat.generate_prompts([doc]))[0]
    assert (
        prompt.strip()
        == """
You are an expert Text Classification system. Your task is to accept Text as input
and provide a category for the text based on the predefined labels.

Classify whether the text below belongs to the Recipe category or not.
If it is a Recipe, answer `POS`. If it is not a Recipe, answer `NEG`.
Do not put any other text in your answer, only one of 'POS' or 'NEG' with nothing before or after.
Below are some examples (only use these as a guide):


Text:
'''
Macaroni and cheese is the best budget meal for students, unhealthy tho
'''

NEG

Text:
'''
2 cups soy sauce, 1/2 lb. of chicken, 1/2 cup vinegar, then salt and paper, mix then well and you get an adobo
'''

POS

Text:
'''
You can still add more layers to that croissant, get extra butter and add a few cups of flour
'''

POS


Here is the text that needs classification


Text:
'''
Get 1 cup of sugar, half a cup of butter, and mix them together to make a cream
'''""".strip()
    )


@pytest.mark.parametrize(
    "examples_path",
    [
        str(EXAMPLES_DIR / "textcat_multi_excl_examples.json"),
        str(EXAMPLES_DIR / "textcat_multi_excl_examples.yml"),
        str(EXAMPLES_DIR / "textcat_multi_excl_examples.jsonl"),
    ],
)
def test_jinja_template_rendering_with_examples_for_multilabel_exclusive(
    examples_path, multilabel_excl
):
    text, labels, _, exclusive_classes, _ = multilabel_excl
    nlp = spacy.blank("xx")
    doc = nlp(text)

    examples = fewshot_reader(examples_path)
    llm_textcat = make_textcat_task(
        labels=labels,
        examples=examples,
        exclusive_classes=exclusive_classes,
    )
    prompt = list(llm_textcat.generate_prompts([doc]))[0]
    assert (
        prompt.strip()
        == """
You are an expert Text Classification system. Your task is to accept Text as input
and provide a category for the text based on the predefined labels.

Classify the text below to any of the following labels: Recipe, Feedback, Comment
The task is exclusive, so only choose one label from what I provided.
Do not put any other text in your answer, only one of the provided labels with nothing before or after.
Below are some examples (only use these as a guide):


Text:
'''
Macaroni and cheese is the best budget meal for students, unhealthy tho
'''

Comment

Text:
'''
2 cups soy sauce, 1/2 lb. of chicken, 1/2 cup vinegar, then salt and paper, mix then well and you get an adobo
'''

Recipe

Text:
'''
You can still add more layers to that croissant, get extra butter and add a few cups of flour
'''

Feedback


Here is the text that needs classification


Text:
'''
You need to increase the temperature when baking, it looks undercooked.
'''""".strip()
    )


@pytest.mark.parametrize(
    "examples_path",
    [
        str(EXAMPLES_DIR / "textcat_multi_nonexcl_examples.json"),
        str(EXAMPLES_DIR / "textcat_multi_nonexcl_examples.yml"),
        str(EXAMPLES_DIR / "textcat_multi_nonexcl_examples.jsonl"),
    ],
)
def test_jinja_template_rendering_with_examples_for_multilabel_nonexclusive(
    examples_path, multilabel_nonexcl
):
    text, labels, _, exclusive_classes, _ = multilabel_nonexcl
    nlp = spacy.blank("xx")
    doc = nlp(text)

    examples = fewshot_reader(examples_path)
    llm_textcat = make_textcat_task(
        labels=labels,
        examples=examples,
        exclusive_classes=exclusive_classes,
    )
    prompt = list(llm_textcat.generate_prompts([doc]))[0]
    assert (
        prompt.strip()
        == """
You are an expert Text Classification system. Your task is to accept Text as input
and provide a category for the text based on the predefined labels.

Classify the text below to any of the following labels: Recipe, Feedback, Comment
The task is non-exclusive, so you can provide more than one label as long as
they're comma-delimited. For example: Label1, Label2, Label3.
Do not put any other text in your answer, only one or more of the provided labels with nothing before or after.
If the text cannot be classified into any of the provided labels, answer `==NONE==`.
Below are some examples (only use these as a guide):


Text:
'''
Macaroni and cheese is the best budget meal for students, unhealthy tho
'''

Comment,Feedback

Text:
'''
2 cups soy sauce, 1/2 lb. of chicken, 1/2 cup vinegar, then salt and paper, mix then well and you get an adobo
'''

Recipe

Text:
'''
You can still add more layers to that croissant, get extra butter and add a few cups of flour
'''

Feedback,Recipe


Here is the text that needs classification


Text:
'''
I suggest you add some bananas. Mix 3 pieces of banana to your batter before baking.
'''""".strip()
    )


@pytest.mark.parametrize(
    "wrong_example,labels,exclusive_classes",
    [
        # fmt: off
        ([{"text": "wrong example for binary", "answer": [0]}], "Label", True),
        ([{"text": "wrong example for multilabel excl", "answer": [12345]}], "Label1,Label2", True),
        ([{"text": "wrong example for multilabel nonexcl", "answer": ["Label1", "Label2"]}], "Label,Label2", False),
        # fmt: on
    ],
)
def test_example_not_following_basemodel(wrong_example, labels, exclusive_classes):
    with make_tempdir() as tmpdir:
        tmp_path = tmpdir / "wrong_example.yml"
        srsly.write_yaml(tmp_path, wrong_example)

        with pytest.raises(ValidationError):
            make_textcat_task(
                labels=labels,
                examples=fewshot_reader(tmp_path),
                exclusive_classes=exclusive_classes,
            )


def test_external_template_actually_loads():
    template_path = str(TEMPLATES_DIR / "textcat_template.jinja2")
    template = file_reader(template_path)
    labels = "Recipe"
    nlp = spacy.blank("xx")
    doc = nlp.make_doc("Combine 2 cloves of garlic with soy sauce")

    llm_textcat = make_textcat_task(labels=labels, template=template)
    prompt = list(llm_textcat.generate_prompts([doc]))[0]
    assert (
        prompt.strip()
        == """
This is a test textcat template. Here is/are the label/s
Recipe

Here is the text: Combine 2 cloves of garlic with soy sauce
""".strip()
    )


def test_none_template_raises_an_error():
    """This is a user-error, they cannot pass None templates"""
    template = None
    labels = "Recipe"
    with pytest.raises(ValueError):
        make_textcat_task(labels=labels, template=template)<|MERGE_RESOLUTION|>--- conflicted
+++ resolved
@@ -7,13 +7,9 @@
 from pydantic import ValidationError
 from spacy.util import make_tempdir
 
-<<<<<<< HEAD
 from spacy_llm.registry import lowercase_normalizer
 from spacy_llm.registry import fewshot_reader, file_reader
-=======
-from spacy_llm.registry import fewshot_reader, lowercase_normalizer
->>>>>>> 58941323
-from spacy_llm.tasks.textcat import make_textcat_task
+from spacy_llm.tasks.textcat import make_textcat_task_v2
 
 from ..compat import has_openai_key
 
@@ -241,7 +237,7 @@
 
 def test_textcat_sets_exclusive_classes_if_binary():
     """Test if the textcat task automatically sets exclusive classes to True if binary"""
-    llm_textcat = make_textcat_task(labels="Recipe", exclusive_classes=False)
+    llm_textcat = make_textcat_task_v2(labels="Recipe", exclusive_classes=False)
     assert llm_textcat._exclusive_classes
 
 
@@ -262,7 +258,7 @@
     label is an empty dictionary
     """
     label = "Recipe"
-    llm_textcat = make_textcat_task(
+    llm_textcat = make_textcat_task_v2(
         labels=label, exclusive_classes=True, normalizer=lowercase_normalizer()
     )
 
@@ -293,7 +289,7 @@
     text, exclusive_classes, response, expected
 ):
     labels = "Recipe,Comment,Feedback"
-    llm_textcat = make_textcat_task(
+    llm_textcat = make_textcat_task_v2(
         labels=labels,
         exclusive_classes=exclusive_classes,
         normalizer=lowercase_normalizer(),
@@ -325,7 +321,7 @@
     doc = nlp(text)
 
     examples = fewshot_reader(examples_path)
-    llm_textcat = make_textcat_task(
+    llm_textcat = make_textcat_task_v2(
         labels=labels,
         examples=examples,
         exclusive_classes=exclusive_classes,
@@ -391,7 +387,7 @@
     doc = nlp(text)
 
     examples = fewshot_reader(examples_path)
-    llm_textcat = make_textcat_task(
+    llm_textcat = make_textcat_task_v2(
         labels=labels,
         examples=examples,
         exclusive_classes=exclusive_classes,
@@ -457,7 +453,7 @@
     doc = nlp(text)
 
     examples = fewshot_reader(examples_path)
-    llm_textcat = make_textcat_task(
+    llm_textcat = make_textcat_task_v2(
         labels=labels,
         examples=examples,
         exclusive_classes=exclusive_classes,
@@ -525,7 +521,7 @@
         srsly.write_yaml(tmp_path, wrong_example)
 
         with pytest.raises(ValidationError):
-            make_textcat_task(
+            make_textcat_task_v2(
                 labels=labels,
                 examples=fewshot_reader(tmp_path),
                 exclusive_classes=exclusive_classes,
@@ -539,7 +535,7 @@
     nlp = spacy.blank("xx")
     doc = nlp.make_doc("Combine 2 cloves of garlic with soy sauce")
 
-    llm_textcat = make_textcat_task(labels=labels, template=template)
+    llm_textcat = make_textcat_task_v2(labels=labels, template=template)
     prompt = list(llm_textcat.generate_prompts([doc]))[0]
     assert (
         prompt.strip()
@@ -557,4 +553,4 @@
     template = None
     labels = "Recipe"
     with pytest.raises(ValueError):
-        make_textcat_task(labels=labels, template=template)+        make_textcat_task_v2(labels=labels, template=template)