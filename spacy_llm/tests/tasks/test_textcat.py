--- conflicted
+++ resolved
@@ -60,27 +60,16 @@
     exclusive_classes = true
 
     [components.llm.task.examples]
-<<<<<<< HEAD
     @misc = "spacy.FewShotReader.v1"
-    path = spacy_llm/tests/tasks/examples/textcat_examples.yml
-=======
-    @misc: "spacy.FewShotReader.v1"
-    path: {str(EXAMPLES_DIR / "textcat_examples.yml")}
->>>>>>> f18d732c
+    path = {str(EXAMPLES_DIR / "textcat_examples.yml")}
 
     [components.llm.task.normalizer]
     @misc = "spacy.LowercaseNormalizer.v1"
 
     [components.llm.backend]
-<<<<<<< HEAD
     @llm_backends = "spacy.REST.v1"
     api = "OpenAI"
-    config = {}
-=======
-    @llm_backends: "spacy.REST.v1"
-    api: "OpenAI"
-    config: {{}}
->>>>>>> f18d732c
+    config = {{}}
     """
 
 
