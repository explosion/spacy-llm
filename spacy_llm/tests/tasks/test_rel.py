--- conflicted
+++ resolved
@@ -149,15 +149,9 @@
     assert doc._.rel
 
 
-<<<<<<< HEAD
 @pytest.mark.parametrize("infer_prompt_examples", [-1, 0, 1, 2])
 def test_rel_init(noop_config, infer_prompt_examples: int):
-    RELTask._check_rel_extention()
-=======
-def test_rel_init(noop_config):
-
     RELTask._check_rel_extension()
->>>>>>> e27e91f0
 
     config = Config().from_str(noop_config)
     del config["components"]["llm"]["task"]["labels"]
