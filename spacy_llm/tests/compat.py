--- conflicted
+++ resolved
@@ -5,15 +5,12 @@
 else:
     has_openai_key = True
 
-
-<<<<<<< HEAD
 if os.getenv("ANTHROPIC_API_KEY") is None:
     has_anthropic_key = False
 else:
     has_anthropic_key = True
-=======
+
 if os.getenv("CO_API_KEY") is None:
     has_cohere_key = False
 else:
-    has_cohere_key = True
->>>>>>> 798edb0a
+    has_cohere_key = True