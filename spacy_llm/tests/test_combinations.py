--- conflicted
+++ resolved
@@ -54,29 +54,10 @@
     assert name == "llm"
     assert isinstance(component, LLMWrapper)
 
-<<<<<<< HEAD
-    if model.startswith("langchain"):
-        with pytest.warns(UserWarning, match="Task supports sharding"):
-            nlp("This is a test.")
-            list(
-                nlp.pipe(
-                    ["This is a second test", "This is a third test"],
-                    n_process=n_process,
-                )
-            )
-    else:
-        nlp("This is a test.")
-        list(
-            nlp.pipe(
-                ["This is a second test", "This is a third test"], n_process=n_process
-            )
-        )
-=======
     nlp("This is a test.")
     list(
         nlp.pipe(
             ["This is a second test", "This is a third test"],
             n_process=n_process,
         )
-    )
->>>>>>> 7c533cd1
+    )