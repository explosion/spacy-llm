import copy
from typing import Any, Dict

import pytest
import spacy
from thinc.api import get_current_ops, NumpyOps

from spacy_llm.compat import has_minichain, has_langchain
from spacy_llm.pipeline import LLMWrapper

PIPE_CFG: Dict[str, Any] = {
    "backend": {
        "@llm_backends": None,
        "api": "OpenAI",
        "config": {},
    },
    "task": {"@llm_tasks": None},
}


@pytest.mark.external
@pytest.mark.skipif(has_minichain is False, reason="MiniChain is not installed")
@pytest.mark.skipif(has_langchain is False, reason="LangChain is not installed")
@pytest.mark.parametrize(
    "backend",
    ["spacy.LangChain.v1", "spacy.MiniChain.v1", "spacy.REST.v1"],
    ids=["langchain", "minichain", "rest"],
)
@pytest.mark.parametrize(
    "task",
    ["spacy.NER.v1", "spacy.NER.v2", "spacy.TextCat.v1"],
    ids=["ner.v1", "ner.v2", "textcat"],
)
@pytest.mark.parametrize("n_process", [1, 2])
def test_combinations(backend: str, task: str, n_process: int):
    """Randomly test combinations of backends and tasks."""
    ops = get_current_ops()
    if not isinstance(ops, NumpyOps) and n_process != 1:
        pytest.skip("Only test multiple processes on CPU")

    config = copy.deepcopy(PIPE_CFG)
    config["backend"]["@llm_backends"] = backend
<<<<<<< HEAD
=======
    config["backend"]["config"] = {
        "model": "ada" if backend != "spacy.MiniChain.v1" else "gpt-3.5-turbo"
    }
>>>>>>> cf462828
    config["task"]["@llm_tasks"] = task

    # Configure task-specific settings.
    if task.startswith("spacy.NER"):
        config["task"]["labels"] = "PER,ORG,LOC"
    elif task.startswith("spacy.TextCat"):
        config["task"]["labels"] = "Recipe"
        config["task"]["exclusive_classes"] = True

    nlp = spacy.blank("en")
    nlp.add_pipe("llm", config=config)
    name, component = nlp.pipeline[0]
    assert name == "llm"
    assert isinstance(component, LLMWrapper)

    nlp("This is a test.")
    list(
        nlp.pipe(["This is a second test", "This is a third test"], n_process=n_process)
    )<|MERGE_RESOLUTION|>--- conflicted
+++ resolved
@@ -40,12 +40,9 @@
 
     config = copy.deepcopy(PIPE_CFG)
     config["backend"]["@llm_backends"] = backend
-<<<<<<< HEAD
-=======
     config["backend"]["config"] = {
         "model": "ada" if backend != "spacy.MiniChain.v1" else "gpt-3.5-turbo"
     }
->>>>>>> cf462828
     config["task"]["@llm_tasks"] = task
 
     # Configure task-specific settings.
