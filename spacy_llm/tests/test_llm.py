import warnings
from typing import Any, Callable, Dict, Iterable, Tuple

import pytest
import srsly
from dotenv import load_dotenv
import spacy
<<<<<<< HEAD
from spacy.tokens import Doc, DocBin
=======
from dotenv import load_dotenv
from spacy.tokens import Doc
>>>>>>> abe6606c

from ..pipeline import LLMWrapper
from ..cache import Cache

<<<<<<< HEAD

=======
>>>>>>> abe6606c
load_dotenv()  # take environment variables from .env.


@pytest.fixture
def nlp() -> spacy.Language:
    nlp = spacy.blank("en")
    nlp.add_pipe("llm")
    return nlp


def test_llm_init(nlp):
    """Test pipeline intialization."""
    assert ["llm"] == nlp.pipe_names


def test_llm_pipe(nlp):
    """Test call .pipe()."""
    docs = list(nlp.pipe(texts=["This is a test", "This is another test"]))
    assert len(docs) == 2


def test_llm_serialize_bytes():
    llm = LLMWrapper(
        template=None,  # type: ignore
        parse=None,  # type: ignore
        backend=None,  # type: ignore
        cache={"path": None, "batch_size": 0, "max_n_batches": 0},
        vocab=None,  # type: ignore
    )
    llm.from_bytes(llm.to_bytes())


def test_llm_serialize_disk():
    llm = LLMWrapper(
        template=None,  # type: ignore
        parse=None,  # type: ignore
        backend=None,  # type: ignore
        cache={"path": None, "batch_size": 0, "max_n_batches": 0},
        vocab=None,  # type: ignore
    )

    with spacy.util.make_tempdir() as tmp_dir:
        llm.to_disk(tmp_dir / "llm")
        llm.from_disk(tmp_dir / "llm")


@pytest.mark.parametrize(
    "config",
    (
        {
            "query": "spacy.RunMiniChain.v1",
            "backend": "spacy.MiniChain.v1",
            "api": "OpenAI",
            "config": {},
        },
        {
            "query": "spacy.CallLangChain.v1",
            "backend": "spacy.LangChain.v1",
            "api": "openai",
            "config": {"temperature": 0.3},
        },
    ),
)
def test_integrations(config: Dict[str, Any]):
    """Test simple runs with all supported integrations."""
    nlp = spacy.blank("en")
    nlp.add_pipe(
        "llm",
        config={
            "backend": {
                "api": config["api"],
                "@llm_backends": config["backend"],
                "config": {},
                "query": {"@llm_queries": config["query"]},
            },
        },
    )
    nlp("This is a test.")


def test_type_checking() -> None:
    """Tests type checking for consistency between functions."""

    @spacy.registry.llm_tasks("spacy.TestIncorrect.v1")
    def noop_task_incorrect() -> Tuple[
        Callable[[Iterable[Doc]], Iterable[int]],
        Callable[[Iterable[Doc], Iterable[int]], Iterable[Doc]],
    ]:
        def template(docs: Iterable[Doc]) -> Iterable[int]:
            return [0] * len(list(docs))

        def parse(
            docs: Iterable[Doc], prompt_responses: Iterable[int]
        ) -> Iterable[Doc]:
            return docs

        return template, parse

    # Ensure default config doesn't raise warnings.
    nlp = spacy.blank("en")
    with warnings.catch_warnings():
        warnings.simplefilter("error")
        nlp.add_pipe("llm")

    nlp = spacy.blank("en")
    with pytest.warns(UserWarning) as record:
        nlp.add_pipe(
            "llm",
            config={"task": {"@llm_tasks": "spacy.TestIncorrect.v1"}},
        )
    assert len(record) == 2
    assert (
        str(record[0].message)
        == "Type returned from `task[0]` (`typing.Iterable[int]`) doesn't match type "
        "expected by `backend` (`typing.Iterable[str]`)."
    )
    assert (
        str(record[1].message)
<<<<<<< HEAD
        == "Type returned from `backend()` (`typing.Iterable[str]`) doesn't match type "
        "expected by `parse()` (`typing.Iterable[int]`)."
    )


def test_caching() -> None:
    """Test pipeline with caching."""
    n = 10

    with spacy.util.make_tempdir() as tmpdir:
        nlp = spacy.blank("en")
        nlp.add_pipe(
            "llm",
            config={
                "cache": {"path": str(tmpdir), "batch_size": 2, "max_n_batches": 3},
            },
        )
        texts = [f"Test {i}" for i in range(n)]
        # Test writing to cache dir.
        docs = [nlp(text) for text in texts]

        #######################################################
        # Test cache writing
        #######################################################

        index = list(srsly.read_jsonl(tmpdir / "index.jsonl"))
        index_dict: Dict[str, str] = {}
        for rec in index:
            index_dict |= rec
        assert len(index) == len(index_dict) == n
        cache = nlp.get_pipe("llm")._cache
        assert cache._stats["hit"] == 0
        assert cache._stats["missed"] == n
        assert cache._stats["added"] == n
        assert cache._stats["persisted"] == n
        # Check whether docs are in the batch files they are supposed to be in.
        for doc in docs:
            doc_id = Cache._id([doc])
            batch_id = index_dict[doc_id]
            batch_docs = list(
                DocBin().from_disk(tmpdir / f"{batch_id}.spacy").get_docs(nlp.vocab)
            )
            assert Cache._id(batch_docs) == batch_id
            assert doc_id in {Cache._id([batch_doc]) for batch_doc in batch_docs}

        #######################################################
        # Test cache reading
        #######################################################

        nlp = spacy.blank("en")
        nlp.add_pipe(
            "llm",
            config={
                "cache": {"path": str(tmpdir), "batch_size": 2, "max_n_batches": 3},
            },
        )
        [nlp(text) for text in texts]
        cache = nlp.get_pipe("llm")._cache
        assert cache._stats["hit"] == n
        assert cache._stats["missed"] == 0
        assert cache._stats["added"] == 0
        assert cache._stats["persisted"] == 0

        #######################################################
        # Test path handling
        #######################################################

        # File path instead of directory path.
        open(tmpdir / "empty_file", "a").close()
        with pytest.raises(ValueError) as err:
            spacy.blank("en").add_pipe(
                "llm",
                config={
                    "cache": {
                        "path": str(tmpdir / "empty_file"),
                        "batch_size": 2,
                        "max_n_batches": 3,
                    },
                },
            )
        assert str(err.value) == "Cache directory exists and is not a directory."

        # Non-existing cache directory should be created.
        spacy.blank("en").add_pipe(
            "llm",
            config={
                "cache": {
                    "path": str(tmpdir / "new_dir"),
                    "batch_size": 2,
                    "max_n_batches": 3,
                },
            },
        )
        assert (tmpdir / "new_dir").exists()

        # todo Documents can't be added if not path was configured.
=======
        == "Type returned from `backend` (`typing.Iterable[str]`) doesn't match type "
        "expected by `parse` (`typing.Iterable[int]`)."
    )
>>>>>>> abe6606c
<|MERGE_RESOLUTION|>--- conflicted
+++ resolved
@@ -5,20 +5,12 @@
 import srsly
 from dotenv import load_dotenv
 import spacy
-<<<<<<< HEAD
 from spacy.tokens import Doc, DocBin
-=======
-from dotenv import load_dotenv
-from spacy.tokens import Doc
->>>>>>> abe6606c
 
 from ..pipeline import LLMWrapper
 from ..cache import Cache
 
-<<<<<<< HEAD
-
-=======
->>>>>>> abe6606c
+
 load_dotenv()  # take environment variables from .env.
 
 
@@ -137,9 +129,8 @@
     )
     assert (
         str(record[1].message)
-<<<<<<< HEAD
-        == "Type returned from `backend()` (`typing.Iterable[str]`) doesn't match type "
-        "expected by `parse()` (`typing.Iterable[int]`)."
+        == "Type returned from `backend` (`typing.Iterable[str]`) doesn't match type "
+        "expected by `parse` (`typing.Iterable[int]`)."
     )
 
 
@@ -233,9 +224,4 @@
         )
         assert (tmpdir / "new_dir").exists()
 
-        # todo Documents can't be added if not path was configured.
-=======
-        == "Type returned from `backend` (`typing.Iterable[str]`) doesn't match type "
-        "expected by `parse` (`typing.Iterable[int]`)."
-    )
->>>>>>> abe6606c
+        # todo Documents can't be added if not path was configured.