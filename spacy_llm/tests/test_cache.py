--- conflicted
+++ resolved
@@ -25,11 +25,6 @@
 }
 
 
-<<<<<<< HEAD
-@pytest.mark.external
-def test_caching() -> None:
-    """Test pipeline with caching."""
-=======
 def _init_nlp(tmp_dir: Path) -> Language:
     nlp = spacy.blank("en")
     config = copy.deepcopy(_DEFAULT_CFG)
@@ -37,13 +32,12 @@
     nlp.add_pipe("llm", config=config)
     return nlp
 
-
+  
 @pytest.mark.parametrize("use_pipe", (False, True))
 def test_caching(use_pipe: bool) -> None:
     """Test pipeline with caching.
     use_pipe (bool): Whether to use .pipe().
     """
->>>>>>> 23e2f980
     n = 10
 
     with spacy.util.make_tempdir() as tmpdir:
