--- conflicted
+++ resolved
@@ -1,16 +1,15 @@
+import copy
 import time
 from pathlib import Path
 from typing import Dict
 
 import pytest
+import spacy
 import srsly  # type: ignore[import]
-import spacy
-from spacy import Language
+from spacy.language import Language
 from spacy.tokens import DocBin
-import copy
 
 from ..cache import BatchCache
-
 
 _DEFAULT_CFG = {
     "backend": {"api": "NoOp", "config": {"model": "NoOp"}},
@@ -76,14 +75,8 @@
         nlp_2 = _init_nlp(tmpdir)
         [nlp_2(text) for text in texts]
         cache = nlp_2.get_pipe("llm")._cache  # type: ignore
-<<<<<<< HEAD
-        # The number of hits should be batch_size n * 2 since
-        # __contains__ and __getitem__ both log hits
-        assert cache._stats["hit"] == n * 2
-=======
         assert cache._stats["hit"] == n
         assert cache._stats["hit_contains"] == n
->>>>>>> bb99cb88
         assert cache._stats["missed"] == 0
         assert cache._stats["missed_contains"] == 0
         assert cache._stats["added"] == 0
