import warnings
from typing import Callable, Iterable, Tuple

import pytest
import spacy
from spacy.language import Language
from spacy.tokens import Doc

from spacy_llm.pipeline import LLMWrapper
from spacy_llm.registry import registry
<<<<<<< HEAD

from dotenv import load_dotenv

load_dotenv()
=======
>>>>>>> a267adfb


@pytest.fixture
def nlp() -> Language:
    nlp = spacy.blank("en")
    nlp.add_pipe("llm", config={"task": {"@llm_tasks": "spacy.NoOp.v1"}})
    return nlp


def test_llm_init(nlp):
    """Test pipeline intialization."""
    assert ["llm"] == nlp.pipe_names


def test_llm_pipe(nlp):
    """Test call .pipe()."""
    docs = list(nlp.pipe(texts=["This is a test", "This is another test"]))
    assert len(docs) == 2


def test_llm_serialize_bytes():
    llm = LLMWrapper(
        template=None,  # type: ignore
        parse=None,  # type: ignore
        backend=None,  # type: ignore
        cache={"path": None, "batch_size": 0, "max_batches_in_mem": 0},
        vocab=None,  # type: ignore
    )
    llm.from_bytes(llm.to_bytes())


def test_llm_serialize_disk():
    llm = LLMWrapper(
        template=None,  # type: ignore
        parse=None,  # type: ignore
        backend=None,  # type: ignore
        cache={"path": None, "batch_size": 0, "max_batches_in_mem": 0},
        vocab=None,  # type: ignore
    )

    with spacy.util.make_tempdir() as tmp_dir:
        llm.to_disk(tmp_dir / "llm")
        llm.from_disk(tmp_dir / "llm")


def test_type_checking_valid() -> None:
    """Test type checking for consistency between functions."""
    # Ensure default config doesn't raise warnings.
    nlp = spacy.blank("en")
    with warnings.catch_warnings():
        warnings.simplefilter("error")
        nlp.add_pipe("llm", config={"task": {"@llm_tasks": "spacy.NoOp.v1"}})


def test_type_checking_invalid() -> None:
    """Test type checking for consistency between functions."""

    @registry.llm_tasks("spacy.TestIncorrect.v1")
    def noop_task_incorrect() -> Tuple[
        Callable[[Iterable[Doc]], Iterable[int]],
        Callable[[Iterable[Doc], Iterable[float]], Iterable[Doc]],
    ]:
        def template(docs: Iterable[Doc]) -> Iterable[int]:
            return [0] * len(list(docs))

        def parse(
            docs: Iterable[Doc], prompt_responses: Iterable[float]
        ) -> Iterable[Doc]:
            return docs

        return template, parse

    nlp = spacy.blank("en")
    with pytest.warns(UserWarning) as record:
        nlp.add_pipe(
            "llm",
            config={"task": {"@llm_tasks": "spacy.TestIncorrect.v1"}},
        )
    assert len(record) == 2
    assert (
        str(record[0].message)
        == "Type returned from `task[0]` (`typing.Iterable[int]`) doesn't match type "
        "expected by `backend` (`typing.Iterable[str]`)."
    )
    assert (
        str(record[1].message)
        == "Type returned from `backend` (`typing.Iterable[str]`) doesn't match type "
        "expected by `parse` (`typing.Iterable[float]`)."
    )<|MERGE_RESOLUTION|>--- conflicted
+++ resolved
@@ -8,13 +8,6 @@
 
 from spacy_llm.pipeline import LLMWrapper
 from spacy_llm.registry import registry
-<<<<<<< HEAD
-
-from dotenv import load_dotenv
-
-load_dotenv()
-=======
->>>>>>> a267adfb
 
 
 @pytest.fixture
