--- conflicted
+++ resolved
@@ -77,13 +77,8 @@
         assert llm_io["llm"]["response"] == (
             [_NOOP_RESPONSE] if shard else _NOOP_RESPONSE
         )
-<<<<<<< HEAD
-
-
-=======
-
-
->>>>>>> 7c533cd1
+
+
 @pytest.mark.parametrize("n_process", [2])
 def test_llm_pipe_with_cache(tmp_path: Path, n_process: int):
     """Test call .pipe() with pre-cached docs"""
