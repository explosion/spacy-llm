--- conflicted
+++ resolved
@@ -7,13 +7,9 @@
 from spacy.language import Language
 from spacy.tokens import Doc
 
-<<<<<<< HEAD
-from spacy_llm.tasks import make_noop_task
-=======
->>>>>>> 8279f676
 from spacy_llm.pipeline import LLMWrapper
 from spacy_llm.registry import registry
-from spacy_llm.tasks import NoopTask
+from spacy_llm.tasks import make_noop_task
 
 from ..compat import has_openai_key
 
@@ -84,11 +80,7 @@
 
 def test_llm_serialize_bytes():
     llm = LLMWrapper(
-<<<<<<< HEAD
         task=make_noop_task(),
-=======
-        task=NoopTask(),
->>>>>>> 8279f676
         backend=None,  # type: ignore
         cache={"path": None, "batch_size": 0, "max_batches_in_mem": 0},
         vocab=None,  # type: ignore
@@ -98,11 +90,7 @@
 
 def test_llm_serialize_disk():
     llm = LLMWrapper(
-<<<<<<< HEAD
         task=make_noop_task(),
-=======
-        task=NoopTask(),
->>>>>>> 8279f676
         backend=None,  # type: ignore
         cache={"path": None, "batch_size": 0, "max_batches_in_mem": 0},
         vocab=None,  # type: ignore
