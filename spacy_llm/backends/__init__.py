--- conflicted
+++ resolved
@@ -12,9 +12,6 @@
     "query_langchain",
     "backend_minichain",
     "backend_langchain",
-<<<<<<< HEAD
+    "backend_rest",
     "backend_hf",
-=======
-    "backend_rest",
->>>>>>> 5978a7d3
 ]