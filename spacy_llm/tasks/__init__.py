from spacy import Language

from ..pipeline.llm import DEFAULT_CACHE_CONFIG, DEFAULT_MODEL_CONFIG, DEFAULT_SAVE_IO
from ..pipeline.llm import DEFAULT_VALIDATE_TYPES, make_llm
from .builtin_task import BuiltinTask
from .entity_linker import EntityLinkerTask, make_entitylinker_task
from .lemma import LemmaTask, make_lemma_task
from .ner import NERTask, make_ner_task_v3
from .noop import NoopTask, ShardingNoopTask, make_noop_task, make_noopnoshards_task
<<<<<<< HEAD
=======
from .raw import RawTask, make_raw_task
>>>>>>> 7c533cd1
from .rel import RELTask, make_rel_task
from .sentiment import SentimentTask, make_sentiment_task
from .spancat import SpanCatTask, make_spancat_task_v3
from .summarization import SummarizationTask, make_summarization_task
from .textcat import TextCatTask, make_textcat_task

_LATEST_TASKS = (
    "spacy.EntityLinker.v1",
    "spacy.NER.v3",
    "spacy.Raw.v1",
    "spacy.REL.v1",
    "spacy.Sentiment.v1",
    "spacy.SpanCat.v3",
    "spacy.Summarization.v1",
    "spacy.TextCat.v3",
)

# Register llm_TASK factories with default models.
for task_handle in _LATEST_TASKS:
    Language.factory(
        name=f"llm_{task_handle.split('.')[1].lower()}",
        default_config={
            "task": {"@llm_tasks": task_handle},
            "model": DEFAULT_MODEL_CONFIG,
            "cache": DEFAULT_CACHE_CONFIG,
            "save_io": DEFAULT_SAVE_IO,
            "validate_types": DEFAULT_VALIDATE_TYPES,
        },
        func=make_llm,
    )

__all__ = [
    "make_entitylinker_task",
    "make_lemma_task",
    "make_ner_task_v3",
    "make_noop_task",
    "make_noopnoshards_task",
<<<<<<< HEAD
=======
    "make_raw_task",
>>>>>>> 7c533cd1
    "make_rel_task",
    "make_sentiment_task",
    "make_spancat_task_v3",
    "make_summarization_task",
    "make_textcat_task",
    "BuiltinTask",
    "EntityLinkerTask",
    "LemmaTask",
    "NERTask",
    "NoopTask",
    "RawTask",
    "RELTask",
    "SentimentTask",
    "ShardingNoopTask",
    "SpanCatTask",
    "SummarizationTask",
    "TextCatTask",
]<|MERGE_RESOLUTION|>--- conflicted
+++ resolved
@@ -7,10 +7,7 @@
 from .lemma import LemmaTask, make_lemma_task
 from .ner import NERTask, make_ner_task_v3
 from .noop import NoopTask, ShardingNoopTask, make_noop_task, make_noopnoshards_task
-<<<<<<< HEAD
-=======
 from .raw import RawTask, make_raw_task
->>>>>>> 7c533cd1
 from .rel import RELTask, make_rel_task
 from .sentiment import SentimentTask, make_sentiment_task
 from .spancat import SpanCatTask, make_spancat_task_v3
@@ -48,10 +45,7 @@
     "make_ner_task_v3",
     "make_noop_task",
     "make_noopnoshards_task",
-<<<<<<< HEAD
-=======
     "make_raw_task",
->>>>>>> 7c533cd1
     "make_rel_task",
     "make_sentiment_task",
     "make_spancat_task_v3",
