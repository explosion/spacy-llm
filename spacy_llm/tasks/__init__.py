--- conflicted
+++ resolved
@@ -1,21 +1,15 @@
-<<<<<<< HEAD
 from .ner import NERTask, make_ner_task
+from .spancat import SpanCatTask, make_spancat_task
 from .textcat import TextCatTask, make_textcat_task
 from .noop import NoopTask, make_noop_task
 
 __all__ = [
     "NoopTask",
     "NERTask",
+    "SpanCatTask",
     "TextCatTask",
     "make_ner_task",
     "make_noop_task",
+    "make_spancat_task",
     "make_textcat_task",
-]
-=======
-from .ner import NERTask
-from .noop import NoopTask
-from .spancat import SpanCatTask
-from .textcat import TextCatTask
-
-__all__ = ["NoopTask", "NERTask", "TextCatTask", "SpanCatTask"]
->>>>>>> 3e812be6
+]