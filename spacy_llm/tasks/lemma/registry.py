--- conflicted
+++ resolved
@@ -41,10 +41,6 @@
     prompt_example_type (Optional[Type[FewshotExample]]): Type to use for fewshot examples.
     examples (ExamplesConfigType): Optional callable that reads a file containing task examples for
         few-shot learning. If None is passed, then zero-shot learning will be used.
-<<<<<<< HEAD
-    n_token_estimator (Optional[NTokenEstimator]): Estimates number of tokens in a string.
-=======
->>>>>>> 7c533cd1
     shard_mapper (Optional[ShardMapper]): Maps docs to shards if they don't fit into the model context.
     shard_reducer (Optional[ShardReducer]): Reduces doc shards back into one doc instance.
     scorer (Optional[Scorer]): Scorer function.
