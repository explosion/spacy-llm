from typing import Any, Dict, Iterable, List, Optional

from spacy.scorer import Scorer
from spacy.training import Example

from ...compat import Self
from ...ty import FewshotExample
from .task import LemmaTask


class LemmaExample(FewshotExample[LemmaTask]):
    text: str
    lemmas: List[Dict[str, str]]

    @classmethod
<<<<<<< HEAD
    def generate(cls, example: Example, **kwargs) -> Optional[Self]:
=======
    def generate(cls, example: Example, task: LemmaTask) -> Self:
>>>>>>> e7b20c4c
        lemma_dict = [{t.text: t.lemma_} for t in example.reference]
        return cls(text=example.reference.text, lemmas=lemma_dict)


def score(examples: Iterable[Example], **kwargs) -> Dict[str, Any]:
    """Score lemmatization accuracy in examples.
    examples (Iterable[Example]): Examples to score.
    RETURNS (Dict[str, Any]): Dict with metric name -> score.
    """
    return Scorer.score_token_attr(examples, "lemma")<|MERGE_RESOLUTION|>--- conflicted
+++ resolved
@@ -13,11 +13,7 @@
     lemmas: List[Dict[str, str]]
 
     @classmethod
-<<<<<<< HEAD
-    def generate(cls, example: Example, **kwargs) -> Optional[Self]:
-=======
-    def generate(cls, example: Example, task: LemmaTask) -> Self:
->>>>>>> e7b20c4c
+    def generate(cls, example: Example, task: LemmaTask) -> Optional[Self]:
         lemma_dict = [{t.text: t.lemma_} for t in example.reference]
         return cls(text=example.reference.text, lemmas=lemma_dict)
 
