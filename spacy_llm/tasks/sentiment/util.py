--- conflicted
+++ resolved
@@ -1,8 +1,4 @@
-<<<<<<< HEAD
-from typing import Optional
-=======
-from typing import Any, Dict, Iterable
->>>>>>> 2c37a815
+from typing import Any, Dict, Iterable, Optional
 
 from spacy.training import Example
 
@@ -19,11 +15,7 @@
     def generate(cls, example: Example, task: SentimentTask) -> Optional[Self]:
         return cls(
             text=example.reference.text,
-<<<<<<< HEAD
             score=getattr(example.reference._, task.field),
-        )
-=======
-            score=getattr(example.reference._, kwargs["field"]),
         )
 
 
@@ -40,5 +32,4 @@
         for example in examples
     ]
 
-    return {"acc_sentiment": 1 - (sum(score_diffs) / len(score_diffs))}
->>>>>>> 2c37a815
+    return {"acc_sentiment": 1 - (sum(score_diffs) / len(score_diffs))}