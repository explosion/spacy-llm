from typing import Any, Callable, Dict, Iterable, List, Optional, Type

from spacy.language import Language
from spacy.tokens import Doc
from spacy.training import Example

from ...ty import FewshotExample, Scorer, Self, TaskResponseParser
from ..builtin_task import BuiltinTask
from ..templates import read_template

DEFAULT_SENTIMENT_TEMPLATE_V1 = read_template("sentiment.v1")


class SentimentTask(BuiltinTask):
    def __init__(
        self,
        template: str,
        parse_responses: TaskResponseParser[Self],
        prompt_example_type: Type[FewshotExample[Self]],
        field: str,
<<<<<<< HEAD
        prompt_examples: Optional[List[FewshotExample[Self]]],
=======
        prompt_examples: Optional[List[SentimentExample]],
        scorer: Scorer,
>>>>>>> 2c37a815
    ):
        """Sentiment analysis task.

        template (str): Prompt template passed to the model.
        parse_responses (TaskResponseParser[Self]): Callable for parsing LLM responses for this task.
        prompt_example_type (Type[FewshotExample[Self]): Type to use for fewshot examples.
        field (str): The name of the doc extension in which to store the sentiment score.
        prompt_examples (Optional[List[FewshotExample[Self]]]): Optional list of few-shot examples to include in prompts.
        """
        super().__init__(
            parse_responses=parse_responses,
            prompt_example_type=prompt_example_type,
            template=template,
            prompt_examples=prompt_examples,
        )
        self._field = field
        self._scorer = scorer
        self._check_doc_extension()

    def _check_doc_extension(self):
        """Add extension if need be."""
        if not Doc.has_extension(self._field):
            Doc.set_extension(self._field, default=None)

    def initialize(
        self,
        get_examples: Callable[[], Iterable["Example"]],
        nlp: Language,
        n_prompt_examples: int = 0,
    ) -> None:
        """Initialize sentiment task.
        get_examples (Callable[[], Iterable["Example"]]): Callable that provides examples
            for initialization.
        nlp (Language): Language instance.
        n_prompt_examples (int): How many prompt examples to infer from the provided Example objects.
            0 by default. Takes all examples if set to -1.
        """
        self._check_doc_extension()
        super()._initialize(
            get_examples=get_examples, nlp=nlp, n_prompt_examples=n_prompt_examples
        )

    def parse_responses(
        self, docs: Iterable[Doc], responses: Iterable[str]
    ) -> Iterable[Doc]:
        self._check_doc_extension()

        for doc, sentiment_score in zip(
            docs, self._parse_responses(self, docs, responses)
        ):
            try:
                setattr(doc._, self._field, sentiment_score)
            except ValueError:
                setattr(doc._, self._field, None)

            yield doc

    def scorer(self, examples: Iterable[Example]) -> Dict[str, Any]:
        return self._scorer(examples, field=self._field)

    @property
    def _cfg_keys(self) -> List[str]:
        return ["_template"]

    @property
    def field(self) -> str:
        return self._field<|MERGE_RESOLUTION|>--- conflicted
+++ resolved
@@ -18,12 +18,8 @@
         parse_responses: TaskResponseParser[Self],
         prompt_example_type: Type[FewshotExample[Self]],
         field: str,
-<<<<<<< HEAD
         prompt_examples: Optional[List[FewshotExample[Self]]],
-=======
-        prompt_examples: Optional[List[SentimentExample]],
         scorer: Scorer,
->>>>>>> 2c37a815
     ):
         """Sentiment analysis task.
 
