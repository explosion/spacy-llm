--- conflicted
+++ resolved
@@ -200,11 +200,7 @@
 
 
 def reduce_shards_to_doc(task: EntityLinkerTask, shards: Iterable[Doc]) -> Doc:
-<<<<<<< HEAD
-    """Reduces shards to docs for LemmaTask.
-=======
     """Reduces shards to docs for EntityLinkerTask.
->>>>>>> a6515bf7
     task (EntityLinkerTask): Task.
     shards (Iterable[Doc]): Shards to reduce to single doc instance.
     RETURNS (Doc): Fused doc instance.
