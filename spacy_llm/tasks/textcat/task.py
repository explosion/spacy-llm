from typing import Any, Callable, Dict, Iterable, List, Optional, Type

from spacy.language import Language
from spacy.tokens import Doc
from spacy.training import Example
from wasabi import msg

from ...compat import Self
from ...ty import FewshotExample, Scorer, ShardMapper, ShardReducer, TaskResponseParser
from ..builtin_task import BuiltinTaskWithLabels
from ..templates import read_template

DEFAULT_TEXTCAT_TEMPLATE_V1 = read_template("textcat.v1")
DEFAULT_TEXTCAT_TEMPLATE_V2 = read_template("textcat.v2")
DEFAULT_TEXTCAT_TEMPLATE_V3 = read_template("textcat.v3")


class TextCatTask(BuiltinTaskWithLabels):
    def __init__(
        self,
        parse_responses: TaskResponseParser[Self],
        prompt_example_type: Type[FewshotExample[Self]],
        labels: List[str],
        template: str,
        label_definitions: Optional[Dict[str, str]],
        prompt_examples: Optional[List[FewshotExample[Self]]],
        shard_mapper: ShardMapper,
        shard_reducer: ShardReducer[Self],
        normalizer: Optional[Callable[[str], str]],
        exclusive_classes: bool,
        allow_none: bool,
        verbose: bool,
        scorer: Scorer,
    ):
        """Default TextCat task.

        You can use either binary or multilabel text classification based on the
        labels you provide.

        If a single label is provided, binary classification
        will be used. The label will get a score of `0` or `1` in `doc.cats`.

        Otherwise, multilabel classification will be used. The document labels
        in `doc.cats` will be a dictionary of strings and their score.

        Lastly, you can toggle between exclusive or no-exclusive text
        categorization by passing a flag to the `exclusive_classes` parameter.

        parse_responses (TaskResponseParser[Self]): Callable for parsing LLM responses for this task.
        prompt_example_type (Type[FewshotExample[Self]): Type to use for fewshot examples.
        labels (List[str]): List of labels to pass to the template. This task
            assumes binary classification if a single label is provided.
            Leave empty to populate it at initialization time (only if examples are provided).
        template (str): Prompt template passed to the model.
        label_definitions (Optional[Dict[str, str]]): Optional dict mapping a label to a description of that label.
            These descriptions are added to the prompt to help instruct the LLM on what to extract.
        prompt_examples (Optional[List[FewshotExample[Self]]]): Optional list of few-shot examples to include in prompts.
        shard_mapper (ShardMapper): Maps docs to shards if they don't fit into the model context.
        shard_reducer (ShardReducer[Self]): Reduces doc shards back into one doc instance.
        normalizer (Optional[Callable[[str], str]]): Optional normalizer function.
        exclusive_classes (bool): If True, require the language model to suggest only one
            label per class. This is automatically set when using binary classification.
        allow_none (bool): if True, there might be cases where no label is applicable.
        verbose (bool): If True, show extra information.
        scorer (Scorer): Scorer function.
        """
        super().__init__(
            parse_responses=parse_responses,
            prompt_example_type=prompt_example_type,
            template=template,
            prompt_examples=prompt_examples,
            shard_mapper=shard_mapper,
            shard_reducer=shard_reducer,
            labels=labels,
            label_definitions=label_definitions,
            normalizer=normalizer,
        )
        # Textcat configuration
        self._use_binary = True if len(self._label_dict) == 1 else False
        self._exclusive_classes = exclusive_classes
        self._allow_none = allow_none
        self._verbose = verbose
        self._scorer = scorer

        if self._use_binary and not self._exclusive_classes:
            msg.info(
<<<<<<< HEAD
                "Binary classification should always be exclusive. Setting "
=======
                "Detected binary classification: setting "
>>>>>>> 07c5c8f6
                "the `exclusive_classes` parameter to True."
            )
            self._exclusive_classes = True

    def _get_prompt_data(
        self, shard: Doc, i_shard: int, i_doc: int, n_shards: int
    ) -> Dict[str, Any]:
        return {
            "labels": list(self._label_dict.values()),
            "label_definitions": self._label_definitions,
            "exclusive_classes": self._exclusive_classes,
            "allow_none": self._allow_none,
        }

    def parse_responses(
        self, shards: Iterable[Iterable[Doc]], responses: Iterable[Iterable[str]]
    ) -> Iterable[Doc]:
        shards_teed = self._tee_2d_iterable(shards, 2)
        for shards_for_doc, cats_for_doc in zip(
            shards_teed[0], self._parse_responses(self, shards_teed[1], responses)
        ):
            updated_shards_for_doc: List[Doc] = []

            for shard, cats in zip(shards_for_doc, cats_for_doc):
                shard.cats = cats
                updated_shards_for_doc.append(shard)

            yield self._shard_reducer(self, updated_shards_for_doc)  # type: ignore[arg-type]

    def scorer(
        self,
        examples: Iterable[Example],
    ) -> Dict[str, Any]:
        return self._scorer(
            examples,
            attr="cats",
            labels=self._label_dict.values(),
            multi_label=not self._exclusive_classes,
        )

    def initialize(
        self,
        get_examples: Callable[[], Iterable["Example"]],
        nlp: Language,
        labels: List[str] = [],
        n_prompt_examples: int = 0,
    ) -> None:
        super()._initialize(
            get_examples=get_examples,
            nlp=nlp,
            labels=labels,
            n_prompt_examples=n_prompt_examples,
            use_binary=self._use_binary,
            label_dict=self._label_dict,
        )

    @property
    def _cfg_keys(self) -> List[str]:
        return [
            "_template",
            "_label_dict",
            "_label_definitions",
            "_use_binary",
            "_exclusive_classes",
            "_allow_none",
            "_verbose",
        ]

    def _extract_labels_from_example(self, example: Example) -> List[str]:
        return list(example.reference.cats.keys())

    @property
    def use_binary(self) -> bool:
        return self._use_binary

    @property
    def exclusive_classes(self) -> bool:
        return self._exclusive_classes

    @property
    def allow_none(self) -> bool:
        return self._allow_none

    @property
    def verbose(self) -> bool:
        return self._verbose<|MERGE_RESOLUTION|>--- conflicted
+++ resolved
@@ -84,11 +84,7 @@
 
         if self._use_binary and not self._exclusive_classes:
             msg.info(
-<<<<<<< HEAD
-                "Binary classification should always be exclusive. Setting "
-=======
                 "Detected binary classification: setting "
->>>>>>> 07c5c8f6
                 "the `exclusive_classes` parameter to True."
             )
             self._exclusive_classes = True
