from typing import Iterable

from spacy.tokens import Doc

<<<<<<< HEAD
from spacy_llm.ty import LLMTask


@spacy.registry.llm_tasks("spacy.NoOp.v1")
class LLM_NoOp(LLMTask):
    def __init__(self):
        """Returns (1) templating Callable (injecting Doc data into a prompt template and returning one fully specified
        prompt per passed Doc instance) and (2) parsing callable (parsing LLM responses and updating Doc instances with the
        extracted information).
        RETURNS (Tuple[Callable[[Iterable[Doc]], Iterable[str]], Any]): templating Callable, parsing Callable.
        """
        pass
=======
from ..registry import registry


@registry.llm_tasks("spacy.NoOp.v1")
def noop_task() -> Tuple[
    Callable[[Iterable[Doc]], Iterable[str]],
    Callable[[Iterable[Doc], Iterable[str]], Iterable[Doc]],
]:
    """Returns (1) templating Callable (injecting Doc data into a prompt template and returning one fully specified
    prompt per passed Doc instance) and (2) parsing callable (parsing LLM responses and updating Doc instances with the
    extracted information).
    RETURNS (Tuple[Callable[[Iterable[Doc]], Iterable[str]], Any]): templating Callable, parsing Callable.
    """
    template = "Don't do anything."
>>>>>>> 100f8506

    def generate_prompts(self, docs: Iterable[Doc]) -> Iterable[str]:
        for doc in docs:
            yield "Don't do anything."

    def parse_responses(self, docs: Iterable[Doc], responses: Iterable[str]) -> Iterable[Doc]:
        # Not doing anything
        return docs<|MERGE_RESOLUTION|>--- conflicted
+++ resolved
@@ -2,11 +2,12 @@
 
 from spacy.tokens import Doc
 
-<<<<<<< HEAD
 from spacy_llm.ty import LLMTask
 
+from ..registry import registry
 
-@spacy.registry.llm_tasks("spacy.NoOp.v1")
+
+@registry.llm_tasks("spacy.NoOp.v1")
 class LLM_NoOp(LLMTask):
     def __init__(self):
         """Returns (1) templating Callable (injecting Doc data into a prompt template and returning one fully specified
@@ -15,27 +16,13 @@
         RETURNS (Tuple[Callable[[Iterable[Doc]], Iterable[str]], Any]): templating Callable, parsing Callable.
         """
         pass
-=======
-from ..registry import registry
-
-
-@registry.llm_tasks("spacy.NoOp.v1")
-def noop_task() -> Tuple[
-    Callable[[Iterable[Doc]], Iterable[str]],
-    Callable[[Iterable[Doc], Iterable[str]], Iterable[Doc]],
-]:
-    """Returns (1) templating Callable (injecting Doc data into a prompt template and returning one fully specified
-    prompt per passed Doc instance) and (2) parsing callable (parsing LLM responses and updating Doc instances with the
-    extracted information).
-    RETURNS (Tuple[Callable[[Iterable[Doc]], Iterable[str]], Any]): templating Callable, parsing Callable.
-    """
-    template = "Don't do anything."
->>>>>>> 100f8506
 
     def generate_prompts(self, docs: Iterable[Doc]) -> Iterable[str]:
         for doc in docs:
             yield "Don't do anything."
 
-    def parse_responses(self, docs: Iterable[Doc], responses: Iterable[str]) -> Iterable[Doc]:
+    def parse_responses(
+        self, docs: Iterable[Doc], responses: Iterable[str]
+    ) -> Iterable[Doc]:
         # Not doing anything
         return docs