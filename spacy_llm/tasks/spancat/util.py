--- conflicted
+++ resolved
@@ -12,11 +12,7 @@
 
 class SpanCatExample(SpanExample[SpanCatTask]):
     @classmethod
-<<<<<<< HEAD
-    def generate(cls, example: Example, **kwargs) -> Optional[Self]:
-=======
-    def generate(cls, example: Example, task: SpanCatTask) -> Self:
->>>>>>> e7b20c4c
+    def generate(cls, example: Example, task: SpanCatTask) -> Optional[Self]:
         entities = defaultdict(list)
         for span in example.reference.spans[task.spans_key]:
             entities[span.label_].append(span.text)
