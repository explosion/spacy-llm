<<<<<<< HEAD
from typing import Callable, List, Optional
=======
from typing import Any, Callable, Dict, Iterable, List, Optional
>>>>>>> 4b3badf0

from spacy.tokens import Doc, Span

from ..ty import ExamplesConfigType
from ..compat import Literal
from ..registry import registry
from ..util import split_labels
from .templates import read_template
from .util import SpanTask, SpanExample


_DEFAULT_SPANCAT_TEMPLATE = read_template("spancat")


@registry.llm_tasks("spacy.SpanCat.v1")
<<<<<<< HEAD
def make_spancat_task(
    labels: str,
    template: str = _DEFAULT_SPANCAT_TEMPLATE,
    examples: ExamplesConfigType = None,
=======
def make_spancat_task_v1(
    labels: str,
    examples: Optional[Callable[[], Iterable[Any]]] = None,
>>>>>>> 4b3badf0
    normalizer: Optional[Callable[[str], str]] = None,
    alignment_mode: Literal["strict", "contract", "expand"] = "contract",  # noqa: F821
    case_sensitive_matching: bool = False,
    single_match: bool = False,
<<<<<<< HEAD
) -> "SpanCatTask":
    labels_list = split_labels(labels)
    raw_examples = examples() if callable(examples) else examples
    span_examples = [SpanExample(**eg) for eg in raw_examples] if raw_examples else None
    return SpanCatTask(
        labels=labels_list,
        template=template,
        examples=span_examples,
=======
):
    task = SpanCatTask(
        labels=labels,
        examples=examples,
>>>>>>> 4b3badf0
        normalizer=normalizer,
        alignment_mode=alignment_mode,
        case_sensitive_matching=case_sensitive_matching,
        single_match=single_match,
    )
<<<<<<< HEAD
=======
    task._TEMPLATE_STR = read_template("spancat")
    return task


class SpanCatTask(SpanTask):
    _TEMPLATE_STR = read_template("spancat.v2")
>>>>>>> 4b3badf0


class SpanCatTask(SpanTask):
    def __init__(
        self,
<<<<<<< HEAD
        labels: List[str],
        template: str = _DEFAULT_SPANCAT_TEMPLATE,
=======
        labels: str,
        label_definitions: Optional[Dict[str, str]] = None,
>>>>>>> 4b3badf0
        spans_key: str = "sc",
        examples: Optional[List[SpanExample]] = None,
        normalizer: Optional[Callable[[str], str]] = None,
        alignment_mode: Literal[
            "strict", "contract", "expand"  # noqa: F821
        ] = "contract",
        case_sensitive_matching: bool = False,
        single_match: bool = False,
    ):
        """Default SpanCat task.

        labels (str): Comma-separated list of labels to pass to the template.
        spans_key (str): Key of the `Doc.spans` dict to save under.
        examples (Optional[Callable[[], Iterable[Any]]]): Optional callable that
            reads a file containing task examples for few-shot learning. If None is
            passed, then zero-shot learning will be used.
        normalizer (Optional[Callable[[str], str]]): optional normalizer function.
        alignment_mode (str): "strict", "contract" or "expand".
        case_sensitive: Whether to search without case sensitivity.
        single_match (bool): If False, allow one substring to match multiple times in
            the text. If True, returns the first hit.
        """
        super(SpanCatTask, self).__init__(
            labels=labels,
<<<<<<< HEAD
            template=template,
=======
            label_definitions=label_definitions,
>>>>>>> 4b3badf0
            examples=examples,
            normalizer=normalizer,
            alignment_mode=alignment_mode,
            case_sensitive_matching=case_sensitive_matching,
            single_match=single_match,
        )
        self._spans_key = spans_key

    def assign_spans(
        self,
        doc: Doc,
        spans: List[Span],
    ) -> None:
        """Assign spans to the document."""
        doc.spans[self._spans_key] = sorted(spans)  # type: ignore [type-var]<|MERGE_RESOLUTION|>--- conflicted
+++ resolved
@@ -1,8 +1,4 @@
-<<<<<<< HEAD
-from typing import Callable, List, Optional
-=======
 from typing import Any, Callable, Dict, Iterable, List, Optional
->>>>>>> 4b3badf0
 
 from spacy.tokens import Doc, Span
 
@@ -14,65 +10,66 @@
 from .util import SpanTask, SpanExample
 
 
-_DEFAULT_SPANCAT_TEMPLATE = read_template("spancat")
+_DEFAULT_SPANCAT_TEMPLATE_V1 = read_template("spancat")
+_DEFAULT_SPANCAT_TEMPLATE_V2 = read_template("spancat")
 
 
 @registry.llm_tasks("spacy.SpanCat.v1")
-<<<<<<< HEAD
 def make_spancat_task(
     labels: str,
-    template: str = _DEFAULT_SPANCAT_TEMPLATE,
-    examples: ExamplesConfigType = None,
-=======
-def make_spancat_task_v1(
-    labels: str,
     examples: Optional[Callable[[], Iterable[Any]]] = None,
->>>>>>> 4b3badf0
     normalizer: Optional[Callable[[str], str]] = None,
     alignment_mode: Literal["strict", "contract", "expand"] = "contract",  # noqa: F821
     case_sensitive_matching: bool = False,
     single_match: bool = False,
-<<<<<<< HEAD
-) -> "SpanCatTask":
+):
+    labels_list = split_labels(labels)
+    span_examples = (
+        [SpanExample(**eg) for eg in examples()] if callable(examples) else examples
+    )
+    return SpanCatTask(
+        labels=labels_list,
+        template=_DEFAULT_SPANCAT_TEMPLATE_V1,
+        examples=span_examples,
+        normalizer=normalizer,
+        alignment_mode=alignment_mode,
+        case_sensitive_matching=case_sensitive_matching,
+        single_match=single_match,
+    )
+
+
+@registry.llm_tasks("spacy.SpanCat.v2")
+def make_spancat_task_v2(
+    labels: str,
+    template: str = _DEFAULT_SPANCAT_TEMPLATE_V2,
+    label_definitions: Optional[Dict[str, str]] = None,
+    examples: ExamplesConfigType = None,
+    normalizer: Optional[Callable[[str], str]] = None,
+    alignment_mode: Literal["strict", "contract", "expand"] = "contract",  # noqa: F821
+    case_sensitive_matching: bool = False,
+    single_match: bool = False,
+):
     labels_list = split_labels(labels)
     raw_examples = examples() if callable(examples) else examples
     span_examples = [SpanExample(**eg) for eg in raw_examples] if raw_examples else None
     return SpanCatTask(
         labels=labels_list,
         template=template,
+        label_definitions=label_definitions,
         examples=span_examples,
-=======
-):
-    task = SpanCatTask(
-        labels=labels,
-        examples=examples,
->>>>>>> 4b3badf0
         normalizer=normalizer,
         alignment_mode=alignment_mode,
         case_sensitive_matching=case_sensitive_matching,
         single_match=single_match,
     )
-<<<<<<< HEAD
-=======
-    task._TEMPLATE_STR = read_template("spancat")
-    return task
-
-
-class SpanCatTask(SpanTask):
-    _TEMPLATE_STR = read_template("spancat.v2")
->>>>>>> 4b3badf0
 
 
 class SpanCatTask(SpanTask):
     def __init__(
         self,
-<<<<<<< HEAD
         labels: List[str],
-        template: str = _DEFAULT_SPANCAT_TEMPLATE,
-=======
-        labels: str,
+        template: str = _DEFAULT_SPANCAT_TEMPLATE_V2,
         label_definitions: Optional[Dict[str, str]] = None,
->>>>>>> 4b3badf0
         spans_key: str = "sc",
         examples: Optional[List[SpanExample]] = None,
         normalizer: Optional[Callable[[str], str]] = None,
@@ -97,11 +94,8 @@
         """
         super(SpanCatTask, self).__init__(
             labels=labels,
-<<<<<<< HEAD
             template=template,
-=======
             label_definitions=label_definitions,
->>>>>>> 4b3badf0
             examples=examples,
             normalizer=normalizer,
             alignment_mode=alignment_mode,
