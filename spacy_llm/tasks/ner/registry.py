--- conflicted
+++ resolved
@@ -7,12 +7,8 @@
 from ...util import split_labels
 from ..span import parse_responses as parse_span_responses
 from .examples import NERExample
-<<<<<<< HEAD
+from .scorer import score
 from .task import DEFAULT_NER_TEMPLATE_V1, DEFAULT_NER_TEMPLATE_V2, NERTask, SpanTask
-=======
-from .scorer import score
-from .task import DEFAULT_NER_TEMPLATE_V1, DEFAULT_NER_TEMPLATE_V2, NERTask
->>>>>>> c8ee33f5
 
 
 @registry.llm_tasks("spacy.NER.v1")
