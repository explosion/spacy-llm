from typing import Any, Callable, Dict, Iterable, List, Optional, Type

from spacy.language import Language
from spacy.tokens import Doc, Span
from spacy.training import Example
from spacy.util import filter_spans

<<<<<<< HEAD
from ...compat import Literal, Self
from ...ty import TaskResponseParserProtocol
=======
from ...compat import Literal
from ...ty import CallableScorableProtocol, TaskResponseParserProtocol
>>>>>>> c8ee33f5
from ..span import SpanExample, SpanTask
from ..templates import read_template

DEFAULT_NER_TEMPLATE_V1 = read_template("ner.v1")
DEFAULT_NER_TEMPLATE_V2 = read_template("ner.v2")


class NERTask(SpanTask):
    def __init__(
        self,
        labels: List[str],
        template: str,
        parse_responses: TaskResponseParserProtocol[SpanTask],
        fewshot_example_type: Type[SpanExample],
        label_definitions: Optional[Dict[str, str]],
        prompt_examples: Optional[List[SpanExample]],
        normalizer: Optional[Callable[[str], str]],
        alignment_mode: Literal["strict", "contract", "expand"],
        case_sensitive_matching: bool,
        single_match: bool,
        scorer: CallableScorableProtocol,
    ):
        """Default NER task.

        labels (List[str]): List of labels to pass to the template.
            Leave empty to populate it at initialization time (only if examples are provided).
        template (str): Prompt template passed to the model.
        parse_responses (TaskResponseParser): Callable for parsing LLM responses for this task.
        fewshot_example_type (Type[FewshotExample]): Type to use for fewshot examples.
        label_definitions (Optional[Dict[str, str]]): Map of label -> description
            of the label to help the language model output the entities wanted.
            It is usually easier to provide these definitions rather than
            full examples, although both can be provided.
        examples (Optional[List[FewshotExample]]): Optional list of few-shot examples to include in prompts.
        normalizer (Optional[Callable[[str], str]]): optional normalizer function.
        alignment_mode (str): "strict", "contract" or "expand".
        case_sensitive: Whether to search without case sensitivity.
        single_match (bool): If False, allow one substring to match multiple times in
            the text. If True, returns the first hit.
        scorer (BuiltinScorableProtocol): Scorer function.
        """
        super().__init__(
            labels=labels,
            template=template,
            parse_responses=parse_responses,
            fewshot_example_type=fewshot_example_type,
            label_definitions=label_definitions,
            prompt_examples=prompt_examples,
            normalizer=normalizer,
            alignment_mode=alignment_mode,
            case_sensitive_matching=case_sensitive_matching,
            single_match=single_match,
        )
        self._scorer = scorer

    def initialize(
        self,
        get_examples: Callable[[], Iterable["Example"]],
        nlp: Language,
        labels: List[str] = [],
        n_prompt_examples: int = 0,
    ) -> None:
        super()._initialize(
            get_examples=get_examples,
            nlp=nlp,
            labels=labels,
            n_prompt_examples=n_prompt_examples,
        )

    def assign_spans(
        self,
        doc: Doc,
        spans: List[Span],
    ) -> None:
        """Assign spans to the document."""
        doc.set_ents(filter_spans(spans))

    def scorer(self, examples: Iterable[Example]) -> Dict[str, Any]:
        return self._scorer(examples)

    def _extract_labels_from_example(self, example: Example) -> List[str]:
        return [ent.label_ for ent in example.reference.ents]<|MERGE_RESOLUTION|>--- conflicted
+++ resolved
@@ -5,13 +5,8 @@
 from spacy.training import Example
 from spacy.util import filter_spans
 
-<<<<<<< HEAD
 from ...compat import Literal, Self
-from ...ty import TaskResponseParserProtocol
-=======
-from ...compat import Literal
 from ...ty import CallableScorableProtocol, TaskResponseParserProtocol
->>>>>>> c8ee33f5
 from ..span import SpanExample, SpanTask
 from ..templates import read_template
 
