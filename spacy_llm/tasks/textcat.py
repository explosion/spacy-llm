from typing import Callable, Dict, List, Iterable, Optional

import jinja2
from pydantic import BaseModel
from spacy.tokens import Doc
from wasabi import msg

from ..registry import lowercase_normalizer, registry
from ..ty import ExamplesConfigType
from ..util import split_labels
from .templates import read_template


_DEFAULT_TEXTCAT_TEMPLATE_v1 = read_template("textcat")
_DEFAULT_TEXTCAT_TEMPLATE_v2 = read_template("textcat.v2")


class TextCatExample(BaseModel):
    text: str
    answer: str


@registry.llm_tasks("spacy.TextCat.v1")
def make_textcat_task(
    labels: str,
    examples: ExamplesConfigType = None,
    normalizer: Optional[Callable[[str], str]] = None,
    exclusive_classes: bool = False,
    allow_none: bool = True,
    verbose: bool = False,
) -> "TextCatTask":
    labels_list = split_labels(labels)
    raw_examples = examples() if callable(examples) else examples
    textcat_examples = (
        [TextCatExample(**eg) for eg in raw_examples] if raw_examples else None
    )
    return TextCatTask(
        labels=labels_list,
        template=_DEFAULT_TEXTCAT_TEMPLATE_v1,
        examples=textcat_examples,
        normalizer=normalizer,
        exclusive_classes=exclusive_classes,
        allow_none=allow_none,
        verbose=verbose,
    )


@registry.llm_tasks("spacy.TextCat.v2")
def make_textcat_task_v2(
    labels: str,
<<<<<<< HEAD
    template: str = _DEFAULT_TEXTCAT_TEMPLATE,
    label_definitions: Optional[Dict[str, str]] = None,
=======
    template: str = _DEFAULT_TEXTCAT_TEMPLATE_v2,
>>>>>>> 1c1aef6e
    examples: ExamplesConfigType = None,
    normalizer: Optional[Callable[[str], str]] = None,
    exclusive_classes: bool = False,
    allow_none: bool = True,
    verbose: bool = False,
) -> "TextCatTask":
    labels_list = split_labels(labels)
    raw_examples = examples() if callable(examples) else examples
    textcat_examples = (
        [TextCatExample(**eg) for eg in raw_examples] if raw_examples else None
    )
    return TextCatTask(
        labels=labels_list,
        template=template,
        label_definitions=label_definitions,
        examples=textcat_examples,
        normalizer=normalizer,
        exclusive_classes=exclusive_classes,
        allow_none=allow_none,
        verbose=verbose,
    )


class TextCatTask:
    def __init__(
        self,
        labels: List[str],
<<<<<<< HEAD
        template: str = _DEFAULT_TEXTCAT_TEMPLATE,
        label_definitions: Optional[Dict[str, str]] = None,
=======
        template: str = _DEFAULT_TEXTCAT_TEMPLATE_v2,
>>>>>>> 1c1aef6e
        examples: Optional[List[TextCatExample]] = None,
        normalizer: Optional[Callable[[str], str]] = None,
        exclusive_classes: bool = False,
        allow_none: bool = True,
        verbose: bool = False,
    ):
        """Default TextCat task.

        You can use either binary or multilabel text classification based on the
        labels you provide.

        If a single label is provided, binary classification
        will be used. The label will get a score of `0` or `1` in `doc.cats`.

        If a comma-separated list of labels is provided, multilabel
        classification will be used. The document labels in `doc.cats` will be a
        dictionary of strings and their score.

        Lastly, you can toggle between exclusive or no-exclusive text
        categorization by passing a flag to the `exclusive_classes` parameter.

        labels (str): Comma-separated list of labels to pass to the template. This task
            assumes binary classification if a single label is provided.
        template (str): Prompt template passed to the model.
        label_definitions (Optional[Dict[str, str]]): Optional dict mapping a label to a description of that label.
            These descriptions are added to the prompt to help instruct the LLM on what to extract.
        examples (Optional[Callable[[], Iterable[Any]]]): Optional callable that
            reads a file containing task examples for few-shot learning. If None is
            passed, then zero-shot learning will be used.
        normalizer (Optional[Callable[[str], str]]): Optional normalizer function.
        exclusive_classes (bool): If True, require the language model to suggest only one
            label per class. This is automatically set when using binary classification.
        allow_none (bool): if True, there might be cases where no label is applicable.
        verbose (bool): If True, show extra information.
        """
        self._template = template
        self._normalizer = normalizer if normalizer else lowercase_normalizer()
        self._label_dict = {self._normalizer(label): label for label in labels}
        self._label_definitions = label_definitions
        self._examples = examples
        # Textcat configuration
        self._use_binary = True if len(self._label_dict) == 1 else False
        self._exclusive_classes = exclusive_classes
        self._allow_none = allow_none
        self._verbose = verbose

        if self._use_binary and not self._exclusive_classes:
            msg.warn(
                "Binary classification should always be exclusive. Setting "
                "the `exclusive_classes` parameter to True."
            )
            self._exclusive_classes = True

    def generate_prompts(self, docs: Iterable[Doc]) -> Iterable[str]:
        environment = jinja2.Environment()
        _template = environment.from_string(self._template)
        for doc in docs:
            prompt = _template.render(
                text=doc.text,
                labels=list(self._label_dict.values()),
                label_definitions=self._label_definitions,
                examples=self._examples,
                exclusive_classes=self._exclusive_classes,
                allow_none=self._allow_none,
            )
            yield prompt

    def _format_response(self, response: str) -> Dict[str, float]:
        """Parse raw string response into a structured format

        The returned dictionary contains the labels mapped to their score.
        """
        categories: Dict[str, float]
        response = response.strip()
        if self._use_binary:
            # Binary classification: We only have one label
            label: str = list(self._label_dict.values())[0]
            score = 1.0 if response.upper() == "POS" else 0.0
            categories = {label: score}
        else:
            # Multilabel classification
            categories = {label: 0.0 for label in self._label_dict.values()}

            pred_labels = response.split(",")
            if self._exclusive_classes and len(pred_labels) > 1:
                # Don't use anything but raise a debug message
                # Don't raise an error. Let user abort if they want to.
                msg.text(
                    f"LLM returned multiple labels for this exclusive task: {pred_labels}.",
                    " Will store an empty label instead.",
                    show=self._verbose,
                )
                pred_labels = []

            for pred in pred_labels:
                if self._normalizer(pred.strip()) in self._label_dict:
                    category = self._label_dict[self._normalizer(pred.strip())]
                    categories[category] = 1.0
        return categories

    def parse_responses(
        self, docs: Iterable[Doc], responses: Iterable[str]
    ) -> Iterable[Doc]:
        for doc, prompt_response in zip(docs, responses):
            cats = self._format_response(prompt_response)
            doc.cats = cats
            yield doc<|MERGE_RESOLUTION|>--- conflicted
+++ resolved
@@ -11,8 +11,8 @@
 from .templates import read_template
 
 
-_DEFAULT_TEXTCAT_TEMPLATE_v1 = read_template("textcat")
-_DEFAULT_TEXTCAT_TEMPLATE_v2 = read_template("textcat.v2")
+_DEFAULT_TEXTCAT_TEMPLATE_V1 = read_template("textcat")
+_DEFAULT_TEXTCAT_TEMPLATE_V2 = read_template("textcat.v2")
 
 
 class TextCatExample(BaseModel):
@@ -36,7 +36,7 @@
     )
     return TextCatTask(
         labels=labels_list,
-        template=_DEFAULT_TEXTCAT_TEMPLATE_v1,
+        template=_DEFAULT_TEXTCAT_TEMPLATE_V1,
         examples=textcat_examples,
         normalizer=normalizer,
         exclusive_classes=exclusive_classes,
@@ -48,12 +48,8 @@
 @registry.llm_tasks("spacy.TextCat.v2")
 def make_textcat_task_v2(
     labels: str,
-<<<<<<< HEAD
-    template: str = _DEFAULT_TEXTCAT_TEMPLATE,
+    template: str = _DEFAULT_TEXTCAT_TEMPLATE_V2,
     label_definitions: Optional[Dict[str, str]] = None,
-=======
-    template: str = _DEFAULT_TEXTCAT_TEMPLATE_v2,
->>>>>>> 1c1aef6e
     examples: ExamplesConfigType = None,
     normalizer: Optional[Callable[[str], str]] = None,
     exclusive_classes: bool = False,
@@ -81,12 +77,8 @@
     def __init__(
         self,
         labels: List[str],
-<<<<<<< HEAD
-        template: str = _DEFAULT_TEXTCAT_TEMPLATE,
+        template: str = _DEFAULT_TEXTCAT_TEMPLATE_V2,
         label_definitions: Optional[Dict[str, str]] = None,
-=======
-        template: str = _DEFAULT_TEXTCAT_TEMPLATE_v2,
->>>>>>> 1c1aef6e
         examples: Optional[List[TextCatExample]] = None,
         normalizer: Optional[Callable[[str], str]] = None,
         exclusive_classes: bool = False,
