<<<<<<< HEAD
from typing import Any, Callable, Dict, Iterable, List, Optional
=======
from typing import Callable, Dict, List, Iterable, Optional, Union
>>>>>>> dad241a3

import jinja2
from pydantic import BaseModel
from spacy.scorer import Scorer
from spacy.tokens import Doc
from spacy.training import Example
from wasabi import msg

from ..registry import lowercase_normalizer, registry
from ..ty import ExamplesConfigType
from ..util import split_labels
from .templates import read_template

_DEFAULT_TEXTCAT_TEMPLATE_V1 = read_template("textcat")
_DEFAULT_TEXTCAT_TEMPLATE_V2 = read_template("textcat.v2")
_DEFAULT_TEXTCAT_TEMPLATE_V3 = read_template("textcat.v3")


class TextCatExample(BaseModel):
    text: str
    answer: str


@registry.llm_tasks("spacy.TextCat.v1")
def make_textcat_task(
    labels: str,
    examples: ExamplesConfigType = None,
    normalizer: Optional[Callable[[str], str]] = None,
    exclusive_classes: bool = False,
    allow_none: bool = True,
    verbose: bool = False,
) -> "TextCatTask":
    labels_list = split_labels(labels)
    raw_examples = examples() if callable(examples) else examples
    textcat_examples = (
        [TextCatExample(**eg) for eg in raw_examples] if raw_examples else None
    )
    return TextCatTask(
        labels=labels_list,
        template=_DEFAULT_TEXTCAT_TEMPLATE_V1,
        examples=textcat_examples,
        normalizer=normalizer,
        exclusive_classes=exclusive_classes,
        allow_none=allow_none,
        verbose=verbose,
    )


@registry.llm_tasks("spacy.TextCat.v2")
def make_textcat_task_v2(
    labels: Union[List[str], str],
    template: str = _DEFAULT_TEXTCAT_TEMPLATE_V2,
    examples: ExamplesConfigType = None,
    normalizer: Optional[Callable[[str], str]] = None,
    exclusive_classes: bool = False,
    allow_none: bool = True,
    verbose: bool = False,
) -> "TextCatTask":
    labels_list = split_labels(labels)
    raw_examples = examples() if callable(examples) else examples
    textcat_examples = (
        [TextCatExample(**eg) for eg in raw_examples] if raw_examples else None
    )
    return TextCatTask(
        labels=labels_list,
        template=template,
        examples=textcat_examples,
        normalizer=normalizer,
        exclusive_classes=exclusive_classes,
        allow_none=allow_none,
        verbose=verbose,
    )


@registry.llm_tasks("spacy.TextCat.v3")
def make_textcat_task_v3(
    labels: Union[List[str], str],
    template: str = _DEFAULT_TEXTCAT_TEMPLATE_V3,
    label_definitions: Optional[Dict[str, str]] = None,
    examples: ExamplesConfigType = None,
    normalizer: Optional[Callable[[str], str]] = None,
    exclusive_classes: bool = False,
    allow_none: bool = True,
    verbose: bool = False,
) -> "TextCatTask":
    labels_list = split_labels(labels)
    raw_examples = examples() if callable(examples) else examples
    textcat_examples = (
        [TextCatExample(**eg) for eg in raw_examples] if raw_examples else None
    )
    return TextCatTask(
        labels=labels_list,
        template=template,
        label_definitions=label_definitions,
        examples=textcat_examples,
        normalizer=normalizer,
        exclusive_classes=exclusive_classes,
        allow_none=allow_none,
        verbose=verbose,
    )


class TextCatTask:
    def __init__(
        self,
        labels: List[str],
        template: str = _DEFAULT_TEXTCAT_TEMPLATE_V3,
        label_definitions: Optional[Dict[str, str]] = None,
        examples: Optional[List[TextCatExample]] = None,
        normalizer: Optional[Callable[[str], str]] = None,
        exclusive_classes: bool = False,
        allow_none: bool = True,
        verbose: bool = False,
    ):
        """Default TextCat task.

        You can use either binary or multilabel text classification based on the
        labels you provide.

        If a single label is provided, binary classification
        will be used. The label will get a score of `0` or `1` in `doc.cats`.

        If a comma-separated list of labels is provided, multilabel
        classification will be used. The document labels in `doc.cats` will be a
        dictionary of strings and their score.

        Lastly, you can toggle between exclusive or no-exclusive text
        categorization by passing a flag to the `exclusive_classes` parameter.

        labels (str): Comma-separated list of labels to pass to the template. This task
            assumes binary classification if a single label is provided.
        template (str): Prompt template passed to the model.
        label_definitions (Optional[Dict[str, str]]): Optional dict mapping a label to a description of that label.
            These descriptions are added to the prompt to help instruct the LLM on what to extract.
        examples (Optional[Callable[[], Iterable[Any]]]): Optional callable that
            reads a file containing task examples for few-shot learning. If None is
            passed, then zero-shot learning will be used.
        normalizer (Optional[Callable[[str], str]]): Optional normalizer function.
        exclusive_classes (bool): If True, require the language model to suggest only one
            label per class. This is automatically set when using binary classification.
        allow_none (bool): if True, there might be cases where no label is applicable.
        verbose (bool): If True, show extra information.
        """
        self._template = template
        self._normalizer = normalizer if normalizer else lowercase_normalizer()
        self._label_dict = {self._normalizer(label): label for label in labels}
        self._label_definitions = label_definitions
        self._examples = examples
        # Textcat configuration
        self._use_binary = True if len(self._label_dict) == 1 else False
        self._exclusive_classes = exclusive_classes
        self._allow_none = allow_none
        self._verbose = verbose

        if self._use_binary and not self._exclusive_classes:
            msg.warn(
                "Binary classification should always be exclusive. Setting "
                "the `exclusive_classes` parameter to True."
            )
            self._exclusive_classes = True

    def generate_prompts(self, docs: Iterable[Doc]) -> Iterable[str]:
        environment = jinja2.Environment()
        _template = environment.from_string(self._template)
        for doc in docs:
            prompt = _template.render(
                text=doc.text,
                labels=list(self._label_dict.values()),
                label_definitions=self._label_definitions,
                examples=self._examples,
                exclusive_classes=self._exclusive_classes,
                allow_none=self._allow_none,
            )
            yield prompt

    def _format_response(self, response: str) -> Dict[str, float]:
        """Parse raw string response into a structured format

        The returned dictionary contains the labels mapped to their score.
        """
        categories: Dict[str, float]
        response = response.strip()
        if self._use_binary:
            # Binary classification: We only have one label
            label: str = list(self._label_dict.values())[0]
            score = 1.0 if response.upper() == "POS" else 0.0
            categories = {label: score}
        else:
            # Multilabel classification
            categories = {label: 0.0 for label in self._label_dict.values()}

            pred_labels = response.split(",")
            if self._exclusive_classes and len(pred_labels) > 1:
                # Don't use anything but raise a debug message
                # Don't raise an error. Let user abort if they want to.
                msg.text(
                    f"LLM returned multiple labels for this exclusive task: {pred_labels}.",
                    " Will store an empty label instead.",
                    show=self._verbose,
                )
                pred_labels = []

            for pred in pred_labels:
                if self._normalizer(pred.strip()) in self._label_dict:
                    category = self._label_dict[self._normalizer(pred.strip())]
                    categories[category] = 1.0
        return categories

    def parse_responses(
        self, docs: Iterable[Doc], responses: Iterable[str]
    ) -> Iterable[Doc]:
        for doc, prompt_response in zip(docs, responses):
            cats = self._format_response(prompt_response)
            doc.cats = cats
            yield doc

    def scorer(
        self,
        examples: Iterable[Example],
    ) -> Dict[str, Any]:
        return Scorer.score_cats(
            examples,
            attr="cats",
            labels=self._label_dict.values(),
            multi_label=not self._exclusive_classes,
        )<|MERGE_RESOLUTION|>--- conflicted
+++ resolved
@@ -1,8 +1,4 @@
-<<<<<<< HEAD
-from typing import Any, Callable, Dict, Iterable, List, Optional
-=======
-from typing import Callable, Dict, List, Iterable, Optional, Union
->>>>>>> dad241a3
+from typing import Any, Callable, Dict, Iterable, List, Optional, Union
 
 import jinja2
 from pydantic import BaseModel
