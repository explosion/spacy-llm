--- conflicted
+++ resolved
@@ -48,13 +48,8 @@
 
 @registry.llm_tasks("spacy.TextCat.v2")
 def make_textcat_task_v2(
-<<<<<<< HEAD
     labels: Union[List[str], str],
-    template: str = _DEFAULT_TEXTCAT_TEMPLATE,
-=======
-    labels: str,
     template: str = _DEFAULT_TEXTCAT_TEMPLATE_V2,
->>>>>>> 30f3b748
     examples: ExamplesConfigType = None,
     normalizer: Optional[Callable[[str], str]] = None,
     exclusive_classes: bool = False,
@@ -79,7 +74,7 @@
 
 @registry.llm_tasks("spacy.TextCat.v3")
 def make_textcat_task_v3(
-    labels: str,
+    labels: Union[List[str], str],
     template: str = _DEFAULT_TEXTCAT_TEMPLATE_V3,
     label_definitions: Optional[Dict[str, str]] = None,
     examples: ExamplesConfigType = None,
