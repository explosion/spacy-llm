--- conflicted
+++ resolved
@@ -22,9 +22,6 @@
 @registry.llm_tasks("spacy.TextCat.v1")
 def make_textcat_task(
     labels: str,
-<<<<<<< HEAD
-    template: TemplateConfigType = _DEFAULT_TEXTCAT_TEMPLATE,
-=======
     examples: ExamplesConfigType = None,
     normalizer: Optional[Callable[[str], str]] = None,
     exclusive_classes: bool = False,
@@ -50,8 +47,7 @@
 @registry.llm_tasks("spacy.TextCat.v2")
 def make_textcat_task_v2(
     labels: str,
-    template: str = _DEFAULT_TEXTCAT_TEMPLATE,
->>>>>>> 58941323
+    template: TemplateConfigType = _DEFAULT_TEXTCAT_TEMPLATE,
     examples: ExamplesConfigType = None,
     normalizer: Optional[Callable[[str], str]] = None,
     exclusive_classes: bool = False,
@@ -59,12 +55,10 @@
     verbose: bool = False,
 ) -> "TextCatTask":
     labels_list = split_labels(labels)
-    # Load examples
     raw_examples = examples() if callable(examples) else examples
     textcat_examples = (
         [TextCatExample(**eg) for eg in raw_examples] if raw_examples else None
     )
-    # Load templates
     if template is None:
         raise ValueError("A template must be supplied. It cannot be 'None'.")
     task_template = template() if callable(template) else template
