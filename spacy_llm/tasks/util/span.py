--- conflicted
+++ resolved
@@ -1,8 +1,4 @@
-<<<<<<< HEAD
-from typing import Callable, Iterable, List, Optional, Tuple
-=======
-from typing import Any, Callable, Dict, Iterable, List, Optional, Tuple
->>>>>>> 4b3badf0
+from typing import Callable, Dict, Iterable, List, Optional, Tuple
 
 import jinja2
 from spacy.tokens import Doc, Span
@@ -16,19 +12,12 @@
 class SpanTask:
     """Base class for Span-related tasks, eg NER and SpanCat."""
 
-    _TEMPLATE_STR: str
-
     def __init__(
         self,
-<<<<<<< HEAD
         labels: List[str],
         template: str,
+        label_definitions: Optional[Dict[str, str]] = {},
         examples: Optional[List[SpanExample]] = None,
-=======
-        labels: str,
-        label_definitions: Optional[Dict[str, str]] = {},
-        examples: Optional[Callable[[], Iterable[Any]]] = None,
->>>>>>> 4b3badf0
         normalizer: Optional[Callable[[str], str]] = None,
         alignment_mode: Literal[
             "strict", "contract", "expand"  # noqa: F821
@@ -37,17 +26,10 @@
         single_match: bool = False,
     ):
         self._normalizer = normalizer if normalizer else lowercase_normalizer()
-<<<<<<< HEAD
         self._label_dict = {self._normalizer(label): label for label in labels}
         self._template = template
+        self._label_definitions = label_definitions
         self._examples = examples
-=======
-        self._label_dict = {
-            self._normalizer(label): label for label in labels.split(",")
-        }
-        self._label_definitions = label_definitions
-        self._examples = [SpanExample(**eg) for eg in examples()] if examples else None
->>>>>>> 4b3badf0
         self._validate_alignment(alignment_mode)
         self._alignment_mode = alignment_mode
         self._case_sensitive_matching = case_sensitive_matching
