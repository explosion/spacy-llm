from typing import Callable, Iterable, Optional, Tuple, Any

import jinja2
from spacy.tokens import Doc
from spacy.util import filter_spans

<<<<<<< HEAD
from ..registry import noop_normalizer, registry
from ..compat import Literal
=======
from ..registry import strip_normalizer, registry
>>>>>>> 2c4100c2


def find_substrings(
    text: str,
    substrings: Iterable[str],
    *,
    case_sensitive: bool = False,
    single_match: bool = False,
) -> Iterable[Tuple[int, int]]:
    """Given a list of substrings, find their character start and end positions
    in a text"""

    def _unique(items: Iterable[str]) -> Iterable[str]:
        """Remove duplicates without changing order"""
        seen = set()
        output = []
        for item in items:
            if item not in seen:
                output.append(item)
                seen.add(item)
        return output

    # Remove empty and duplicate strings, and lowercase everything if need be
    substrings = [s for s in substrings if s and len(s) > 0]
    if not case_sensitive:
        text = text.lower()
        substrings = [s.lower() for s in substrings]
    substrings = _unique(substrings)
    offsets = []
    for substring in substrings:
        search_from = 0
        # Search until one hit is found. Continue only if single_match is False.
        while True:
            start = text.find(substring, search_from)
            if start == -1:
                break
            end = start + len(substring)
            offsets.append((start, end))
            if single_match:
                break
            search_from = end
    return offsets


@registry.llm_tasks("spacy.NER.v1")
class NERTask:
    _TEMPLATE_STR = """
From the text below, extract the following entities in the following format:
{# whitespace #}
{%- for label in labels -%}
{{ label }}: <comma delimited list of strings>
{# whitespace #}
{%- endfor -%}
{# whitespace #}
{%- if examples -%}
{# whitespace #}
Below are some examples (only use these as a guide):
{# whitespace #}
{# whitespace #}
{%- for example in examples -%}
{# whitespace #}
Text:
'''
{{ example['text'] }}
'''
{# whitespace #}
{%- for label, substrings in example['entities'].items() -%}
{{ label }}: {{ ', '.join(substrings) }}
{# whitespace #}
{%- endfor -%}
{# whitespace #}
{# whitespace #}
{%- endfor -%}
{%- endif -%}
{# whitespace #}
Here is the text that needs labeling:
{# whitespace #}
Text:
'''
{{ text }}
'''
    """

    def __init__(
        self,
        labels: str,
        examples: Optional[Callable[[], Iterable[Any]]] = None,
        normalizer: Optional[Callable[[str], str]] = None,
        alignment_mode: Literal[
            "strict", "contract", "expand"  # noqa: F821
        ] = "contract",
        case_sensitive_matching: bool = False,
        single_match: bool = False,
    ):
        """Default NER task.

        labels (str): Comma-separated list of labels to pass to the template.
        examples (Optional[Callable[[], Iterable[Any]]]): Optional callable that
            reads a file containing task examples for few-shot learning. If None is
            passed, then zero-shot learning will be used.
        normalizer (Optional[Callable[[str], str]]): optional normalizer function.
        alignment_mode (str): "strict", "contract" or "expand".
        case_sensitive: Whether to search without case sensitivity.
        single_match (bool): If False, allow one substring to match multiple times in
            the text. If True, returns the first hit.
        """
        self._normalizer = normalizer if normalizer else strip_normalizer()
        self._label_dict = {
            self._normalizer(label): label for label in labels.split(",")
        }
        self._examples = examples() if examples else None
        self._validate_alignment(alignment_mode)
        self._alignment_mode = alignment_mode
        self._case_sensitive_matching = case_sensitive_matching
        self._single_match = single_match

    def _validate_alignment(self, mode):
        # ideally, this list should be taken from spaCy, but it's not currently exposed from doc.pyx.
        alignment_modes = ("strict", "contract", "expand")
        if mode not in alignment_modes:
            raise ValueError(
                f"Unsupported alignment mode '{mode}'. Supported modes: {', '.join(alignment_modes)}"
            )

    def generate_prompts(self, docs: Iterable[Doc]) -> Iterable[str]:
        environment = jinja2.Environment()
        _template = environment.from_string(self._TEMPLATE_STR)
        for doc in docs:
            prompt = _template.render(
                text=doc.text,
                labels=list(self._label_dict.values()),
                examples=self._examples,
            )
            yield prompt

    def _format_response(self, response: str) -> Iterable[Tuple[str, Iterable[str]]]:
        """Parse raw string response into a structured format"""
        output = []
        assert self._normalizer is not None
        for line in response.strip().split("\n"):
            # Check if the formatting we want exists
            # <entity label>: ent1, ent2
            if line and ":" in line:
                label, phrases = line.split(":", 1)
                norm_label = self._normalizer(label)
                if norm_label in self._label_dict:
                    # Get the phrases / spans for each entity
                    if phrases.strip():
                        _phrases = [p.strip() for p in phrases.strip().split(",")]
                        output.append((self._label_dict[norm_label], _phrases))
        return output

    def parse_responses(
        self, docs: Iterable[Doc], responses: Iterable[str]
    ) -> Iterable[Doc]:
        for doc, prompt_response in zip(docs, responses):
            spans = []
            for label, phrases in self._format_response(prompt_response):
                # For each phrase, find the substrings in the text
                # and create a Span
                offsets = find_substrings(
                    doc.text,
                    phrases,
                    case_sensitive=self._case_sensitive_matching,
                    single_match=self._single_match,
                )
                for start, end in offsets:
                    span = doc.char_span(
                        start, end, alignment_mode=self._alignment_mode, label=label
                    )
                    if span is not None:
                        spans.append(span)
            doc.set_ents(filter_spans(spans))
            yield doc<|MERGE_RESOLUTION|>--- conflicted
+++ resolved
@@ -4,12 +4,8 @@
 from spacy.tokens import Doc
 from spacy.util import filter_spans
 
-<<<<<<< HEAD
-from ..registry import noop_normalizer, registry
+from ..registry import strip_normalizer, registry
 from ..compat import Literal
-=======
-from ..registry import strip_normalizer, registry
->>>>>>> 2c4100c2
 
 
 def find_substrings(
