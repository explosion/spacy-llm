from typing import Any, Callable, Iterable, List, Optional

from spacy.tokens import Doc, Span
from spacy.util import filter_spans

from ..compat import Literal
from ..registry import registry
from .templates import read_template
from .util import SpanTask


<<<<<<< HEAD
_NER_TEMPLATE_V1 = """
From the text below, extract the following entities in the following format:
{# whitespace #}
{%- for label in labels -%}
{{ label }}: <comma delimited list of strings>
{# whitespace #}
{%- endfor -%}
{# whitespace #}
{%- if examples -%}
{# whitespace #}
Below are some examples (only use these as a guide):
{# whitespace #}
{# whitespace #}
{%- for example in examples -%}
{# whitespace #}
Text:
'''
{{ example.text }}
'''
{# whitespace #}
{%- for label, substrings in example.entities.items() -%}
{{ label }}: {{ ', '.join(substrings) }}
{# whitespace #}
{%- endfor -%}
{# whitespace #}
{# whitespace #}
{%- endfor -%}
{%- endif -%}
{# whitespace #}
Here is the text that needs labeling:
{# whitespace #}
Text:
'''
{{ text }}
'''
"""


@registry.llm_tasks("spacy.NER.v1")
def make_ner_task_v1(
    labels: str,
    examples: Optional[Callable[[], Iterable[Any]]] = None,
    normalizer: Optional[Callable[[str], str]] = None,
    alignment_mode: Literal["strict", "contract", "expand"] = "contract",  # noqa: F821
    case_sensitive_matching: bool = False,
    single_match: bool = False,
):
    task = NERTask(
        labels=labels,
        examples=examples,
        normalizer=normalizer,
        alignment_mode=alignment_mode,
        case_sensitive_matching=case_sensitive_matching,
        single_match=single_match,
    )
    task._TEMPLATE_STR = _NER_TEMPLATE_V1
    return task


@registry.llm_tasks("spacy.NER.v2")
class NERTask:
    _TEMPLATE_STR: str = """
You are an expert Named Entity Recognition (NER) system. Your task is to accept Text as input and extract named entities for the set of predefined entity labels.
From the Text input provided, extract named entities for each label in the following format:
{# whitespace #}
{# whitespace #}
{%- for label in labels -%}
{{ label }}: <comma delimited list of strings>
{# whitespace #}
{%- endfor -%}
{# whitespace #}
{# whitespace #}
{%- if label_definitions -%}
Below are definitions of each label to help aid you in what kinds of named entities to extract for each label.
Assume these definitions are written by an expert and follow them closely.
{# whitespace #}
{# whitespace #}
{%- for label, definition in label_definitions.items() -%}
{{ label }}: {{ definition }}
{# whitespace #}
{%- endfor -%}
{# whitespace #}
{# whitespace #}
{%- endif -%}
{# whitespace #}
{# whitespace #}
{%- if examples -%}
Below are some examples (only use these as a guide):
{# whitespace #}
{# whitespace #}
{%- for example in examples -%}
Text:
'''
{{ example.text }}
'''
{# whitespace #}
{%- for label, substrings in example.entities.items() -%}
{# whitespace #}
{{ label }}: {{ ', '.join(substrings) }}
{%- endfor -%}
{# whitespace #}
{# whitespace #}
{# whitespace #}
{%- endfor -%}
{# whitespace #}
{# whitespace #}
{%- endif -%}
Here is the text that needs labeling:
{# whitespace #}
Text:
'''
{{ text }}
'''
    """
=======
@registry.llm_tasks("spacy.NER.v1")
class NERTask(SpanTask):
    _TEMPLATE_STR = read_template("ner")
>>>>>>> 3e812be6

    def __init__(
        self,
        labels: str,
        label_definitions: Optional[Dict[str, str]] = None,
        examples: Optional[Callable[[], Iterable[Any]]] = None,
        normalizer: Optional[Callable[[str], str]] = None,
        alignment_mode: Literal[
            "strict", "contract", "expand"  # noqa: F821
        ] = "contract",
        case_sensitive_matching: bool = False,
        single_match: bool = False,
    ):
        """Default NER task.

        labels (str): Comma-separated list of labels to pass to the template.
        label_definitions (Optional[Dict[str, str]]): Map of label -> description
            of the label to help the language model output the entities wanted.
            It is usually easier to provide these definitions rather than
            full examples, although both can be provided.
        examples (Optional[Callable[[], Iterable[Any]]]): Optional callable that
            reads a file containing task examples for few-shot learning. If None is
            passed, then zero-shot learning will be used.
        normalizer (Optional[Callable[[str], str]]): optional normalizer function.
        alignment_mode (str): "strict", "contract" or "expand".
        case_sensitive: Whether to search without case sensitivity.
        single_match (bool): If False, allow one substring to match multiple times in
            the text. If True, returns the first hit.
        """
<<<<<<< HEAD
        self._normalizer = normalizer if normalizer else lowercase_normalizer()
        self._label_dict = {
            self._normalizer(label): label for label in labels.split(",")
        }
        self._label_definitions = label_definitions
        self._examples = [NERExample(**eg) for eg in examples()] if examples else None
        self._validate_alignment(alignment_mode)
        self._alignment_mode = alignment_mode
        self._case_sensitive_matching = case_sensitive_matching
        self._single_match = single_match

    def _validate_alignment(self, mode):
        # ideally, this list should be taken from spaCy, but it's not currently exposed from doc.pyx.
        alignment_modes = ("strict", "contract", "expand")
        if mode not in alignment_modes:
            raise ValueError(
                f"Unsupported alignment mode '{mode}'. Supported modes: {', '.join(alignment_modes)}"
            )

    def generate_prompts(self, docs: Iterable[Doc]) -> Iterable[str]:
        environment = jinja2.Environment()
        _template = environment.from_string(self._TEMPLATE_STR)
        for doc in docs:
            prompt = _template.render(
                text=doc.text,
                labels=list(self._label_dict.values()),
                label_definitions=self._label_definitions,
                examples=self._examples,
            )
            yield prompt

    def _format_response(self, response: str) -> Iterable[Tuple[str, Iterable[str]]]:
        """Parse raw string response into a structured format"""
        output = []
        assert self._normalizer is not None
        for line in response.strip().split("\n"):
            # Check if the formatting we want exists
            # <entity label>: ent1, ent2
            if line and ":" in line:
                label, phrases = line.split(":", 1)
                norm_label = self._normalizer(label)
                if norm_label in self._label_dict:
                    # Get the phrases / spans for each entity
                    if phrases.strip():
                        _phrases = [p.strip() for p in phrases.strip().split(",")]
                        output.append((self._label_dict[norm_label], _phrases))
        return output

    def parse_responses(
        self, docs: Iterable[Doc], responses: Iterable[str]
    ) -> Iterable[Doc]:
        for doc, prompt_response in zip(docs, responses):
            spans = []
            for label, phrases in self._format_response(prompt_response):
                # For each phrase, find the substrings in the text
                # and create a Span
                offsets = find_substrings(
                    doc.text,
                    phrases,
                    case_sensitive=self._case_sensitive_matching,
                    single_match=self._single_match,
                )
                for start, end in offsets:
                    span = doc.char_span(
                        start, end, alignment_mode=self._alignment_mode, label=label
                    )
                    if span is not None:
                        spans.append(span)
            doc.set_ents(filter_spans(spans))
            yield doc
=======
        super(NERTask, self).__init__(
            labels=labels,
            examples=examples,
            normalizer=normalizer,
            alignment_mode=alignment_mode,
            case_sensitive_matching=case_sensitive_matching,
            single_match=single_match,
        )

    def assign_spans(
        self,
        doc: Doc,
        spans: List[Span],
    ) -> None:
        """Assign spans to the document."""
        doc.set_ents(filter_spans(spans))
>>>>>>> 3e812be6
<|MERGE_RESOLUTION|>--- conflicted
+++ resolved
@@ -1,4 +1,4 @@
-from typing import Any, Callable, Iterable, List, Optional
+from typing import Any, Callable, Dict, Iterable, List, Optional
 
 from spacy.tokens import Doc, Span
 from spacy.util import filter_spans
@@ -7,45 +7,6 @@
 from ..registry import registry
 from .templates import read_template
 from .util import SpanTask
-
-
-<<<<<<< HEAD
-_NER_TEMPLATE_V1 = """
-From the text below, extract the following entities in the following format:
-{# whitespace #}
-{%- for label in labels -%}
-{{ label }}: <comma delimited list of strings>
-{# whitespace #}
-{%- endfor -%}
-{# whitespace #}
-{%- if examples -%}
-{# whitespace #}
-Below are some examples (only use these as a guide):
-{# whitespace #}
-{# whitespace #}
-{%- for example in examples -%}
-{# whitespace #}
-Text:
-'''
-{{ example.text }}
-'''
-{# whitespace #}
-{%- for label, substrings in example.entities.items() -%}
-{{ label }}: {{ ', '.join(substrings) }}
-{# whitespace #}
-{%- endfor -%}
-{# whitespace #}
-{# whitespace #}
-{%- endfor -%}
-{%- endif -%}
-{# whitespace #}
-Here is the text that needs labeling:
-{# whitespace #}
-Text:
-'''
-{{ text }}
-'''
-"""
 
 
 @registry.llm_tasks("spacy.NER.v1")
@@ -65,70 +26,13 @@
         case_sensitive_matching=case_sensitive_matching,
         single_match=single_match,
     )
-    task._TEMPLATE_STR = _NER_TEMPLATE_V1
+    task._TEMPLATE_STR = read_template("ner")
     return task
 
 
 @registry.llm_tasks("spacy.NER.v2")
-class NERTask:
-    _TEMPLATE_STR: str = """
-You are an expert Named Entity Recognition (NER) system. Your task is to accept Text as input and extract named entities for the set of predefined entity labels.
-From the Text input provided, extract named entities for each label in the following format:
-{# whitespace #}
-{# whitespace #}
-{%- for label in labels -%}
-{{ label }}: <comma delimited list of strings>
-{# whitespace #}
-{%- endfor -%}
-{# whitespace #}
-{# whitespace #}
-{%- if label_definitions -%}
-Below are definitions of each label to help aid you in what kinds of named entities to extract for each label.
-Assume these definitions are written by an expert and follow them closely.
-{# whitespace #}
-{# whitespace #}
-{%- for label, definition in label_definitions.items() -%}
-{{ label }}: {{ definition }}
-{# whitespace #}
-{%- endfor -%}
-{# whitespace #}
-{# whitespace #}
-{%- endif -%}
-{# whitespace #}
-{# whitespace #}
-{%- if examples -%}
-Below are some examples (only use these as a guide):
-{# whitespace #}
-{# whitespace #}
-{%- for example in examples -%}
-Text:
-'''
-{{ example.text }}
-'''
-{# whitespace #}
-{%- for label, substrings in example.entities.items() -%}
-{# whitespace #}
-{{ label }}: {{ ', '.join(substrings) }}
-{%- endfor -%}
-{# whitespace #}
-{# whitespace #}
-{# whitespace #}
-{%- endfor -%}
-{# whitespace #}
-{# whitespace #}
-{%- endif -%}
-Here is the text that needs labeling:
-{# whitespace #}
-Text:
-'''
-{{ text }}
-'''
-    """
-=======
-@registry.llm_tasks("spacy.NER.v1")
 class NERTask(SpanTask):
-    _TEMPLATE_STR = read_template("ner")
->>>>>>> 3e812be6
+    _TEMPLATE_STR: str = read_template("ner.v2")
 
     def __init__(
         self,
@@ -158,80 +62,9 @@
         single_match (bool): If False, allow one substring to match multiple times in
             the text. If True, returns the first hit.
         """
-<<<<<<< HEAD
-        self._normalizer = normalizer if normalizer else lowercase_normalizer()
-        self._label_dict = {
-            self._normalizer(label): label for label in labels.split(",")
-        }
-        self._label_definitions = label_definitions
-        self._examples = [NERExample(**eg) for eg in examples()] if examples else None
-        self._validate_alignment(alignment_mode)
-        self._alignment_mode = alignment_mode
-        self._case_sensitive_matching = case_sensitive_matching
-        self._single_match = single_match
-
-    def _validate_alignment(self, mode):
-        # ideally, this list should be taken from spaCy, but it's not currently exposed from doc.pyx.
-        alignment_modes = ("strict", "contract", "expand")
-        if mode not in alignment_modes:
-            raise ValueError(
-                f"Unsupported alignment mode '{mode}'. Supported modes: {', '.join(alignment_modes)}"
-            )
-
-    def generate_prompts(self, docs: Iterable[Doc]) -> Iterable[str]:
-        environment = jinja2.Environment()
-        _template = environment.from_string(self._TEMPLATE_STR)
-        for doc in docs:
-            prompt = _template.render(
-                text=doc.text,
-                labels=list(self._label_dict.values()),
-                label_definitions=self._label_definitions,
-                examples=self._examples,
-            )
-            yield prompt
-
-    def _format_response(self, response: str) -> Iterable[Tuple[str, Iterable[str]]]:
-        """Parse raw string response into a structured format"""
-        output = []
-        assert self._normalizer is not None
-        for line in response.strip().split("\n"):
-            # Check if the formatting we want exists
-            # <entity label>: ent1, ent2
-            if line and ":" in line:
-                label, phrases = line.split(":", 1)
-                norm_label = self._normalizer(label)
-                if norm_label in self._label_dict:
-                    # Get the phrases / spans for each entity
-                    if phrases.strip():
-                        _phrases = [p.strip() for p in phrases.strip().split(",")]
-                        output.append((self._label_dict[norm_label], _phrases))
-        return output
-
-    def parse_responses(
-        self, docs: Iterable[Doc], responses: Iterable[str]
-    ) -> Iterable[Doc]:
-        for doc, prompt_response in zip(docs, responses):
-            spans = []
-            for label, phrases in self._format_response(prompt_response):
-                # For each phrase, find the substrings in the text
-                # and create a Span
-                offsets = find_substrings(
-                    doc.text,
-                    phrases,
-                    case_sensitive=self._case_sensitive_matching,
-                    single_match=self._single_match,
-                )
-                for start, end in offsets:
-                    span = doc.char_span(
-                        start, end, alignment_mode=self._alignment_mode, label=label
-                    )
-                    if span is not None:
-                        spans.append(span)
-            doc.set_ents(filter_spans(spans))
-            yield doc
-=======
-        super(NERTask, self).__init__(
+        super().__init__(
             labels=labels,
+            label_definitions=label_definitions,
             examples=examples,
             normalizer=normalizer,
             alignment_mode=alignment_mode,
@@ -245,5 +78,4 @@
         spans: List[Span],
     ) -> None:
         """Assign spans to the document."""
-        doc.set_ents(filter_spans(spans))
->>>>>>> 3e812be6
+        doc.set_ents(filter_spans(spans))