--- conflicted
+++ resolved
@@ -4,12 +4,8 @@
 from spacy.tokens import Doc
 from spacy.util import filter_spans
 
-<<<<<<< HEAD
 from ..registry import lowercase_normalizer, registry
-=======
-from ..registry import strip_normalizer, registry
 from ..compat import Literal
->>>>>>> 3fa3fc57
 
 
 def find_substrings(
