from typing import Any, Callable, Dict, Iterable, List, Optional

from spacy.tokens import Doc, Span
from spacy.util import filter_spans

from .templates import read_template
from .util import SpanTask, SpanExample
from ..compat import Literal
<<<<<<< HEAD
from ..registry import lowercase_normalizer, registry
from ..ty import ExamplesConfigType, TemplateConfigType
=======
from ..registry import registry
from ..ty import ExamplesConfigType
>>>>>>> 58941323
from ..util import split_labels


_DEFAULT_NER_TEMPLATE_V1 = read_template("ner")
_DEFAULT_NER_TEMPLATE_V2 = read_template("ner.v2")


@registry.llm_tasks("spacy.NER.v1")
def make_ner_task(
    labels: str,
    examples: Optional[Callable[[], Iterable[Any]]] = None,
    normalizer: Optional[Callable[[str], str]] = None,
    alignment_mode: Literal["strict", "contract", "expand"] = "contract",  # noqa: F821
    case_sensitive_matching: bool = False,
    single_match: bool = False,
):
    labels_list = split_labels(labels)
    span_examples = (
        [SpanExample(**eg) for eg in examples()] if callable(examples) else examples
    )
    return NERTask(
        labels=labels_list,
        template=_DEFAULT_NER_TEMPLATE_V1,
        examples=span_examples,
        normalizer=normalizer,
        alignment_mode=alignment_mode,
        case_sensitive_matching=case_sensitive_matching,
        single_match=single_match,
    )


@registry.llm_tasks("spacy.NER.v2")
def make_ner_task_v2(
    labels: str,
<<<<<<< HEAD
    template: TemplateConfigType = _DEFAULT_NER_TEMPLATE,
=======
    template: str = _DEFAULT_NER_TEMPLATE_V2,
    label_definitions: Optional[Dict[str, str]] = None,
>>>>>>> 58941323
    examples: ExamplesConfigType = None,
    normalizer: Optional[Callable[[str], str]] = None,
    alignment_mode: Literal["strict", "contract", "expand"] = "contract",  # noqa: F821
    case_sensitive_matching: bool = False,
    single_match: bool = False,
):
    labels_list = split_labels(labels)
    # Load examples
    raw_examples = examples() if callable(examples) else examples
<<<<<<< HEAD
    ner_examples = [NERExample(**eg) for eg in raw_examples] if raw_examples else None
    # Load templates
    if template is None:
        raise ValueError("A template must be supplied. It cannot be 'None'.")
    task_template = template() if callable(template) else template
    return NERTask(
        labels=labels_list,
        template=task_template,
        examples=ner_examples,
=======
    span_examples = [SpanExample(**eg) for eg in raw_examples] if raw_examples else None
    return NERTask(
        labels=labels_list,
        template=template,
        label_definitions=label_definitions,
        examples=span_examples,
>>>>>>> 58941323
        normalizer=normalizer,
        alignment_mode=alignment_mode,
        case_sensitive_matching=case_sensitive_matching,
        single_match=single_match,
    )


class NERTask(SpanTask):
    def __init__(
        self,
        labels: List[str],
        template: str = _DEFAULT_NER_TEMPLATE_V2,
        label_definitions: Optional[Dict[str, str]] = None,
        examples: Optional[List[SpanExample]] = None,
        normalizer: Optional[Callable[[str], str]] = None,
        alignment_mode: Literal[
            "strict", "contract", "expand"  # noqa: F821
        ] = "contract",
        case_sensitive_matching: bool = False,
        single_match: bool = False,
    ):
        """Default NER task.

        labels (str): Comma-separated list of labels to pass to the template.
        template (str): Prompt template passed to the model.
        label_definitions (Optional[Dict[str, str]]): Map of label -> description
            of the label to help the language model output the entities wanted.
            It is usually easier to provide these definitions rather than
            full examples, although both can be provided.
        examples (Optional[Callable[[], Iterable[Any]]]): Optional callable that
            reads a file containing task examples for few-shot learning. If None is
            passed, then zero-shot learning will be used.
        normalizer (Optional[Callable[[str], str]]): optional normalizer function.
        alignment_mode (str): "strict", "contract" or "expand".
        case_sensitive: Whether to search without case sensitivity.
        single_match (bool): If False, allow one substring to match multiple times in
            the text. If True, returns the first hit.
        """
        super().__init__(
            labels=labels,
            template=template,
            label_definitions=label_definitions,
            examples=examples,
            normalizer=normalizer,
            alignment_mode=alignment_mode,
            case_sensitive_matching=case_sensitive_matching,
            single_match=single_match,
        )

    def assign_spans(
        self,
        doc: Doc,
        spans: List[Span],
    ) -> None:
        """Assign spans to the document."""
        doc.set_ents(filter_spans(spans))<|MERGE_RESOLUTION|>--- conflicted
+++ resolved
@@ -6,13 +6,8 @@
 from .templates import read_template
 from .util import SpanTask, SpanExample
 from ..compat import Literal
-<<<<<<< HEAD
-from ..registry import lowercase_normalizer, registry
+from ..registry import registry
 from ..ty import ExamplesConfigType, TemplateConfigType
-=======
-from ..registry import registry
-from ..ty import ExamplesConfigType
->>>>>>> 58941323
 from ..util import split_labels
 
 
@@ -47,12 +42,8 @@
 @registry.llm_tasks("spacy.NER.v2")
 def make_ner_task_v2(
     labels: str,
-<<<<<<< HEAD
-    template: TemplateConfigType = _DEFAULT_NER_TEMPLATE,
-=======
-    template: str = _DEFAULT_NER_TEMPLATE_V2,
+    template: TemplateConfigType = _DEFAULT_NER_TEMPLATE_V2,
     label_definitions: Optional[Dict[str, str]] = None,
->>>>>>> 58941323
     examples: ExamplesConfigType = None,
     normalizer: Optional[Callable[[str], str]] = None,
     alignment_mode: Literal["strict", "contract", "expand"] = "contract",  # noqa: F821
@@ -60,26 +51,16 @@
     single_match: bool = False,
 ):
     labels_list = split_labels(labels)
-    # Load examples
     raw_examples = examples() if callable(examples) else examples
-<<<<<<< HEAD
-    ner_examples = [NERExample(**eg) for eg in raw_examples] if raw_examples else None
-    # Load templates
+    span_examples = [SpanExample(**eg) for eg in raw_examples] if raw_examples else None
     if template is None:
         raise ValueError("A template must be supplied. It cannot be 'None'.")
     task_template = template() if callable(template) else template
     return NERTask(
         labels=labels_list,
         template=task_template,
-        examples=ner_examples,
-=======
-    span_examples = [SpanExample(**eg) for eg in raw_examples] if raw_examples else None
-    return NERTask(
-        labels=labels_list,
-        template=template,
         label_definitions=label_definitions,
         examples=span_examples,
->>>>>>> 58941323
         normalizer=normalizer,
         alignment_mode=alignment_mode,
         case_sensitive_matching=case_sensitive_matching,
