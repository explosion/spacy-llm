--- conflicted
+++ resolved
@@ -9,11 +9,7 @@
 
 from .. import registry  # noqa: F401
 from ..compat import TypedDict
-<<<<<<< HEAD
-from ..ty import Cache, LLMTask, PromptExecutor
-=======
-from ..ty import LLMTask, PromptExecutor, validate_types
->>>>>>> 3305bf16
+from ..ty import Cache, LLMTask, PromptExecutor, validate_types
 
 
 class CacheConfigType(TypedDict):
