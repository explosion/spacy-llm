import typing
import warnings
from pathlib import Path
<<<<<<< HEAD
from typing import Callable, Iterable, Iterator, Tuple, TypeVar, cast
from typing_extensions import Self

import spacy
from spacy.language import Language
=======

from typing import Callable, Iterable, Tuple, Iterator
from typing import cast, TypeVar, Union, Dict, Optional

import spacy
from spacy import Language, Vocab
>>>>>>> 96a0fd68
from spacy.pipeline import Pipe
from spacy.tokens import Doc

from .. import registry  # noqa: F401
from ..cache import Cache

_Prompt = TypeVar("_Prompt")
_Response = TypeVar("_Response")
_PromptGenerator = Callable[[Iterable[Doc]], Iterable[_Prompt]]
_PromptExecutor = Callable[[Iterable[_Prompt]], Iterable[_Response]]
_ResponseParser = Callable[[Iterable[Doc], Iterable[_Response]], Iterable[Doc]]
_CacheConfigType = Dict[str, Union[Optional[str], bool, int]]


@Language.factory(
    "llm",
    requires=[],
    assigns=[],
    default_config={
        "task": None,
        "backend": {
            "@llm_backends": "spacy.REST.v1",
            "api": "OpenAI",
            "config": {"model": "text-davinci-003"},
            "strict": True,
        },
        "cache": {"path": None, "batch_size": 64, "max_batches_in_mem": 4},
    },
)
def make_llm(
    nlp: Language,
    name: str,
    task: Optional[Tuple[_PromptGenerator, _ResponseParser]],
    backend: _PromptExecutor,
    cache: _CacheConfigType,
) -> "LLMWrapper":
    """Construct an LLM component.

    nlp (Language): Pipeline.
    name (str): The component instance name, used to add entries to the
        losses during training.
    task (Tuple[
        Callable[[Iterable[Doc]], Iterable[_Prompt]],
        Callable[[Iterable[Doc], Iterable[_Response]], Iterable[Doc]]
    ]): Tuple of (1) templating Callable (injecting Doc data into a prompt template and returning one fully specified
        prompt per passed Doc instance) and (2) parsing callable (parsing LLM responses and updating Doc instances with
        the extracted information).
    backend (Callable[[Iterable[_Prompt]], Iterable[_Response]]]): Callable querying the specified LLM API.
    cache (Dict[str, Union[Optional[str], bool, int]]): Cache config. If the cache directory `cache["path"]` is None, no
        data will be cached. If a path is set, processed docs will be serialized in the cache directory as binary .spacy
        files. Docs found in the cache directory won't be reprocessed.
    """
    if task is None:
        raise ValueError(
            "Argument `task` has not been specified, but is required (e. g. {'@llm_tasks': "
            "'spacy.NER.v1'})."
        )
    _validate_types(task, backend)

    return LLMWrapper(
        name=name,
        template=task[0],
        parse=task[1],
        backend=backend,
        cache=cache,
        vocab=nlp.vocab,
    )


def _validate_types(
    task: Tuple[_PromptGenerator, _ResponseParser], backend: _PromptExecutor
) -> None:
    # Inspect the types of the three main parameters to ensure they match internally
    # Raises an error or prints a warning if something looks wrong/odd.
    type_hints = {
        "template": typing.get_type_hints(task[0]),
        "parse": typing.get_type_hints(task[1]),
        "backend": typing.get_type_hints(backend),
    }

    parse_input = None
    backend_input = None
    backend_output = None

    # Validate the 'backend' object
    if not (len(type_hints["backend"]) == 2 and "return" in type_hints["backend"]):
        raise ValueError(
            "The 'backend' function should have one input argument and one return value."
        )
    for k in type_hints["backend"]:
        if k == "return":
            backend_output = type_hints["backend"][k]
        else:
            backend_input = type_hints["backend"][k]

    # validate the 'parse' object
    if not (len(type_hints["parse"]) == 3 and "return" in type_hints["parse"]):
        raise ValueError(
            "The 'parse' function should have two input arguments and one return value."
        )
    for k in type_hints["parse"]:
        # find the 'prompt_responses' var without assuming its name
        type_k = type_hints["parse"][k]
        if type_k is not typing.Iterable[Doc]:
            parse_input = type_hints["parse"][k]

    template_output = type_hints["template"]["return"]

    # Ensure that the template returns the same type as expected by the backend
    if template_output != backend_input:
        warnings.warn(
            f"Type returned from `task[0]` (`{template_output}`) doesn't match type expected by "
            f"`backend` (`{backend_input}`)."
        )

    # Ensure that the parser expects the same type as returned by the backend
    if parse_input != backend_output:
        warnings.warn(
            f"Type returned from `backend` (`{backend_output}`) doesn't match type expected by "
            f"`parse` (`{parse_input}`)."
        )


class LLMWrapper(Pipe):
    """Pipeline component for wrapping LLMs."""

    def __init__(
        self,
        name: str = "LLMWrapper",
        *,
        vocab: Vocab,
        template: _PromptGenerator,
        parse: _ResponseParser,
        backend: _PromptExecutor,
        cache: _CacheConfigType,
    ) -> None:
        """
        Component managing execution of prompts to LLM APIs and mapping responses back to Doc/Span instances.

        name (str): The component instance name, used to add entries to the
            losses during training.
        vocab (Vocab): Pipeline vocabulary.
        template (Callable[[Iterable[Doc]], Iterable[_Prompt]]): Callable injecting Doc data into a prompt template and
            returning one fully specified prompt per passed Doc instance.
        parse (Callable[[Iterable[Doc], Iterable[_Response]], Iterable[Doc]]): Callable parsing LLM responses and
            updating Doc instances with the extracted information.
        backend (Callable[[Iterable[_Prompt]], Iterable[_Response]]]): Callable querying the specified LLM API.
        cache (Dict[str, Union[Optional[str], bool, int]]): Cache config. If the cache directory `cache["path"]` is
            None, no data will be cached. If a path is set, processed docs will be serialized in the cache directory as
            binary .spacy files. Docs found in the cache directory won't be reprocessed.
        """
        self._name = name
        self._template = template
        self._parse = parse
        self._backend = backend
        self._cache = Cache(
            path=cache["path"],  # type: ignore
            batch_size=int(cache["batch_size"]),  # type: ignore
            max_batches_in_mem=int(cache["max_batches_in_mem"]),  # type: ignore
            vocab=vocab,
        )

    def __call__(self, doc: Doc) -> Doc:
        """Apply the LLM wrapper to a Doc instance.

        doc (Doc): The Doc instance to process.
        RETURNS (Doc): The processed Doc.
        """
        docs = [self._cache[doc]]
        if docs[0] is None:
            docs = list(
                self._parse(
                    [doc],
                    self._backend(self._template([doc])),
                )
            )
            assert len(docs) == 1
            self._cache.add(docs[0])

        return docs[0]

    def pipe(self, stream: Iterable[Doc], *, batch_size: int = 128) -> Iterator[Doc]:
        """Apply the LLM prompt to a stream of documents.

        stream (Iterable[Doc]): A stream of documents.
        batch_size (int): The number of documents to buffer.
        YIELDS (Doc): Processed documents in order.
        """
        error_handler = self.get_error_handler()
        for doc_batch in spacy.util.minibatch(stream, batch_size):
            is_cached = [doc in self._cache for doc in doc_batch]
            noncached_doc_batch = [
                doc for i, doc in enumerate(doc_batch) if not is_cached[i]
            ]

            try:
                modified_docs = iter(
                    self._parse(
                        doc_batch, self._backend(self._template(noncached_doc_batch))
                    )
                )
                for i, doc in enumerate(doc_batch):
                    if is_cached[i]:
                        yield self._cache[doc]
                    else:
                        yield next(modified_docs)
            except Exception as e:
                error_handler(self._name, self, doc_batch, e)

    def to_bytes(self, *, exclude: Tuple[str] = cast(Tuple[str], tuple())) -> bytes:
        """Serialize the LLMWrapper to a bytestring.

        exclude (Tuple): Names of properties to exclude from serialization.
        RETURNS (bytes): The serialized object.
        """
        return spacy.util.to_bytes({}, exclude)

    def from_bytes(self, bytes_data: bytes, *, exclude=tuple()) -> Self:
        """Load the LLMWrapper from a bytestring.

        bytes_data (bytes): The data to load.
        exclude (Tuple): Names of properties to exclude from deserialization.
        RETURNS (LLMWrapper): Modified LLMWrapper instance.
        """
        spacy.util.from_bytes(bytes_data, {}, exclude)
        return self

    def to_disk(
        self, path: Path, *, exclude: Tuple[str] = cast(Tuple[str], tuple())
    ) -> None:
        """Serialize the LLMWrapper to disk.
        path (Path): A path to a JSON file, which will be created if it doesn’t exist. Paths may be either strings or
            Path-like objects.
        exclude (Tuple): Names of properties to exclude from serialization.
        """
        spacy.util.to_disk(
            spacy.util.ensure_path(path).with_suffix(".json"),
            {},
            exclude,
        )

    def from_disk(
        self, path: Path, *, exclude: Tuple[str] = cast(Tuple[str], tuple())
    ) -> "LLMWrapper":
        """Load the LLMWrapper from disk.
        path (Path): A path to a JSON file. Paths may be either strings or Path-like objects.
        exclude (Tuple): Names of properties to exclude from deserialization.
        RETURNS (LLMWrapper): Modified LLMWrapper instance.
        """
        spacy.util.from_disk(
            spacy.util.ensure_path(path).with_suffix(".json"),
            {},
            exclude,
        )
        return self<|MERGE_RESOLUTION|>--- conflicted
+++ resolved
@@ -1,20 +1,12 @@
 import typing
 import warnings
 from pathlib import Path
-<<<<<<< HEAD
-from typing import Callable, Iterable, Iterator, Tuple, TypeVar, cast
-from typing_extensions import Self
-
-import spacy
-from spacy.language import Language
-=======
-
 from typing import Callable, Iterable, Tuple, Iterator
 from typing import cast, TypeVar, Union, Dict, Optional
+from typing_extensions import Self
 
 import spacy
 from spacy import Language, Vocab
->>>>>>> 96a0fd68
 from spacy.pipeline import Pipe
 from spacy.tokens import Doc
 
