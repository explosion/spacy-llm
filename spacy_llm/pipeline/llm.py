--- conflicted
+++ resolved
@@ -115,11 +115,7 @@
         doc (Doc): The Doc instance to process.
         RETURNS (Doc): The processed Doc.
         """
-<<<<<<< HEAD
-        docs = list(self.pipe([doc]))
-=======
         docs = self._process_docs([doc])
->>>>>>> bdaade66
         assert isinstance(docs[0], Doc)
         return docs[0]
 
@@ -136,39 +132,37 @@
         error_handler = self.get_error_handler()
         for doc_batch in spacy.util.minibatch(stream, batch_size):
             try:
-<<<<<<< HEAD
-                prompts = self._task.generate_prompts(noncached_doc_batch)
-                if self._save_io:
-                    prompts, saved_prompts = tee(prompts)
-
-                responses = self._backend(prompts)
-                if self._save_io:
-                    responses, saved_responses = tee(responses)
-
-                modified_docs = iter(
-                    self._task.parse_responses(noncached_doc_batch, responses)
-                )
-
-                for doc, cached_doc in zip(doc_batch, is_cached):
-                    if cached_doc:
-                        doc = self._cache[doc]
-                        assert isinstance(doc, Doc)
-                        yield doc
-                    else:
-                        doc = next(modified_docs)
-
-                        if self._save_io:
-                            llm_io = doc._.llm_io[self._name]
-                            llm_io["prompt"] = str(next(saved_prompts))
-                            llm_io["response"] = str(next(saved_responses))
-
-                        self._cache.add(doc)
-                        yield doc
-=======
                 yield from iter(self._process_docs(doc_batch))
->>>>>>> bdaade66
             except Exception as e:
                 error_handler(self._name, self, doc_batch, e)
+            # try:
+            #     prompts = self._task.generate_prompts(noncached_doc_batch)
+            #     if self._save_io:
+            #         prompts, saved_prompts = tee(prompts)
+
+            #     responses = self._backend(prompts)
+            #     if self._save_io:
+            #         responses, saved_responses = tee(responses)
+
+            #     modified_docs = iter(
+            #         self._task.parse_responses(noncached_doc_batch, responses)
+            #     )
+
+            #     for doc, cached_doc in zip(doc_batch, is_cached):
+            #         if cached_doc:
+            #             doc = self._cache[doc]
+            #             assert isinstance(doc, Doc)
+            #             yield doc
+            #         else:
+            #             doc = next(modified_docs)
+
+            #             if self._save_io:
+            #                 llm_io = doc._.llm_io[self._name]
+            #                 llm_io["prompt"] = str(next(saved_prompts))
+            #                 llm_io["response"] = str(next(saved_responses))
+
+            #             self._cache.add(doc)
+            #             yield doc
 
     def _process_docs(self, docs: List[Doc]) -> List[Doc]:
         """Process a batch of docs with the configured LLM backend and task.
@@ -177,12 +171,24 @@
         docs (List[Doc]): Input batch of docs
         RETURNS (List[Doc]): Processed batch of docs with task annotations set
         """
+        if not Doc.has_extension("llm_io"):
+            Doc.set_extension("llm_io", default=defaultdict(dict))
+
         is_cached = [doc in self._cache for doc in docs]
         noncached_doc_batch = [doc for i, doc in enumerate(docs) if not is_cached[i]]
+
         prompts = self._task.generate_prompts(noncached_doc_batch)
+        if self._save_io:
+            prompts, saved_prompts = tee(prompts)
+
         responses = self._backend(prompts)
+        if self._save_io:
+            responses, saved_responses = tee(responses)
+
         modified_docs = iter(self._task.parse_responses(noncached_doc_batch, responses))
+
         final_docs = []
+
         for i, doc in enumerate(docs):
             if is_cached[i]:
                 cached_doc = self._cache[doc]
@@ -193,6 +199,11 @@
                 self._cache.add(doc)
                 final_docs.append(doc)
 
+                if self._save_io:
+                    llm_io = doc._.llm_io[self._name]
+                    llm_io["prompt"] = str(next(saved_prompts))
+                    llm_io["response"] = str(next(saved_responses))
+
         return final_docs
 
     def to_bytes(self, *, exclude: Tuple[str] = cast(Tuple[str], tuple())) -> bytes:
