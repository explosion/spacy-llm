--- conflicted
+++ resolved
@@ -2,12 +2,7 @@
 import typing
 import warnings
 from pathlib import Path
-<<<<<<< HEAD
-from typing import Iterable, List, Tuple, Iterator, Type
-from typing import cast, Optional, Any
-=======
-from typing import Any, Iterable, Iterator, Optional, Tuple, Type, cast
->>>>>>> 8279f676
+from typing import Any, Iterable, Iterator, List, Optional, Tuple, Type, cast
 
 import spacy
 from spacy.language import Language
@@ -240,37 +235,13 @@
         """
         error_handler = self.get_error_handler()
         for doc_batch in spacy.util.minibatch(stream, batch_size):
-<<<<<<< HEAD
             try:
                 yield from iter(self._process_docs(doc_batch))
-=======
-            is_cached = [doc in self._cache for doc in doc_batch]
-            noncached_doc_batch = [
-                doc for doc, cached_doc in zip(doc_batch, is_cached) if not cached_doc
-            ]
-            try:
-                prompts = self._task.generate_prompts(noncached_doc_batch)
-                responses = self._backend(prompts)
-                modified_docs = iter(
-                    self._task.parse_responses(noncached_doc_batch, responses)
-                )
-                for doc, cached_doc in zip(doc_batch, is_cached):
-                    if cached_doc:
-                        doc = self._cache[doc]
-                        assert isinstance(doc, Doc)
-                        yield doc
-                    else:
-                        doc = next(modified_docs)
-                        self._cache.add(doc)
-                        yield doc
->>>>>>> 8279f676
             except Exception as e:
                 error_handler(self._name, self, doc_batch, e)
 
     def _process_docs(self, docs: List[Doc]) -> List[Doc]:
-        docs = list(docs)
         is_cached = [doc in self._cache for doc in docs]
-
         noncached_doc_batch = [doc for i, doc in enumerate(docs) if not is_cached[i]]
         if len(noncached_doc_batch) < len(docs):
             logger.debug(
