import typing
import warnings
from pathlib import Path
<<<<<<< HEAD

from typing import Iterable, Tuple, Iterator
from typing import cast, Union, Dict, Optional
=======
from typing import Callable, Iterable, Tuple, Iterator, Type
from typing import cast, TypeVar, Union, Dict, Optional
>>>>>>> 100f8506

import spacy
from spacy.language import Language
from spacy.pipeline import Pipe
from spacy.tokens import Doc
from spacy.vocab import Vocab

from .. import registry  # noqa: F401
from ..cache import Cache
from ..ty import LLMTask, PromptExecutor


CacheConfigType = Dict[str, Union[Optional[str], bool, int]]


@Language.factory(
    "llm",
    requires=[],
    assigns=[],
    default_config={
        "task": None,
        "backend": {
            "@llm_backends": "spacy.REST.v1",
            "api": "OpenAI",
            "config": {"model": "text-davinci-003"},
            "strict": True,
        },
        "cache": {"path": None, "batch_size": 64, "max_batches_in_mem": 4},
    },
)
def make_llm(
    nlp: Language,
    name: str,
    task: Optional[LLMTask],
    backend: PromptExecutor,
    cache: CacheConfigType,
) -> "LLMWrapper":
    """Construct an LLM component.

    nlp (Language): Pipeline.
    name (str): The component instance name, used to add entries to the
        losses during training.
    task (Optional[LLMTask]): An LLMTask can generate prompts for given docs, and can parse the LLM's responses into
        structured information and set that back on the docs.
    backend (Callable[[Iterable[Any]], Iterable[Any]]]): Callable querying the specified LLM API.
    cache (Dict[str, Union[Optional[str], bool, int]]): Cache config. If the cache directory `cache["path"]` is None, no
        data will be cached. If a path is set, processed docs will be serialized in the cache directory as binary .spacy
        files. Docs found in the cache directory won't be reprocessed.
    """
    if task is None:
        raise ValueError(
            "Argument `task` has not been specified, but is required (e. g. {'@llm_tasks': "
            "'spacy.NER.v1'})."
        )
    _validate_types(task, backend)

    return LLMWrapper(
        name=name,
        task=task,
        backend=backend,
        cache=cache,
        vocab=nlp.vocab,
    )


def _validate_types(task: LLMTask, backend: PromptExecutor) -> None:
    # Inspect the types of the three main parameters to ensure they match internally
    # Raises an error or prints a warning if something looks wrong/odd.
    if not isinstance(task, LLMTask):
        raise ValueError(
            f"A task needs to be of type 'LLMTask' but found {type(task)} instead"
        )
    if not hasattr(task, "generate_prompts"):
        raise ValueError(
            "A task needs to have the following method: generate_prompts(self, docs: Iterable[Doc]) -> Iterable[Any]"
        )
    if not hasattr(task, "parse_responses"):
        raise ValueError(
            "A task needs to have the following method: "
            "parse_responses(self, docs: Iterable[Doc], responses: Iterable[Any]) -> Iterable[Doc]"
        )

    type_hints = {
        "template": typing.get_type_hints(task.generate_prompts),
        "parse": typing.get_type_hints(task.parse_responses),
        "backend": typing.get_type_hints(backend),
    }

    parse_input: Optional[Type] = None
    backend_input: Optional[Type] = None
    backend_output: Optional[Type] = None

    # Validate the 'backend' object
    if not (len(type_hints["backend"]) == 2 and "return" in type_hints["backend"]):
        raise ValueError(
            "The 'backend' function should have one input argument and one return value."
        )
    for k in type_hints["backend"]:
        if k == "return":
            backend_output = type_hints["backend"][k]
        else:
            backend_input = type_hints["backend"][k]

    # validate the 'parse' object
    if not (len(type_hints["parse"]) == 3 and "return" in type_hints["parse"]):
        raise ValueError(
            "The 'task.parse_responses()' function should have two input arguments and one return value."
        )
    for k in type_hints["parse"]:
        # find the 'prompt_responses' var without assuming its name
        type_k = type_hints["parse"][k]
        if type_k is not typing.Iterable[Doc]:
            parse_input = type_hints["parse"][k]

    template_output = type_hints["template"]["return"]

    # Ensure that the template returns the same type as expected by the backend
    if template_output != backend_input:
        warnings.warn(
            f"Type returned from `task.generate_prompts()` (`{template_output}`) doesn't match type expected by "
            f"`backend` (`{backend_input}`)."
        )

    # Ensure that the parser expects the same type as returned by the backend
    if parse_input != backend_output:
        warnings.warn(
            f"Type returned from `backend` (`{backend_output}`) doesn't match type expected by "
            f"`task.parse_responses()` (`{parse_input}`)."
        )


class LLMWrapper(Pipe):
    """Pipeline component for wrapping LLMs."""

    def __init__(
        self,
        name: str = "LLMWrapper",
        *,
        vocab: Vocab,
        task: LLMTask,
        backend: PromptExecutor,
        cache: CacheConfigType,
    ) -> None:
        """
        Component managing execution of prompts to LLM APIs and mapping responses back to Doc/Span instances.

        name (str): The component instance name, used to add entries to the
            losses during training.
        vocab (Vocab): Pipeline vocabulary.
        task (Optional[LLMTask]): An LLMTask can generate prompts for given docs, and can parse the LLM's responses into
            structured information and set that back on the docs.
        backend (Callable[[Iterable[Any]], Iterable[Any]]]): Callable querying the specified LLM API.
        cache (Dict[str, Union[Optional[str], bool, int]]): Cache config. If the cache directory `cache["path"]` is
            None, no data will be cached. If a path is set, processed docs will be serialized in the cache directory as
            binary .spacy files. Docs found in the cache directory won't be reprocessed.
        """
        self._name = name
        self._template = task.generate_prompts
        self._parse = task.parse_responses
        self._backend = backend
        self._cache = Cache(
            path=cache["path"],  # type: ignore
            batch_size=int(cache["batch_size"]),  # type: ignore
            max_batches_in_mem=int(cache["max_batches_in_mem"]),  # type: ignore
            vocab=vocab,
        )

    def __call__(self, doc: Doc) -> Doc:
        """Apply the LLM wrapper to a Doc instance.

        doc (Doc): The Doc instance to process.
        RETURNS (Doc): The processed Doc.
        """
        docs = [self._cache[doc]]
        if docs[0] is None:
            docs = list(
                self._parse(
                    [doc],
                    self._backend(self._template([doc])),
                )
            )
            assert len(docs) == 1
            assert isinstance(docs[0], Doc)
            self._cache.add(docs[0])

        assert isinstance(docs[0], Doc)
        return docs[0]

    def pipe(self, stream: Iterable[Doc], *, batch_size: int = 128) -> Iterator[Doc]:
        """Apply the LLM prompt to a stream of documents.

        stream (Iterable[Doc]): A stream of documents.
        batch_size (int): The number of documents to buffer.
        YIELDS (Doc): Processed documents in order.
        """
        error_handler = self.get_error_handler()
        for doc_batch in spacy.util.minibatch(stream, batch_size):
            is_cached = [doc in self._cache for doc in doc_batch]
            noncached_doc_batch = [
                doc for i, doc in enumerate(doc_batch) if not is_cached[i]
            ]

            try:
                modified_docs = iter(
                    self._parse(
                        doc_batch, self._backend(self._template(noncached_doc_batch))
                    )
                )
                for i, doc in enumerate(doc_batch):
                    if is_cached[i]:
                        doc = self._cache[doc]
                        assert isinstance(doc, Doc)
                        yield doc
                    else:
                        yield next(modified_docs)
            except Exception as e:
                error_handler(self._name, self, doc_batch, e)

    def to_bytes(self, *, exclude: Tuple[str] = cast(Tuple[str], tuple())) -> bytes:
        """Serialize the LLMWrapper to a bytestring.

        exclude (Tuple): Names of properties to exclude from serialization.
        RETURNS (bytes): The serialized object.
        """
        return spacy.util.to_bytes({}, exclude)

    def from_bytes(self, bytes_data: bytes, *, exclude=tuple()) -> "LLMWrapper":
        """Load the LLMWrapper from a bytestring.

        bytes_data (bytes): The data to load.
        exclude (Tuple): Names of properties to exclude from deserialization.
        RETURNS (LLMWrapper): Modified LLMWrapper instance.
        """
        spacy.util.from_bytes(bytes_data, {}, exclude)
        return self

    def to_disk(
        self, path: Path, *, exclude: Tuple[str] = cast(Tuple[str], tuple())
    ) -> None:
        """Serialize the LLMWrapper to disk.
        path (Path): A path to a JSON file, which will be created if it doesn’t exist. Paths may be either strings or
            Path-like objects.
        exclude (Tuple): Names of properties to exclude from serialization.
        """
        spacy.util.to_disk(
            spacy.util.ensure_path(path).with_suffix(".json"),
            {},
            exclude,
        )

    def from_disk(
        self, path: Path, *, exclude: Tuple[str] = cast(Tuple[str], tuple())
    ) -> "LLMWrapper":
        """Load the LLMWrapper from disk.
        path (Path): A path to a JSON file. Paths may be either strings or Path-like objects.
        exclude (Tuple): Names of properties to exclude from deserialization.
        RETURNS (LLMWrapper): Modified LLMWrapper instance.
        """
        spacy.util.from_disk(
            spacy.util.ensure_path(path).with_suffix(".json"),
            {},
            exclude,
        )
        return self<|MERGE_RESOLUTION|>--- conflicted
+++ resolved
@@ -1,14 +1,8 @@
 import typing
 import warnings
 from pathlib import Path
-<<<<<<< HEAD
-
-from typing import Iterable, Tuple, Iterator
+from typing import Iterable, Tuple, Iterator, Type
 from typing import cast, Union, Dict, Optional
-=======
-from typing import Callable, Iterable, Tuple, Iterator, Type
-from typing import cast, TypeVar, Union, Dict, Optional
->>>>>>> 100f8506
 
 import spacy
 from spacy.language import Language
