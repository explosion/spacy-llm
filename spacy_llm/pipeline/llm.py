--- conflicted
+++ resolved
@@ -1,9 +1,6 @@
-<<<<<<< HEAD
 import logging
-=======
 from collections import defaultdict
 from itertools import tee
->>>>>>> 1574a097
 from pathlib import Path
 from typing import Dict, Iterable, Iterator, List, Optional, Tuple, Union, cast
 
@@ -170,10 +167,8 @@
         docs (List[Doc]): Input batch of docs
         RETURNS (List[Doc]): Processed batch of docs with task annotations set
         """
-
         is_cached = [doc in self._cache for doc in docs]
         noncached_doc_batch = [doc for i, doc in enumerate(docs) if not is_cached[i]]
-<<<<<<< HEAD
         if len(noncached_doc_batch) < len(docs):
             logger.debug(
                 "Found %d docs in cache. Processing %d docs not found in cache",
@@ -183,29 +178,22 @@
 
         modified_docs: Iterator[Doc] = iter(())
         if len(noncached_doc_batch) > 0:
-            prompts = list(self._task.generate_prompts(noncached_doc_batch))
-            responses = list(self._backend(prompts))
-            for prompt, response, doc in zip(prompts, responses, noncached_doc_batch):
+            n_iters = 3 if self._save_io else 2
+            prompts_iters = tee(
+                self._task.generate_prompts(noncached_doc_batch), n_iters
+            )
+            responses_iters = tee(self._backend(prompts_iters[0]), n_iters)
+            for prompt, response, doc in zip(
+                prompts_iters[1], responses_iters[1], noncached_doc_batch
+            ):
                 logger.debug("Generated prompt for doc: %s\n%s", doc.text, prompt)
                 logger.debug("LLM response for doc: %s\n%s", doc.text, response)
-=======
-        modified_docs = iter(())
-        if noncached_doc_batch:
-            prompts = self._task.generate_prompts(noncached_doc_batch)
-            if self._save_io:
-                prompts, saved_prompts = tee(prompts)
-
-            responses = self._backend(prompts)
-            if self._save_io:
-                responses, saved_responses = tee(responses)
->>>>>>> 1574a097
 
             modified_docs = iter(
-                self._task.parse_responses(noncached_doc_batch, responses)
+                self._task.parse_responses(noncached_doc_batch, responses_iters[0])
             )
 
         final_docs = []
-
         for i, doc in enumerate(docs):
             if is_cached[i]:
                 cached_doc = self._cache[doc]
@@ -222,8 +210,8 @@
                         "llm_io", defaultdict(dict)
                     )
                     llm_io = doc.user_data["llm_io"][self._name]
-                    llm_io["prompt"] = str(next(saved_prompts))
-                    llm_io["response"] = str(next(saved_responses))
+                    llm_io["prompt"] = str(next(prompts_iters[2]))
+                    llm_io["response"] = str(next(responses_iters[2]))
 
         return final_docs
 
