import logging
import warnings
from collections import defaultdict
from itertools import tee
from pathlib import Path
from typing import Dict, Iterable, Iterator, List, Optional, Tuple, Union, cast

import spacy
from spacy import util
from spacy.language import Language
from spacy.pipeline import Pipe
from spacy.tokens import Doc
from spacy.training import Example
from spacy.ty import InitializableComponent as Initializable
from spacy.vocab import Vocab

from .. import registry  # noqa: F401
from ..compat import TypedDict
<<<<<<< HEAD
from ..ty import Cache, LabeledTask, ModelWithContextLength, NonshardingLLMTask
from ..ty import PromptExecutorType, ScorableTask, Serializable, ShardingLLMTask
from ..ty import supports_sharding, validate_type_consistency
=======
from ..ty import Cache, LabeledTask, LLMTask, ModelWithContextLength
from ..ty import PromptExecutorType, ScorableTask, Serializable, supports_sharding
from ..ty import validate_type_consistency
>>>>>>> 7c533cd1

logger = logging.getLogger("spacy_llm")
logger.addHandler(logging.NullHandler())

DEFAULT_MODEL_CONFIG = {
    "@llm_models": "spacy.GPT-3-5.v2",
    "strict": True,
}
DEFAULT_CACHE_CONFIG = {
    "@llm_misc": "spacy.BatchCache.v1",
    "path": None,
    "batch_size": 64,
    "max_batches_in_mem": 4,
}

DEFAULT_SAVE_IO = False
DEFAULT_VALIDATE_TYPES = True
_LLMTask = Union[NonshardingLLMTask, ShardingLLMTask]


class CacheConfigType(TypedDict):
    path: Optional[Path]
    batch_size: int
    max_batches_in_mem: int


@Language.factory(
    "llm",
    requires=[],
    assigns=[],
    default_config={
        "task": None,
        "model": DEFAULT_MODEL_CONFIG,
        "cache": DEFAULT_CACHE_CONFIG,
        "save_io": DEFAULT_SAVE_IO,
        "validate_types": DEFAULT_VALIDATE_TYPES,
    },
)
def make_llm(
    nlp: Language,
    name: str,
    task: Optional[_LLMTask],
    model: PromptExecutorType,
    cache: Cache,
    save_io: bool,
    validate_types: bool,
) -> "LLMWrapper":
    """Construct an LLM component.

    nlp (Language): Pipeline.
    name (str): The component instance name, used to add entries to the
        losses during training.
    task (Optional[_LLMTask]): An _LLMTask can generate prompts for given docs, and can parse the LLM's responses into
        structured information and set that back on the docs.
    model (Callable[[Iterable[Any]], Iterable[Any]]]): Callable querying the specified LLM API.
    cache (Cache): Cache to use for caching prompts and responses per doc (batch).
    save_io (bool): Whether to save LLM I/O (prompts and responses) in the `Doc._.llm_io` custom extension.
    validate_types (bool): Whether to check if signatures of configured model and task are consistent.
    """
    if task is None:
        raise ValueError(
            "Argument `task` has not been specified, but is required (e. g. {'@llm_tasks': "
            "'spacy.NER.v3'})."
        )
    if validate_types:
        validate_type_consistency(task, model)

    return LLMWrapper(
        name=name,
        task=task,
        save_io=save_io,
        model=model,
        cache=cache,
        vocab=nlp.vocab,
    )


class LLMWrapper(Pipe):
    """Pipeline component for wrapping LLMs."""

    def __init__(
        self,
        name: str = "LLMWrapper",
        *,
        vocab: Vocab,
        task: _LLMTask,
        model: PromptExecutorType,
        cache: Cache,
        save_io: bool,
    ) -> None:
        """
        Component managing execution of prompts to LLM APIs and mapping responses back to Doc/Span instances.

        name (str): The component instance name, used to add entries to the
            losses during training.
        vocab (Vocab): Pipeline vocabulary.
<<<<<<< HEAD
        task (Optional[_LLMTask]): An _LLMTask can generate prompts for given docs, and can parse the LLM's responses
=======
        task (Optional[LLMTask]): An LLMTask can generate prompts for given docs, and can parse the LLM's responses
>>>>>>> 7c533cd1
            into structured information and set that back on the docs.
        model (Callable[[Iterable[Any]], Iterable[Any]]]): Callable querying the specified LLM API.
        cache (Cache): Cache to use for caching prompts and responses per doc (batch).
        save_io (bool): Whether to save LLM I/O (prompts and responses) in the `Doc._.llm_io` custom extension.
        """
        self._name = name
        self._task = task
        self._model = model
        self._cache = cache
        self._save_io = save_io
        self._cache.initialize(vocab, self._task)

        # This is done this way because spaCy's `validate_init_settings` function
        # does not support `**kwargs: Any`.
        # See https://github.com/explosion/spaCy/blob/master/spacy/schemas.py#L111
        if isinstance(self._task, Initializable):
            self.initialize = self._task.initialize

        self._check_sharding()

    def _check_sharding(self):
        context_length: Optional[int] = None
        if isinstance(self._model, ModelWithContextLength):
            context_length = self._model.context_length
        if supports_sharding(self._task) and context_length is None:
            warnings.warn(
                "Task supports sharding, but model does not provide context length. Data won't be sharded, prompt "
                "might exceed the model's context length. Set context length in your config. If you think spacy-llm"
                " should provide the context length for this model automatically, report this to "
                "https://github.com/explosion/spacy-llm/issues."
            )

    @property
    def labels(self) -> Tuple[str, ...]:
        labels: Tuple[str, ...] = tuple()
        if isinstance(self._task, LabeledTask):
            labels = self._task.labels
        return labels

    def add_label(self, label: str, label_definition: Optional[str] = None) -> int:
        if not isinstance(self._task, LabeledTask):
            raise ValueError("The task of this LLM component does not have labels.")
        return self._task.add_label(label, label_definition)

    def clear(self) -> None:
        if not isinstance(self._task, LabeledTask):
            raise ValueError("The task of this LLM component does not have labels.")
        return self._task.clear()

    @property
    def task(self) -> _LLMTask:
        return self._task

    def __call__(self, doc: Doc) -> Doc:
        """Apply the LLM wrapper to a Doc instance.

        doc (Doc): The Doc instance to process.
        RETURNS (Doc): The processed Doc.
        """
        docs = self._process_docs([doc])
        assert isinstance(docs[0], Doc)
        return docs[0]

    def score(
        self, examples: Iterable[Example], **kwargs
    ) -> Dict[str, Union[float, Dict[str, float]]]:
        """Score a batch of examples.

        examples (Iterable[Example]): The examples to score.
        RETURNS (Dict[str, Any]): The scores.

        DOCS: https://spacy.io/api/pipe#score
        """
        if isinstance(self._task, ScorableTask):
            return self._task.scorer(examples)
        return {}

    def pipe(self, stream: Iterable[Doc], *, batch_size: int = 128) -> Iterator[Doc]:
        """Apply the LLM prompt to a stream of documents.

        stream (Iterable[Doc]): A stream of documents.
        batch_size (int): The number of documents to buffer.
        YIELDS (Doc): Processed documents in order.
        """
        error_handler = self.get_error_handler()
        for doc_batch in spacy.util.minibatch(stream, batch_size):
            try:
                yield from iter(self._process_docs(doc_batch))
            except Exception as e:
                error_handler(self._name, self, doc_batch, e)

    def _process_docs(self, docs: List[Doc]) -> List[Doc]:
        """Process a batch of docs with the configured LLM model and task.
        If a cache is configured, only sends prompts to model for docs not found in cache.

        docs (List[Doc]): Input batch of docs.
        RETURNS (List[Doc]): Processed batch of docs with task annotations set.
        """
<<<<<<< HEAD
        has_shards = supports_sharding(self._task)
=======
        support_sharding = supports_sharding(self._task)
>>>>>>> 7c533cd1
        is_cached = [doc in self._cache for doc in docs]
        noncached_doc_batch = [doc for i, doc in enumerate(docs) if not is_cached[i]]
        if len(noncached_doc_batch) < len(docs):
            logger.debug(
                "Found %d docs in cache. Processing %d docs not found in cache",
                len(docs) - len(noncached_doc_batch),
                len(noncached_doc_batch),
            )

        # Process uncached docs.
        modified_docs: Iterator[Doc] = iter(())
        if len(noncached_doc_batch) > 0:
            n_iters = 3 if self._save_io else 2
            context_length: Optional[int] = None
            if isinstance(self._model, ModelWithContextLength):
                context_length = self._model.context_length
<<<<<<< HEAD
            if has_shards and context_length is None:
                warnings.warn(
                    "Task supports sharding, but model does not provide context length. Data won't be sharded, prompt "
                    "might exceed the model's context length. Set context length in your config. If you think spacy-llm"
                    " should provide the context length for this models automatically, report this to "
                    "https://github.com/explosion/spacy-llm/issues."
                )
=======
>>>>>>> 7c533cd1

            # Only pass context length if this is a sharding task.
            prompts_iters = tee(
                self._task.generate_prompts(noncached_doc_batch, context_length)  # type: ignore[call-arg]
<<<<<<< HEAD
                if has_shards
=======
                if support_sharding
>>>>>>> 7c533cd1
                else self._task.generate_prompts(noncached_doc_batch),
                n_iters + 1,
            )
            responses_iters = tee(
                self._model(
                    # Ensure that model receives Iterable[Iterable[Any]]. If task doesn't shard, its prompt is wrapped
                    # in a list to conform to the nested structure.
<<<<<<< HEAD
                    (elem[0] if has_shards else [elem] for elem in prompts_iters[0])
=======
                    (
                        elem[0] if support_sharding else [elem]
                        for elem in prompts_iters[0]
                    )
>>>>>>> 7c533cd1
                ),
                n_iters,
            )

            for prompt_data, response, doc in zip(
                prompts_iters[1], responses_iters[0], noncached_doc_batch
            ):
                logger.debug(
                    "Generated prompt for doc: %s\n%s",
                    doc.text,
<<<<<<< HEAD
                    prompt_data[0] if has_shards else prompt_data,
=======
                    prompt_data[0] if support_sharding else prompt_data,
>>>>>>> 7c533cd1
                )
                logger.debug("LLM response for doc: %s\n%s", doc.text, response)

            resp = list(
                self._task.parse_responses(
                    (
<<<<<<< HEAD
                        elem[1] if has_shards else noncached_doc_batch[i]
=======
                        elem[1] if support_sharding else noncached_doc_batch[i]
>>>>>>> 7c533cd1
                        for i, elem in enumerate(prompts_iters[2])
                    ),
                    responses_iters[1],
                )
            )
            modified_docs = iter(resp)

        noncached_doc_batch_iter = iter(noncached_doc_batch)
        final_docs: List[Doc] = []
        for i, doc in enumerate(docs):
            if is_cached[i]:
                cached_doc = self._cache[doc]
                assert cached_doc is not None
                cached_doc._context = doc._context
                final_docs.append(cached_doc)
            else:
                doc = next(modified_docs)

                # Merge with doc's prior custom data.
                noncached_doc = next(noncached_doc_batch_iter)
<<<<<<< HEAD
                for extension in dir(noncached_doc):
=======
                for extension in dir(noncached_doc._):
>>>>>>> 7c533cd1
                    if not Doc.has_extension(extension):
                        Doc.set_extension(extension, default=None)
                    # Don't overwrite any non-None extension values in new doc.
                    if getattr(doc._, extension) is None:
                        setattr(doc._, extension, getattr(noncached_doc._, extension))
                doc.user_data = {**noncached_doc.user_data, **doc.user_data}
                doc._context = noncached_doc._context

                # Save raw IO (prompt and response), if save_io is True.
                if self._save_io:
                    # Make sure the `llm_io` field is set
                    doc.user_data["llm_io"] = doc.user_data.get(
                        "llm_io", defaultdict(dict)
                    )
                    llm_io = doc.user_data["llm_io"][self._name]
                    next_prompt = next(prompts_iters[-1])
<<<<<<< HEAD
                    if has_shards:
=======
                    if support_sharding:
>>>>>>> 7c533cd1
                        llm_io["prompt"] = [
                            str(shard_prompt) for shard_prompt in next_prompt[0]
                        ]
                        llm_io["response"] = [
                            str(shard_response)
                            for shard_response in next(responses_iters[-1])
                        ]
                    else:
                        llm_io["prompt"] = str(next_prompt)
                        # Models always return nested responses. For non-sharding tasks this will always be a 1-list.
                        llm_io["response"] = str(next(responses_iters[-1])[0])

                self._cache.add(doc)
                final_docs.append(doc)

        return final_docs

    def to_bytes(
        self,
        *,
        exclude: Tuple[str] = cast(Tuple[str], tuple()),
    ) -> bytes:
        """Serialize the LLMWrapper to a bytestring.

        exclude (Tuple): Names of properties to exclude from serialization.
        RETURNS (bytes): The serialized object.
        """

        serialize = {}

        if isinstance(self._task, Serializable):
            serialize["task"] = lambda: self._task.to_bytes(exclude=exclude)  # type: ignore[attr-defined, union-attr]
        if isinstance(self._model, Serializable):
            serialize["model"] = lambda: self._model.to_bytes(exclude=exclude)  # type: ignore[attr-defined]

        return util.to_bytes(serialize, exclude)

    def from_bytes(
        self,
        bytes_data: bytes,
        *,
        exclude: Tuple[str] = cast(Tuple[str], tuple()),
    ) -> "LLMWrapper":
        """Load the LLMWrapper from a bytestring.

        bytes_data (bytes): The data to load.
        exclude (Tuple[str]): Names of properties to exclude from deserialization.
        RETURNS (LLMWrapper): Modified LLMWrapper instance.
        """

        deserialize = {}

        if isinstance(self._task, Serializable):
            deserialize["task"] = lambda b: self._task.from_bytes(b, exclude=exclude)  # type: ignore[attr-defined,union-attr]
        if isinstance(self._model, Serializable):
            deserialize["model"] = lambda b: self._model.from_bytes(b, exclude=exclude)  # type: ignore[attr-defined,union-attr]

        util.from_bytes(bytes_data, deserialize, exclude)
        return self

    def to_disk(
        self, path: Path, *, exclude: Tuple[str] = cast(Tuple[str], tuple())
    ) -> None:
        """Serialize the LLMWrapper to disk.
        path (Path): A path (currently unused).
        exclude (Tuple): Names of properties to exclude from serialization.
        """

        serialize = {}

        if isinstance(self._task, Serializable):
            serialize["task"] = lambda p: self._task.to_disk(p, exclude=exclude)  # type: ignore[attr-defined,union-attr]
        if isinstance(self._model, Serializable):
            serialize["model"] = lambda p: self._model.to_disk(p, exclude=exclude)  # type: ignore[attr-defined,union-attr]

        util.to_disk(path, serialize, exclude)

    def from_disk(
        self, path: Path, *, exclude: Tuple[str] = cast(Tuple[str], tuple())
    ) -> "LLMWrapper":
        """Load the LLMWrapper from disk.
        path (Path): A path (currently unused).
        exclude (Tuple): Names of properties to exclude from deserialization.
        RETURNS (LLMWrapper): Modified LLMWrapper instance.
        """

        serialize = {}

        if isinstance(self._task, Serializable):
            serialize["task"] = lambda p: self._task.from_disk(p, exclude=exclude)  # type: ignore[attr-defined,union-attr]
        if isinstance(self._model, Serializable):
            serialize["model"] = lambda p: self._model.from_disk(p, exclude=exclude)  # type: ignore[attr-defined,union-attr]

        util.from_disk(path, serialize, exclude)
        return self<|MERGE_RESOLUTION|>--- conflicted
+++ resolved
@@ -16,15 +16,9 @@
 
 from .. import registry  # noqa: F401
 from ..compat import TypedDict
-<<<<<<< HEAD
-from ..ty import Cache, LabeledTask, ModelWithContextLength, NonshardingLLMTask
-from ..ty import PromptExecutorType, ScorableTask, Serializable, ShardingLLMTask
-from ..ty import supports_sharding, validate_type_consistency
-=======
 from ..ty import Cache, LabeledTask, LLMTask, ModelWithContextLength
 from ..ty import PromptExecutorType, ScorableTask, Serializable, supports_sharding
 from ..ty import validate_type_consistency
->>>>>>> 7c533cd1
 
 logger = logging.getLogger("spacy_llm")
 logger.addHandler(logging.NullHandler())
@@ -42,7 +36,6 @@
 
 DEFAULT_SAVE_IO = False
 DEFAULT_VALIDATE_TYPES = True
-_LLMTask = Union[NonshardingLLMTask, ShardingLLMTask]
 
 
 class CacheConfigType(TypedDict):
@@ -66,7 +59,7 @@
 def make_llm(
     nlp: Language,
     name: str,
-    task: Optional[_LLMTask],
+    task: Optional[LLMTask],
     model: PromptExecutorType,
     cache: Cache,
     save_io: bool,
@@ -110,7 +103,7 @@
         name: str = "LLMWrapper",
         *,
         vocab: Vocab,
-        task: _LLMTask,
+        task: LLMTask,
         model: PromptExecutorType,
         cache: Cache,
         save_io: bool,
@@ -121,11 +114,7 @@
         name (str): The component instance name, used to add entries to the
             losses during training.
         vocab (Vocab): Pipeline vocabulary.
-<<<<<<< HEAD
-        task (Optional[_LLMTask]): An _LLMTask can generate prompts for given docs, and can parse the LLM's responses
-=======
         task (Optional[LLMTask]): An LLMTask can generate prompts for given docs, and can parse the LLM's responses
->>>>>>> 7c533cd1
             into structured information and set that back on the docs.
         model (Callable[[Iterable[Any]], Iterable[Any]]]): Callable querying the specified LLM API.
         cache (Cache): Cache to use for caching prompts and responses per doc (batch).
@@ -176,7 +165,7 @@
         return self._task.clear()
 
     @property
-    def task(self) -> _LLMTask:
+    def task(self) -> LLMTask:
         return self._task
 
     def __call__(self, doc: Doc) -> Doc:
@@ -224,11 +213,7 @@
         docs (List[Doc]): Input batch of docs.
         RETURNS (List[Doc]): Processed batch of docs with task annotations set.
         """
-<<<<<<< HEAD
-        has_shards = supports_sharding(self._task)
-=======
         support_sharding = supports_sharding(self._task)
->>>>>>> 7c533cd1
         is_cached = [doc in self._cache for doc in docs]
         noncached_doc_batch = [doc for i, doc in enumerate(docs) if not is_cached[i]]
         if len(noncached_doc_batch) < len(docs):
@@ -245,25 +230,11 @@
             context_length: Optional[int] = None
             if isinstance(self._model, ModelWithContextLength):
                 context_length = self._model.context_length
-<<<<<<< HEAD
-            if has_shards and context_length is None:
-                warnings.warn(
-                    "Task supports sharding, but model does not provide context length. Data won't be sharded, prompt "
-                    "might exceed the model's context length. Set context length in your config. If you think spacy-llm"
-                    " should provide the context length for this models automatically, report this to "
-                    "https://github.com/explosion/spacy-llm/issues."
-                )
-=======
->>>>>>> 7c533cd1
 
             # Only pass context length if this is a sharding task.
             prompts_iters = tee(
                 self._task.generate_prompts(noncached_doc_batch, context_length)  # type: ignore[call-arg]
-<<<<<<< HEAD
-                if has_shards
-=======
                 if support_sharding
->>>>>>> 7c533cd1
                 else self._task.generate_prompts(noncached_doc_batch),
                 n_iters + 1,
             )
@@ -271,14 +242,10 @@
                 self._model(
                     # Ensure that model receives Iterable[Iterable[Any]]. If task doesn't shard, its prompt is wrapped
                     # in a list to conform to the nested structure.
-<<<<<<< HEAD
-                    (elem[0] if has_shards else [elem] for elem in prompts_iters[0])
-=======
                     (
                         elem[0] if support_sharding else [elem]
                         for elem in prompts_iters[0]
                     )
->>>>>>> 7c533cd1
                 ),
                 n_iters,
             )
@@ -289,28 +256,19 @@
                 logger.debug(
                     "Generated prompt for doc: %s\n%s",
                     doc.text,
-<<<<<<< HEAD
-                    prompt_data[0] if has_shards else prompt_data,
-=======
                     prompt_data[0] if support_sharding else prompt_data,
->>>>>>> 7c533cd1
                 )
                 logger.debug("LLM response for doc: %s\n%s", doc.text, response)
 
-            resp = list(
+            modified_docs = iter(
                 self._task.parse_responses(
                     (
-<<<<<<< HEAD
-                        elem[1] if has_shards else noncached_doc_batch[i]
-=======
                         elem[1] if support_sharding else noncached_doc_batch[i]
->>>>>>> 7c533cd1
                         for i, elem in enumerate(prompts_iters[2])
                     ),
                     responses_iters[1],
                 )
             )
-            modified_docs = iter(resp)
 
         noncached_doc_batch_iter = iter(noncached_doc_batch)
         final_docs: List[Doc] = []
@@ -325,11 +283,7 @@
 
                 # Merge with doc's prior custom data.
                 noncached_doc = next(noncached_doc_batch_iter)
-<<<<<<< HEAD
-                for extension in dir(noncached_doc):
-=======
                 for extension in dir(noncached_doc._):
->>>>>>> 7c533cd1
                     if not Doc.has_extension(extension):
                         Doc.set_extension(extension, default=None)
                     # Don't overwrite any non-None extension values in new doc.
@@ -346,11 +300,7 @@
                     )
                     llm_io = doc.user_data["llm_io"][self._name]
                     next_prompt = next(prompts_iters[-1])
-<<<<<<< HEAD
-                    if has_shards:
-=======
                     if support_sharding:
->>>>>>> 7c533cd1
                         llm_io["prompt"] = [
                             str(shard_prompt) for shard_prompt in next_prompt[0]
                         ]
