--- conflicted
+++ resolved
@@ -1,33 +1,17 @@
 import typing
 import warnings
 from pathlib import Path
-<<<<<<< HEAD
-from typing import (
-    Callable,
-    Iterable,
-    Tuple,
-    Iterator,
-    cast,
-    TypeVar,
-    Union,
-    Dict,
-    Optional,
-)
-=======
-from typing import Callable, Iterable, Iterator, Tuple, TypeVar, cast
->>>>>>> abe6606c
+from typing import Callable, Iterable, Tuple, Iterator, cast, TypeVar
+from typing import Union, Dict, Optional
 
 import spacy
 from spacy import Language, Vocab
 from spacy.pipeline import Pipe
 from spacy.tokens import Doc
 
-<<<<<<< HEAD
 from .. import registry  # noqa: F401
 from ..cache import Cache
 
-=======
->>>>>>> abe6606c
 _Prompt = TypeVar("_Prompt")
 _Response = TypeVar("_Response")
 _PromptGenerator = Callable[[Iterable[Doc]], Iterable[_Prompt]]
@@ -76,7 +60,14 @@
     """
     _validate_types(task, backend)
 
-    return LLMWrapper(name=name, template=task[0], parse=task[1], backend=backend)
+    return LLMWrapper(
+        name=name,
+        template=task[0],
+        parse=task[1],
+        backend=backend,
+        cache=cache,
+        vocab=nlp.vocab,
+    )
 
 
 def _validate_types(
@@ -90,16 +81,6 @@
         "backend": typing.get_type_hints(backend),
     }
 
-<<<<<<< HEAD
-    return LLMWrapper(
-        name=name,
-        vocab=nlp.vocab,
-        template=task[0],
-        parse=task[1],
-        backend=backend,
-        cache=cache,
-    )
-=======
     # Validate the 'backend' object
     if not (len(type_hints["backend"]) == 2 and "return" in type_hints["backend"]):
         raise ValueError(
@@ -137,7 +118,6 @@
             f"Type returned from `backend` (`{backend_output}`) doesn't match type expected by "
             f"`parse` (`{parse_input}`)."
         )
->>>>>>> abe6606c
 
 
 class LLMWrapper(Pipe):
