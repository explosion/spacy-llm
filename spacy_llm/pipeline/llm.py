--- conflicted
+++ resolved
@@ -1,9 +1,5 @@
 from pathlib import Path
-<<<<<<< HEAD
-from typing import Dict, Iterable, Iterator, Optional, Tuple, Union, cast
-=======
-from typing import Iterable, Iterator, List, Optional, Tuple, cast
->>>>>>> 30f3b748
+from typing import Dict, Iterable, Iterator, List, Optional, Tuple, Union, cast
 
 import spacy
 from spacy.language import Language
