import typing
import warnings
from pathlib import Path
from typing import Iterable, Tuple, Iterator, Type
from typing import cast, Optional, Any

import spacy
from spacy.language import Language
from spacy.pipeline import Pipe
from spacy.tokens import Doc
from spacy.vocab import Vocab

from .. import registry  # noqa: F401
from ..cache import Cache
from ..compat import TypedDict
from ..ty import LLMTask, PromptExecutor


class CacheConfigType(TypedDict):
    path: Optional[Path]
    batch_size: int
    max_batches_in_mem: int


@Language.factory(
    "llm",
    requires=[],
    assigns=[],
    default_config={
        "task": None,
        "backend": {
            "@llm_backends": "spacy.REST.v1",
            "api": "OpenAI",
            "config": {"model": "gpt-3.5-turbo"},
            "strict": True,
        },
        "cache": {"path": None, "batch_size": 64, "max_batches_in_mem": 4},
    },
)
def make_llm(
    nlp: Language,
    name: str,
    task: Optional[LLMTask],
    backend: PromptExecutor,
    cache: CacheConfigType,
) -> "LLMWrapper":
    """Construct an LLM component.

    nlp (Language): Pipeline.
    name (str): The component instance name, used to add entries to the
        losses during training.
    task (Optional[LLMTask]): An LLMTask can generate prompts for given docs, and can parse the LLM's responses into
        structured information and set that back on the docs.
    backend (Callable[[Iterable[Any]], Iterable[Any]]]): Callable querying the specified LLM API.
    cache (Dict[str, Union[Optional[str], bool, int]]): Cache config. If the cache directory `cache["path"]` is None, no
        data will be cached. If a path is set, processed docs will be serialized in the cache directory as binary .spacy
        files. Docs found in the cache directory won't be reprocessed.
    """
    if task is None:
        raise ValueError(
            "Argument `task` has not been specified, but is required (e. g. {'@llm_tasks': "
            "'spacy.NER.v1'})."
        )
    _validate_types(task, backend)

    return LLMWrapper(
        name=name,
        task=task,
        backend=backend,
        cache=cache,
        vocab=nlp.vocab,
    )


def _validate_types(task: LLMTask, backend: PromptExecutor) -> None:
    # Inspect the types of the three main parameters to ensure they match internally
    # Raises an error or prints a warning if something looks wrong/odd.
    if not isinstance(task, LLMTask):
        raise ValueError(
            f"A task needs to be of type 'LLMTask' but found {type(task)} instead"
        )
    if not hasattr(task, "generate_prompts"):
        raise ValueError(
            "A task needs to have the following method: generate_prompts(self, docs: Iterable[Doc]) -> Iterable[Any]"
        )
    if not hasattr(task, "parse_responses"):
        raise ValueError(
            "A task needs to have the following method: "
            "parse_responses(self, docs: Iterable[Doc], responses: Iterable[Any]) -> Iterable[Doc]"
        )

    type_hints = {
        "template": typing.get_type_hints(task.generate_prompts),
        "parse": typing.get_type_hints(task.parse_responses),
        "backend": typing.get_type_hints(backend),
    }

    parse_input: Optional[Type] = None
    backend_input: Optional[Type] = None
    backend_output: Optional[Type] = None

    # Validate the 'backend' object
    if not (len(type_hints["backend"]) == 2 and "return" in type_hints["backend"]):
        raise ValueError(
            "The 'backend' function should have one input argument and one return value."
        )
    for k in type_hints["backend"]:
        if k == "return":
            backend_output = type_hints["backend"][k]
        else:
            backend_input = type_hints["backend"][k]

    # validate the 'parse' object
    if not (len(type_hints["parse"]) == 3 and "return" in type_hints["parse"]):
        raise ValueError(
            "The 'task.parse_responses()' function should have two input arguments and one return value."
        )
    for k in type_hints["parse"]:
        # find the 'prompt_responses' var without assuming its name
        type_k = type_hints["parse"][k]
        if type_k is not typing.Iterable[Doc]:
            parse_input = type_hints["parse"][k]

    template_output = type_hints["template"]["return"]

    # Check that all variables are Iterables.
    for var, msg in (
        (template_output, "`task.generate_prompts()` needs to return an `Iterable`."),
        (
            backend_input,
            "The prompts variable in the 'backend' needs to be an `Iterable`.",
        ),
        (backend_output, "The `backend` function needs to return an `Iterable`."),
        (
            parse_input,
            "`responses` in `task.parse_responses()` needs to be an `Iterable`.",
        ),
    ):
        if not var != Iterable:
            raise ValueError(msg)

    def _do_args_match(out_arg: Iterable, in_arg: Iterable) -> bool:
        """Compares argument type of Iterables for compatibility.
        in_arg (Iterable): Input argument.
        out_arg (Iterable): Output argument.
        RETURNS (bool): True if type variables are of the same length and if type variables in out_arg are a subclass
            of (or the same class as) the type variables in in_arg.
        """
        assert hasattr(out_arg, "__args__") and hasattr(in_arg, "__args__")
        # Replace Any with object to make issubclass() check work.
        out_type_vars = [arg if arg != Any else object for arg in out_arg.__args__]
        in_type_vars = [arg if arg != Any else object for arg in in_arg.__args__]

        if len(out_type_vars) != len(in_type_vars):
            return False

        return all(
            [
                issubclass(out_tv, in_tv) or issubclass(in_tv, out_tv)
                for out_tv, in_tv in zip(out_type_vars, in_type_vars)
            ]
        )

    # Ensure that the template returns the same type as expected by the backend
    if not _do_args_match(template_output, backend_input):  # type: ignore[arg-type]
        warnings.warn(
            f"Type returned from `task.generate_prompts()` (`{template_output}`) doesn't match type expected by "
            f"`backend` (`{backend_input}`)."
        )

    # Ensure that the parser expects the same type as returned by the backend
    if not _do_args_match(backend_output, parse_input):  # type: ignore[arg-type]
        warnings.warn(
            f"Type returned from `backend` (`{backend_output}`) doesn't match type expected by "
            f"`task.parse_responses()` (`{parse_input}`)."
        )


class LLMWrapper(Pipe):
    """Pipeline component for wrapping LLMs."""

    def __init__(
        self,
        name: str = "LLMWrapper",
        *,
        vocab: Vocab,
        task: LLMTask,
        backend: PromptExecutor,
        cache: CacheConfigType,
    ) -> None:
        """
        Component managing execution of prompts to LLM APIs and mapping responses back to Doc/Span instances.

        name (str): The component instance name, used to add entries to the
            losses during training.
        vocab (Vocab): Pipeline vocabulary.
        task (Optional[LLMTask]): An LLMTask can generate prompts for given docs, and can parse the LLM's responses into
            structured information and set that back on the docs.
        backend (Callable[[Iterable[Any]], Iterable[Any]]]): Callable querying the specified LLM API.
        cache (Dict[str, Union[Optional[str], bool, int]]): Cache config. If the cache directory `cache["path"]` is
            None, no data will be cached. If a path is set, processed docs will be serialized in the cache directory as
            binary .spacy files. Docs found in the cache directory won't be reprocessed.
        """
        self._name = name
        self._task = task
<<<<<<< HEAD
        self._template = task.generate_prompts
        self._parse = task.parse_responses
=======
>>>>>>> 75dddad1
        self._backend = backend
        self._cache = Cache(
            path=cache["path"],
            batch_size=int(cache["batch_size"]),
            max_batches_in_mem=int(cache["max_batches_in_mem"]),
            vocab=vocab,
        )

    def __call__(self, doc: Doc) -> Doc:
        """Apply the LLM wrapper to a Doc instance.

        doc (Doc): The Doc instance to process.
        RETURNS (Doc): The processed Doc.
        """
        docs = [self._cache[doc]]
        if docs[0] is None:
            prompts = self._task.generate_prompts([doc])
            responses = self._backend(prompts)
            docs = list(self._task.parse_responses([doc], responses))
            assert len(docs) == 1
            assert isinstance(docs[0], Doc)
            self._cache.add(docs[0])

        assert isinstance(docs[0], Doc)
        return docs[0]

    def pipe(self, stream: Iterable[Doc], *, batch_size: int = 128) -> Iterator[Doc]:
        """Apply the LLM prompt to a stream of documents.

        stream (Iterable[Doc]): A stream of documents.
        batch_size (int): The number of documents to buffer.
        YIELDS (Doc): Processed documents in order.
        """
        error_handler = self.get_error_handler()
        for doc_batch in spacy.util.minibatch(stream, batch_size):
            is_cached = [doc in self._cache for doc in doc_batch]
            noncached_doc_batch = [
                doc for i, doc in enumerate(doc_batch) if not is_cached[i]
            ]
            try:
                prompts = self._task.generate_prompts(noncached_doc_batch)
                responses = self._backend(prompts)
                modified_docs = iter(self._task.parse_responses(doc_batch, responses))
                for i, doc in enumerate(doc_batch):
                    if is_cached[i]:
                        doc = self._cache[doc]
                        assert isinstance(doc, Doc)
                        yield doc
                    else:
                        doc = next(modified_docs)
                        self._cache.add(doc)
                        yield doc
            except Exception as e:
                error_handler(self._name, self, doc_batch, e)

    def to_bytes(self, *, exclude: Tuple[str] = cast(Tuple[str], tuple())) -> bytes:
        """Serialize the LLMWrapper to a bytestring.

        exclude (Tuple): Names of properties to exclude from serialization.
        RETURNS (bytes): The serialized object.
        """
        return spacy.util.to_bytes({}, exclude)

    def from_bytes(self, bytes_data: bytes, *, exclude=tuple()) -> "LLMWrapper":
        """Load the LLMWrapper from a bytestring.

        bytes_data (bytes): The data to load.
        exclude (Tuple): Names of properties to exclude from deserialization.
        RETURNS (LLMWrapper): Modified LLMWrapper instance.
        """
        spacy.util.from_bytes(bytes_data, {}, exclude)
        return self

    def to_disk(
        self, path: Path, *, exclude: Tuple[str] = cast(Tuple[str], tuple())
    ) -> None:
        """Serialize the LLMWrapper to disk.
        path (Path): A path to a JSON file, which will be created if it doesn’t exist. Paths may be either strings or
            Path-like objects.
        exclude (Tuple): Names of properties to exclude from serialization.
        """
        spacy.util.to_disk(
            spacy.util.ensure_path(path).with_suffix(".json"),
            {},
            exclude,
        )

    def from_disk(
        self, path: Path, *, exclude: Tuple[str] = cast(Tuple[str], tuple())
    ) -> "LLMWrapper":
        """Load the LLMWrapper from disk.
        path (Path): A path to a JSON file. Paths may be either strings or Path-like objects.
        exclude (Tuple): Names of properties to exclude from deserialization.
        RETURNS (LLMWrapper): Modified LLMWrapper instance.
        """
        spacy.util.from_disk(
            spacy.util.ensure_path(path).with_suffix(".json"),
            {},
            exclude,
        )
        return self<|MERGE_RESOLUTION|>--- conflicted
+++ resolved
@@ -203,11 +203,6 @@
         """
         self._name = name
         self._task = task
-<<<<<<< HEAD
-        self._template = task.generate_prompts
-        self._parse = task.parse_responses
-=======
->>>>>>> 75dddad1
         self._backend = backend
         self._cache = Cache(
             path=cache["path"],
