--- conflicted
+++ resolved
@@ -152,7 +152,6 @@
         """
         is_cached = [doc in self._cache for doc in docs]
         noncached_doc_batch = [doc for i, doc in enumerate(docs) if not is_cached[i]]
-<<<<<<< HEAD
         if len(noncached_doc_batch) < len(docs):
             logger.debug(
                 "Found %d docs in cache. Processing %d docs not found in cache",
@@ -160,23 +159,18 @@
                 len(noncached_doc_batch),
             )
 
-        prompts = list(self._task.generate_prompts(noncached_doc_batch))
-        responses = list(self._backend(prompts))
-        for prompt, response, doc in zip(prompts, responses, noncached_doc_batch):
-            logger.debug("Generated prompt for doc: %s\n%s", doc.text, prompt)
-            logger.debug("Backend response for doc: %s\n%s", doc.text, response)
-
-        modified_docs = iter(self._task.parse_responses(noncached_doc_batch, responses))
-=======
-        modified_docs = iter(())
-        if noncached_doc_batch:
-            prompts = self._task.generate_prompts(noncached_doc_batch)
-            responses = self._backend(prompts)
+        modified_docs: Iterator[Doc] = iter(())
+        if len(noncached_doc_batch) > 0:
+            prompts = list(self._task.generate_prompts(noncached_doc_batch))
+            responses = list(self._backend(prompts))
+            for prompt, response, doc in zip(prompts, responses, noncached_doc_batch):
+                logger.debug("Generated prompt for doc: %s\n%s", doc.text, prompt)
+                logger.debug("Backend response for doc: %s\n%s", doc.text, response)
+
             modified_docs = iter(
                 self._task.parse_responses(noncached_doc_batch, responses)
             )
 
->>>>>>> 9fa38f50
         final_docs = []
         for i, doc in enumerate(docs):
             if is_cached[i]:
