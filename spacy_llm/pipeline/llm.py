import logging
from collections import defaultdict
from itertools import tee
from pathlib import Path
from typing import Dict, Iterable, Iterator, List, Optional, Tuple, Union, cast

import spacy
from spacy import util
from spacy.language import Language
from spacy.pipeline import Pipe
from spacy.tokens import Doc
from spacy.training import Example
from spacy.ty import InitializableComponent as Initializable
from spacy.vocab import Vocab

from .. import registry  # noqa: F401
from ..compat import TypedDict
from ..ty import Cache, Labeled, LLMTask, PromptExecutor, Scorable, Serializable
from ..ty import validate_type_consistency

logger = logging.getLogger("spacy_llm")
logger.addHandler(logging.NullHandler())


class CacheConfigType(TypedDict):
    path: Optional[Path]
    batch_size: int
    max_batches_in_mem: int


@Language.factory(
    "llm",
    requires=[],
    assigns=[],
    default_config={
        "task": None,
        "model": {
            "@llm_models": "spacy.gpt-3-5.v1",
            "strict": True,
        },
        "cache": {
            "@llm_misc": "spacy.BatchCache.v1",
            "path": None,
            "batch_size": 64,
            "max_batches_in_mem": 4,
        },
        "save_io": False,
        "validate_types": True,
    },
)
def make_llm(
    nlp: Language,
    name: str,
    task: Optional[LLMTask],
    model: PromptExecutor,
    cache: Cache,
    save_io: bool,
    validate_types: bool,
) -> "LLMWrapper":
    """Construct an LLM component.

    nlp (Language): Pipeline.
    name (str): The component instance name, used to add entries to the
        losses during training.
    task (Optional[LLMTask]): An LLMTask can generate prompts for given docs, and can parse the LLM's responses into
        structured information and set that back on the docs.
    model (Callable[[Iterable[Any]], Iterable[Any]]]): Callable querying the specified LLM API.
    cache (Cache): Cache to use for caching prompts and responses per doc (batch).
    save_io (bool): Whether to save LLM I/O (prompts and responses) in the `Doc._.llm_io` custom extension.
    validate_types (bool): Whether to check if signatures of configured backend and task are consistent.
    """
    if task is None:
        raise ValueError(
            "Argument `task` has not been specified, but is required (e. g. {'@llm_tasks': "
            "'spacy.NER.v2'})."
        )
    if validate_types:
        validate_type_consistency(task, model)

    return LLMWrapper(
        name=name,
        task=task,
        save_io=save_io,
        model=model,
        cache=cache,
        vocab=nlp.vocab,
    )


class LLMWrapper(Pipe):
    """Pipeline component for wrapping LLMs."""

    def __init__(
        self,
        name: str = "LLMWrapper",
        *,
        vocab: Vocab,
        task: LLMTask,
        model: PromptExecutor,
        cache: Cache,
        save_io: bool,
    ) -> None:
        """
        Component managing execution of prompts to LLM APIs and mapping responses back to Doc/Span instances.

        name (str): The component instance name, used to add entries to the
            losses during training.
        vocab (Vocab): Pipeline vocabulary.
        task (Optional[LLMTask]): An LLMTask can generate prompts for given docs, and can parse the LLM's responses into
            structured information and set that back on the docs.
        model (Callable[[Iterable[Any]], Iterable[Any]]]): Callable querying the specified LLM API.
        cache (Cache): Cache to use for caching prompts and responses per doc (batch).
        save_io (bool): Whether to save LLM I/O (prompts and responses) in the `Doc._.llm_io` custom extension.
        """
        self._name = name
        self._task = task
<<<<<<< HEAD
        self._backend = backend
        self._save_io = save_io
=======
        self._model = model
>>>>>>> f8244b0b
        self._cache = cache
        self._cache.vocab = vocab
        self._cache.prompt_template = self._task.prompt_template

        # This is done this way because spaCy's `validate_init_settings` function
        # does not support `**kwargs: Any`.
        # See https://github.com/explosion/spaCy/blob/master/spacy/schemas.py#L111
        if isinstance(self._task, Initializable):
            self.initialize = self._task.initialize

    @property
    def labels(self) -> Tuple[str, ...]:
        labels: Tuple[str, ...] = tuple()
        if isinstance(self._task, Labeled):
            labels = self._task.labels
        return labels

    @property
    def task(self) -> LLMTask:
        return self._task

    def __call__(self, doc: Doc) -> Doc:
        """Apply the LLM wrapper to a Doc instance.

        doc (Doc): The Doc instance to process.
        RETURNS (Doc): The processed Doc.
        """
        docs = self._process_docs([doc])
        assert isinstance(docs[0], Doc)
        return docs[0]

    def score(
        self, examples: Iterable[Example], **kwargs
    ) -> Dict[str, Union[float, Dict[str, float]]]:
        """Score a batch of examples.

        examples (Iterable[Example]): The examples to score.
        RETURNS (Dict[str, Any]): The scores.

        DOCS: https://spacy.io/api/pipe#score
        """
        if isinstance(self._task, Scorable):
            return self._task.scorer(examples)
        return {}

    def pipe(self, stream: Iterable[Doc], *, batch_size: int = 128) -> Iterator[Doc]:
        """Apply the LLM prompt to a stream of documents.

        stream (Iterable[Doc]): A stream of documents.
        batch_size (int): The number of documents to buffer.
        YIELDS (Doc): Processed documents in order.
        """
        error_handler = self.get_error_handler()
        for doc_batch in spacy.util.minibatch(stream, batch_size):
            try:
                yield from iter(self._process_docs(doc_batch))
            except Exception as e:
                error_handler(self._name, self, doc_batch, e)

    def _process_docs(self, docs: List[Doc]) -> List[Doc]:
        """Process a batch of docs with the configured LLM model and task.
        If a cache is configured, only sends prompts to model for docs not found in cache.

        docs (List[Doc]): Input batch of docs
        RETURNS (List[Doc]): Processed batch of docs with task annotations set
        """
        is_cached = [doc in self._cache for doc in docs]
        noncached_doc_batch = [doc for i, doc in enumerate(docs) if not is_cached[i]]
        if len(noncached_doc_batch) < len(docs):
            logger.debug(
                "Found %d docs in cache. Processing %d docs not found in cache",
                len(docs) - len(noncached_doc_batch),
                len(noncached_doc_batch),
            )

        modified_docs: Iterator[Doc] = iter(())
        if len(noncached_doc_batch) > 0:
            n_iters = 3 if self._save_io else 2
            prompts_iters = tee(
                self._task.generate_prompts(noncached_doc_batch), n_iters
            )
            responses_iters = tee(self._model(prompts_iters[0]), n_iters)
            for prompt, response, doc in zip(
                prompts_iters[1], responses_iters[1], noncached_doc_batch
            ):
                logger.debug("Generated prompt for doc: %s\n%s", doc.text, prompt)
                logger.debug("LLM response for doc: %s\n%s", doc.text, response)

            modified_docs = iter(
                self._task.parse_responses(noncached_doc_batch, responses_iters[0])
            )

        final_docs = []
        for i, doc in enumerate(docs):
            if is_cached[i]:
                cached_doc = self._cache[doc]
                assert cached_doc is not None
                cached_doc._context = doc._context
                final_docs.append(cached_doc)
            else:
                doc = next(modified_docs)

                if self._save_io:
                    # Make sure the `llm_io` field is set
                    doc.user_data["llm_io"] = doc.user_data.get(
                        "llm_io", defaultdict(dict)
                    )
                    llm_io = doc.user_data["llm_io"][self._name]
                    llm_io["prompt"] = str(next(prompts_iters[2]))
                    llm_io["response"] = str(next(responses_iters[2]))

                self._cache.add(doc)
                final_docs.append(doc)

        return final_docs

    def to_bytes(
        self,
        *,
        exclude: Tuple[str] = cast(Tuple[str], tuple()),
    ) -> bytes:
        """Serialize the LLMWrapper to a bytestring.

        exclude (Tuple): Names of properties to exclude from serialization.
        RETURNS (bytes): The serialized object.
        """

        serialize = {}

        if isinstance(self._task, Serializable):
            serialize["task"] = lambda: self._task.to_bytes(exclude=exclude)  # type: ignore[attr-defined]
        if isinstance(self._model, Serializable):
            serialize["model"] = lambda: self._model.to_bytes(exclude=exclude)  # type: ignore[attr-defined]

        return util.to_bytes(serialize, exclude)

    def from_bytes(
        self,
        bytes_data: bytes,
        *,
        exclude: Tuple[str] = cast(Tuple[str], tuple()),
    ) -> "LLMWrapper":
        """Load the LLMWrapper from a bytestring.

        bytes_data (bytes): The data to load.
        exclude (Tuple[str]): Names of properties to exclude from deserialization.
        RETURNS (LLMWrapper): Modified LLMWrapper instance.
        """

        deserialize = {}

        if isinstance(self._task, Serializable):
            deserialize["task"] = lambda b: self._task.from_bytes(b, exclude=exclude)  # type: ignore[attr-defined]
        if isinstance(self._model, Serializable):
            deserialize["model"] = lambda b: self._model.from_bytes(b, exclude=exclude)  # type: ignore[attr-defined]

        util.from_bytes(bytes_data, deserialize, exclude)
        return self

    def to_disk(
        self, path: Path, *, exclude: Tuple[str] = cast(Tuple[str], tuple())
    ) -> None:
        """Serialize the LLMWrapper to disk.
        path (Path): A path (currently unused).
        exclude (Tuple): Names of properties to exclude from serialization.
        """

        serialize = {}

        if isinstance(self._task, Serializable):
            serialize["task"] = lambda p: self._task.to_disk(p, exclude=exclude)  # type: ignore[attr-defined]
        if isinstance(self._model, Serializable):
            serialize["model"] = lambda p: self._model.to_disk(p, exclude=exclude)  # type: ignore[attr-defined]

        return util.to_disk(path, serialize, exclude)

    def from_disk(
        self, path: Path, *, exclude: Tuple[str] = cast(Tuple[str], tuple())
    ) -> "LLMWrapper":
        """Load the LLMWrapper from disk.
        path (Path): A path (currently unused).
        exclude (Tuple): Names of properties to exclude from deserialization.
        RETURNS (LLMWrapper): Modified LLMWrapper instance.
        """

        serialize = {}

        if isinstance(self._task, Serializable):
            serialize["task"] = lambda p: self._task.from_disk(p, exclude=exclude)  # type: ignore[attr-defined]
        if isinstance(self._model, Serializable):
            serialize["model"] = lambda p: self._model.from_disk(p, exclude=exclude)  # type: ignore[attr-defined]

        util.from_disk(path, serialize, exclude)
        return self<|MERGE_RESOLUTION|>--- conflicted
+++ resolved
@@ -114,13 +114,9 @@
         """
         self._name = name
         self._task = task
-<<<<<<< HEAD
-        self._backend = backend
+        self._model = model
+        self._cache = cache
         self._save_io = save_io
-=======
-        self._model = model
->>>>>>> f8244b0b
-        self._cache = cache
         self._cache.vocab = vocab
         self._cache.prompt_template = self._task.prompt_template
 
