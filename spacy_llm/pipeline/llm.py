import typing
import warnings
from pathlib import Path
from typing import Iterable, Tuple, Iterator, Type
from typing import cast, Union, Dict, Optional, Any

import spacy
from spacy.language import Language
from spacy.pipeline import Pipe
from spacy.tokens import Doc
from spacy.vocab import Vocab

from .. import registry  # noqa: F401
from ..cache import Cache
from ..ty import LLMTask, PromptExecutor


CacheConfigType = Dict[str, Union[Optional[str], bool, int]]


@Language.factory(
    "llm",
    requires=[],
    assigns=[],
    default_config={
        "task": None,
        "backend": {
            "@llm_backends": "spacy.REST.v1",
            "api": "OpenAI",
            "config": {"model": "text-davinci-003"},
            "strict": True,
        },
        "cache": {"path": None, "batch_size": 64, "max_batches_in_mem": 4},
    },
)
def make_llm(
    nlp: Language,
    name: str,
    task: Optional[LLMTask],
    backend: PromptExecutor,
    cache: CacheConfigType,
) -> "LLMWrapper":
    """Construct an LLM component.

    nlp (Language): Pipeline.
    name (str): The component instance name, used to add entries to the
        losses during training.
    task (Optional[LLMTask]): An LLMTask can generate prompts for given docs, and can parse the LLM's responses into
        structured information and set that back on the docs.
    backend (Callable[[Iterable[Any]], Iterable[Any]]]): Callable querying the specified LLM API.
    cache (Dict[str, Union[Optional[str], bool, int]]): Cache config. If the cache directory `cache["path"]` is None, no
        data will be cached. If a path is set, processed docs will be serialized in the cache directory as binary .spacy
        files. Docs found in the cache directory won't be reprocessed.
    """
    if task is None:
        raise ValueError(
            "Argument `task` has not been specified, but is required (e. g. {'@llm_tasks': "
            "'spacy.NER.v1'})."
        )
    _validate_types(task, backend)

    return LLMWrapper(
        name=name,
        task=task,
        backend=backend,
        cache=cache,
        vocab=nlp.vocab,
    )


def _validate_types(task: LLMTask, backend: PromptExecutor) -> None:
    # Inspect the types of the three main parameters to ensure they match internally
    # Raises an error or prints a warning if something looks wrong/odd.
    if not isinstance(task, LLMTask):
        raise ValueError(
            f"A task needs to be of type 'LLMTask' but found {type(task)} instead"
        )
    if not hasattr(task, "generate_prompts"):
        raise ValueError(
            "A task needs to have the following method: generate_prompts(self, docs: Iterable[Doc]) -> Iterable[Any]"
        )
    if not hasattr(task, "parse_responses"):
        raise ValueError(
            "A task needs to have the following method: "
            "parse_responses(self, docs: Iterable[Doc], responses: Iterable[Any]) -> Iterable[Doc]"
        )

    type_hints = {
        "template": typing.get_type_hints(task.generate_prompts),
        "parse": typing.get_type_hints(task.parse_responses),
        "backend": typing.get_type_hints(backend),
    }

    parse_input: Optional[Type] = None
    backend_input: Optional[Type] = None
    backend_output: Optional[Type] = None

    # Validate the 'backend' object
    if not (len(type_hints["backend"]) == 2 and "return" in type_hints["backend"]):
        raise ValueError(
            "The 'backend' function should have one input argument and one return value."
        )
    for k in type_hints["backend"]:
        if k == "return":
            backend_output = type_hints["backend"][k]
        else:
            backend_input = type_hints["backend"][k]

    # validate the 'parse' object
    if not (len(type_hints["parse"]) == 3 and "return" in type_hints["parse"]):
        raise ValueError(
            "The 'task.parse_responses()' function should have two input arguments and one return value."
        )
    for k in type_hints["parse"]:
        # find the 'prompt_responses' var without assuming its name
        type_k = type_hints["parse"][k]
        if type_k is not typing.Iterable[Doc]:
            parse_input = type_hints["parse"][k]

    template_output = type_hints["template"]["return"]

    # Ensure that the template returns the same type as expected by the backend
<<<<<<< HEAD
    if template_output != backend_input and not backend_input == Iterable[Any]:
=======
    if template_output != backend_input and backend_input != Iterable[Any]:
>>>>>>> ec7e000a
        warnings.warn(
            f"Type returned from `task.generate_prompts()` (`{template_output}`) doesn't match type expected by "
            f"`backend` (`{backend_input}`)."
        )

    # Ensure that the parser expects the same type as returned by the backend
<<<<<<< HEAD
    if parse_input != backend_output and not backend_output == Iterable[Any]:
=======
    if parse_input != backend_output and backend_output != Iterable[Any]:
>>>>>>> ec7e000a
        warnings.warn(
            f"Type returned from `backend` (`{backend_output}`) doesn't match type expected by "
            f"`task.parse_responses()` (`{parse_input}`)."
        )


class LLMWrapper(Pipe):
    """Pipeline component for wrapping LLMs."""

    def __init__(
        self,
        name: str = "LLMWrapper",
        *,
        vocab: Vocab,
        task: LLMTask,
        backend: PromptExecutor,
        cache: CacheConfigType,
    ) -> None:
        """
        Component managing execution of prompts to LLM APIs and mapping responses back to Doc/Span instances.

        name (str): The component instance name, used to add entries to the
            losses during training.
        vocab (Vocab): Pipeline vocabulary.
        task (Optional[LLMTask]): An LLMTask can generate prompts for given docs, and can parse the LLM's responses into
            structured information and set that back on the docs.
        backend (Callable[[Iterable[Any]], Iterable[Any]]]): Callable querying the specified LLM API.
        cache (Dict[str, Union[Optional[str], bool, int]]): Cache config. If the cache directory `cache["path"]` is
            None, no data will be cached. If a path is set, processed docs will be serialized in the cache directory as
            binary .spacy files. Docs found in the cache directory won't be reprocessed.
        """
        self._name = name
        self._template = task.generate_prompts
        self._parse = task.parse_responses
        self._backend = backend
        self._cache = Cache(
            path=cache["path"],  # type: ignore
            batch_size=int(cache["batch_size"]),  # type: ignore
            max_batches_in_mem=int(cache["max_batches_in_mem"]),  # type: ignore
            vocab=vocab,
        )

    def __call__(self, doc: Doc) -> Doc:
        """Apply the LLM wrapper to a Doc instance.

        doc (Doc): The Doc instance to process.
        RETURNS (Doc): The processed Doc.
        """
        docs = [self._cache[doc]]
        if docs[0] is None:
            docs = list(
                self._parse(
                    [doc],
                    self._backend(self._template([doc])),
                )
            )
            assert len(docs) == 1
            assert isinstance(docs[0], Doc)
            self._cache.add(docs[0])

        assert isinstance(docs[0], Doc)
        return docs[0]

    def pipe(self, stream: Iterable[Doc], *, batch_size: int = 128) -> Iterator[Doc]:
        """Apply the LLM prompt to a stream of documents.

        stream (Iterable[Doc]): A stream of documents.
        batch_size (int): The number of documents to buffer.
        YIELDS (Doc): Processed documents in order.
        """
        error_handler = self.get_error_handler()
        for doc_batch in spacy.util.minibatch(stream, batch_size):
            is_cached = [doc in self._cache for doc in doc_batch]
            noncached_doc_batch = [
                doc for i, doc in enumerate(doc_batch) if not is_cached[i]
            ]

            try:
                modified_docs = iter(
                    self._parse(
                        doc_batch, self._backend(self._template(noncached_doc_batch))
                    )
                )
                for i, doc in enumerate(doc_batch):
                    if is_cached[i]:
                        doc = self._cache[doc]
                        assert isinstance(doc, Doc)
                        yield doc
                    else:
                        doc = next(modified_docs)
                        self._cache.add(doc)
                        yield doc
            except Exception as e:
                error_handler(self._name, self, doc_batch, e)

    def to_bytes(self, *, exclude: Tuple[str] = cast(Tuple[str], tuple())) -> bytes:
        """Serialize the LLMWrapper to a bytestring.

        exclude (Tuple): Names of properties to exclude from serialization.
        RETURNS (bytes): The serialized object.
        """
        return spacy.util.to_bytes({}, exclude)

    def from_bytes(self, bytes_data: bytes, *, exclude=tuple()) -> "LLMWrapper":
        """Load the LLMWrapper from a bytestring.

        bytes_data (bytes): The data to load.
        exclude (Tuple): Names of properties to exclude from deserialization.
        RETURNS (LLMWrapper): Modified LLMWrapper instance.
        """
        spacy.util.from_bytes(bytes_data, {}, exclude)
        return self

    def to_disk(
        self, path: Path, *, exclude: Tuple[str] = cast(Tuple[str], tuple())
    ) -> None:
        """Serialize the LLMWrapper to disk.
        path (Path): A path to a JSON file, which will be created if it doesn’t exist. Paths may be either strings or
            Path-like objects.
        exclude (Tuple): Names of properties to exclude from serialization.
        """
        spacy.util.to_disk(
            spacy.util.ensure_path(path).with_suffix(".json"),
            {},
            exclude,
        )

    def from_disk(
        self, path: Path, *, exclude: Tuple[str] = cast(Tuple[str], tuple())
    ) -> "LLMWrapper":
        """Load the LLMWrapper from disk.
        path (Path): A path to a JSON file. Paths may be either strings or Path-like objects.
        exclude (Tuple): Names of properties to exclude from deserialization.
        RETURNS (LLMWrapper): Modified LLMWrapper instance.
        """
        spacy.util.from_disk(
            spacy.util.ensure_path(path).with_suffix(".json"),
            {},
            exclude,
        )
        return self<|MERGE_RESOLUTION|>--- conflicted
+++ resolved
@@ -120,22 +120,14 @@
     template_output = type_hints["template"]["return"]
 
     # Ensure that the template returns the same type as expected by the backend
-<<<<<<< HEAD
-    if template_output != backend_input and not backend_input == Iterable[Any]:
-=======
     if template_output != backend_input and backend_input != Iterable[Any]:
->>>>>>> ec7e000a
         warnings.warn(
             f"Type returned from `task.generate_prompts()` (`{template_output}`) doesn't match type expected by "
             f"`backend` (`{backend_input}`)."
         )
 
     # Ensure that the parser expects the same type as returned by the backend
-<<<<<<< HEAD
-    if parse_input != backend_output and not backend_output == Iterable[Any]:
-=======
     if parse_input != backend_output and backend_output != Iterable[Any]:
->>>>>>> ec7e000a
         warnings.warn(
             f"Type returned from `backend` (`{backend_output}`) doesn't match type expected by "
             f"`task.parse_responses()` (`{parse_input}`)."
