name: Regression Tests

on: pull_request
pull_request_target:
    types: [labeled]

jobs:
  run:
    runs-on: ubuntu-latest
    steps:
      - uses: actions/checkout@v3
      - name: Set up Python 3.9
        uses: actions/setup-python@v4
        with:
          python-version: 3.9
          cache: "pip" # caching pip dependencies

      - name: Install dependencies
        if: contains(github.event.pull_request.labels.*.name, 'Safe to test')
        run: |
          pip install --upgrade pip
          pip install -r requirements.txt
          pip install -r requirements-dev.txt

      - name: Run tests
<<<<<<< HEAD
        env:
          OPENAI_API_KEY: ${{ secrets.OPENAI_API_KEY }}
          TEST: ${{ secrets.TEST_SECRET }}
=======
        if: contains(github.event.pull_request.labels.*.name, 'Safe to test')
>>>>>>> 80e83db0
        run: |
          pytest spacy_llm/tests<|MERGE_RESOLUTION|>--- conflicted
+++ resolved
@@ -23,12 +23,9 @@
           pip install -r requirements-dev.txt
 
       - name: Run tests
-<<<<<<< HEAD
+        if: contains(github.event.pull_request.labels.*.name, 'Safe to test')
         env:
           OPENAI_API_KEY: ${{ secrets.OPENAI_API_KEY }}
           TEST: ${{ secrets.TEST_SECRET }}
-=======
-        if: contains(github.event.pull_request.labels.*.name, 'Safe to test')
->>>>>>> 80e83db0
         run: |
           pytest spacy_llm/tests