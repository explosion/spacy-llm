name: Regression Tests

on:
  pull_request_target:
    types: [labeled]

jobs:
  run:
    runs-on: ubuntu-latest
    if: ${{ github.event.label.name == 'safe to test' }}

    steps:
      - uses: actions/checkout@v3
      - name: Set up Python 3.9
        uses: actions/setup-python@v4
        with:
          python-version: 3.9
          cache: "pip"

      - name: Install dependencies
<<<<<<< HEAD
        if: contains(github.event.pull_request.labels.*.name, 'safe to test')
=======
>>>>>>> 0e249d78
        run: |
          pip install --upgrade pip
          pip install -r requirements.txt
          pip install -r requirements-dev.txt

      - name: Run tests
<<<<<<< HEAD
        if: contains(github.event.pull_request.labels.*.name, 'safe to test')
        env:
          OPENAI_API_KEY: ${{ secrets.OPENAI_API_KEY }}
          TEST: ${{ secrets.TEST_SECRET }}
=======
>>>>>>> 0e249d78
        run: |
          pytest spacy_llm/tests<|MERGE_RESOLUTION|>--- conflicted
+++ resolved
@@ -1,7 +1,7 @@
 name: Regression Tests
 
 on:
-  pull_request_target:
+pull_request_target:
     types: [labeled]
 
 jobs:
@@ -18,22 +18,11 @@
           cache: "pip"
 
       - name: Install dependencies
-<<<<<<< HEAD
-        if: contains(github.event.pull_request.labels.*.name, 'safe to test')
-=======
->>>>>>> 0e249d78
         run: |
           pip install --upgrade pip
           pip install -r requirements.txt
           pip install -r requirements-dev.txt
 
       - name: Run tests
-<<<<<<< HEAD
-        if: contains(github.event.pull_request.labels.*.name, 'safe to test')
-        env:
-          OPENAI_API_KEY: ${{ secrets.OPENAI_API_KEY }}
-          TEST: ${{ secrets.TEST_SECRET }}
-=======
->>>>>>> 0e249d78
         run: |
           pytest spacy_llm/tests