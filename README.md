<a href="https://explosion.ai"><img src="https://explosion.ai/assets/img/logo.svg" width="125" height="125" align="right" /></a>

# spacy-llm: Integrating LLMs into structured NLP pipelines

[![GitHub Workflow Status](https://img.shields.io/github/actions/workflow/status/explosion/spacy-llm/test.yml?branch=main)](https://github.com/explosion/spacy-llm/actions/workflows/test.yml)
[![pypi Version](https://img.shields.io/pypi/v/spacy-llm.svg?style=flat-square&logo=pypi&logoColor=white)](https://pypi.org/project/spacy-llm/)
[![Code style: black](https://img.shields.io/badge/code%20style-black-000000.svg?style=flat-square)](https://github.com/ambv/black)

This package integrates Large Language Models (LLMs) into [spaCy](https://spacy.io), featuring a modular system for **fast prototyping** and **prompting**, and turning unstructured responses into **robust outputs** for various NLP tasks, **no training data** required.

## Feature Highlight

- Serializable `llm` **component** to integrate prompts into your spaCy pipeline
- **Modular functions** to define the [**task**](https://spacy.io/api/large-language-models#tasks) (prompting and parsing) and [**model**](https://spacy.io/api/large-language-models#models)
- Interfaces with the APIs of
  - **[OpenAI](https://platform.openai.com/docs/api-reference/)**
  - **[Cohere](https://docs.cohere.com/reference/generate)**
  - **[Anthropic](https://docs.anthropic.com/claude/reference/)**
- Supports open-source LLMs hosted on Hugging Face 🤗:
  - **[Falcon](https://huggingface.co/tiiuae)**
  - **[Dolly](https://huggingface.co/databricks)**
  - **[Llama 2](https://huggingface.co/meta-llama)**
  - **[OpenLLaMA](https://huggingface.co/openlm-research)**
  - **[StableLM](https://huggingface.co/stabilityai)**
- Integration with [LangChain](https://github.com/hwchase17/langchain) 🦜️🔗 - all `langchain` models and features can be used in `spacy-llm`
- Tasks available out of the box:
  - Named Entity Recognition
  - Text classification
  - Lemmatization
  - Relationship extraction
  - Sentiment analysis
  - Span categorization
  - Summarization
- Easy implementation of **your own functions** via [spaCy's registry](https://spacy.io/api/top-level#registry) for custom prompting, parsing and model integrations

## 🧠 Motivation

Large Language Models (LLMs) feature powerful natural language understanding capabilities. With only a few (and sometimes no) examples, an LLM can be prompted to perform custom NLP tasks such as text categorization, named entity recognition, coreference resolution, information extraction and more.

[spaCy](https://spacy.io) is a well-established library for building systems that need to work with language in various ways. spaCy's built-in components are generally powered by supervised learning or rule-based approaches.

Supervised learning is much worse than LLM prompting for prototyping, but for many tasks it's much better for production. A transformer model that runs comfortably on a single GPU is extremely powerful, and it's likely to be a better choice for any task for which you have a well-defined output. You train the model with anything from a few hundred to a few thousand labelled examples, and it will learn to do exactly that. Efficiency, reliability and control are all better with supervised learning, and accuracy will generally be higher than LLM prompting as well.

`spacy-llm` lets you have **the best of both worlds**. You can quickly initialize a pipeline with components powered by LLM prompts, and freely mix in components powered by other approaches. As your project progresses, you can look at replacing some or all of the LLM-powered components as you require.

Of course, there can be components in your system for which the power of an LLM is fully justified. If you want a system that can synthesize information from multiple documents in subtle ways and generate a nuanced summary for you, bigger is better. However, even if your production system needs an LLM for some of the task, that doesn't mean you need an LLM for all of it. Maybe you want to use a cheap text classification model to help you find the texts to summarize, or maybe you want to add a rule-based system to sanity check the output of the summary. These before-and-after tasks are much easier with a mature and well-thought-out library, which is exactly what spaCy provides.

## ⏳ Install

`spacy-llm` will be installed automatically in future spaCy versions. For now, you can run the following in the same virtual environment where you already have `spacy` [installed](https://spacy.io/usage).

```bash
python -m pip install spacy-llm
```

> ⚠️ This package is still experimental and it is possible that changes made to the interface will be breaking in minor version updates.

## 🐍 Quickstart

The task and the model have to be supplied to the `llm` pipeline component using [spaCy's config
system](https://spacy.io/api/data-formats#config).

Let's run some text classification using a GPT-4 model from OpenAI. If you're using hosted APIs (as opposed to local
models like Falcon, Dolly or LLaMA), ensure to that your API keys are set as environmental variables.

Create a new API key from openai.com or fetch an existing one, and ensure the
keys are set as environmental variables. For more background information, see
the documentation around setting [API keys](https://spacy.io/api/large-language-models#api-keys).

### In Python code

To do some quick experiments, from 0.5.0 onwards you can run:

```python
import spacy

nlp = spacy.blank("en")
llm = nlp.add_pipe("llm_textcat")
llm.add_label("INSULT")
llm.add_label("COMPLIMENT")
doc = nlp("You look gorgeous!")
print(doc.cats)
# {"COMPLIMENT": 1.0, "INSULT": 0.0}
```

By using the `llm_textcat` factory, the latest version of the built-in textcat task is used, 
as well as the default GPT-3-5 model from OpenAI.

### Using a config file

To get more control over the various parameters of the `llm` pipeline, 
create a config file `config.cfg` containing at least the following (or see the
full example
[here](https://github.com/explosion/spacy-llm/tree/main/usage_examples/textcat_openai)):

```ini
[nlp]
lang = "en"
pipeline = ["llm"]

[components]

[components.llm]
factory = "llm"

[components.llm.task]
@llm_tasks = "spacy.TextCat.v3"
labels = ["COMPLIMENT", "INSULT"]

[components.llm.model]
<<<<<<< HEAD
@llm_models = "spacy.GPT-4.v1"
config = {"temperature": 0.0}
=======
@llm_models = "spacy.GPT-4.v2"
>>>>>>> 7c608e7c
```

Now run:

```python
from spacy_llm.util import assemble

nlp = assemble("config.cfg")
doc = nlp("You look gorgeous!")
print(doc.cats)
# {"COMPLIMENT": 1.0, "INSULT": 0.0}
```

That's it! There's a lot of other features - prompt templating, more tasks, logging etc. For more information on how to
use those, check out https://spacy.io/api/large-language-models.


## 🚀 Ongoing work

In the near future, we will

- Add more example tasks
- Support a broader range of models
- Provide more example use-cases and tutorials

PRs are always welcome!

## 📝️ Reporting issues

If you have questions regarding the usage of `spacy-llm`, or want to give us feedback after giving it a spin, please use
the [discussion board](https://github.com/explosion/spacy-llm/discussions).
Bug reports can be filed on the [spaCy issue tracker](https://github.com/explosion/spacy-llm/issues). Thank you!

## Migration guides

Please refer to our [migration guide](migration_guide.md).<|MERGE_RESOLUTION|>--- conflicted
+++ resolved
@@ -108,12 +108,7 @@
 labels = ["COMPLIMENT", "INSULT"]
 
 [components.llm.model]
-<<<<<<< HEAD
-@llm_models = "spacy.GPT-4.v1"
-config = {"temperature": 0.0}
-=======
 @llm_models = "spacy.GPT-4.v2"
->>>>>>> 7c608e7c
 ```
 
 Now run:
