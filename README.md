<a href="https://explosion.ai"><img src="https://explosion.ai/assets/img/logo.svg" width="125" height="125" align="right" /></a>

# spacy-llm: Integrating LLMs into structured NLP pipelines

[![GitHub Workflow Status](https://img.shields.io/github/actions/workflow/status/explosion/spacy-llm/test.yml?branch=main)](https://github.com/explosion/spacy-llm/actions/workflows/test.yml)
[![pypi Version](https://img.shields.io/pypi/v/spacy-llm.svg?style=flat-square&logo=pypi&logoColor=white)](https://pypi.org/project/spacy-llm/)
[![Code style: black](https://img.shields.io/badge/code%20style-black-000000.svg?style=flat-square)](https://github.com/ambv/black)

This package integrates Large Language Models (LLMs) into [spaCy](https://spacy.io), featuring a modular system for **fast prototyping** and **prompting**, and turning unstructured responses into **robust outputs** for various NLP tasks, **no training data** required.

- Serializable `llm` **component** to integrate prompts into your pipeline
- **Modular functions** to define the [**task**](#tasks) (prompting and parsing) and [**model**](#models)
- Support for **hosted APIs** and self-hosted **open-source models**
- Integration with [`LangChain`](https://github.com/hwchase17/langchain)
- Access to **[OpenAI API](https://platform.openai.com/docs/api-reference/introduction)**, including GPT-4 and various GPT-3 models
- Built-in support for **open-source [Dolly](https://huggingface.co/databricks)** models hosted on Hugging Face
- Usage examples for **Named Entity Recognition** and **Text Classification**
- Easy implementation of **your own functions** via [spaCy's registry](https://spacy.io/api/top-level#registry) for custom prompting, parsing and model integrations

## 🧠 Motivation

Large Language Models (LLMs) feature powerful natural language understanding capabilities. With only a few (and sometimes no) examples, an LLM can be prompted to perform custom NLP tasks such as text categorization, named entity recognition, coreference resolution, information extraction and more.

[spaCy](https://spacy.io) is a well-established library for building systems that need to work with language in various ways. spaCy's built-in components are generally powered by supervised learning or rule-based approaches.

Supervised learning is much worse than LLM prompting for prototyping, but for many tasks it's much better for production. A transformer model that runs comfortably on a single GPU is extremely powerful, and it's likely to be a better choice for any task for which you have a well-defined output. You train the model with anything from a few hundred to a few thousand labelled examples, and it will learn to do exactly that. Efficiency, reliability and control are all better with supervised learning, and accuracy will generally be higher than LLM prompting as well.

`spacy-llm` lets you have **the best of both worlds**. You can quickly initialize a pipeline with components powered by LLM prompts, and freely mix in components powered by other approaches. As your project progresses, you can look at replacing some or all of the LLM-powered components as you require.

Of course, there can be components in your system for which the power of an LLM is fully justified. If you want a system that can synthesize information from multiple documents in subtle ways and generate a nuanced summary for you, bigger is better. However, even if your production system needs an LLM for some of the task, that doesn't mean you need an LLM for all of it. Maybe you want to use a cheap text classification model to help you find the texts to summarize, or maybe you want to add a rule-based system to sanity check the output of the summary. These before-and-after tasks are much easier with a mature and well-thought-out library, which is exactly what spaCy provides.

## ⏳ Install

`spacy-llm` will be installed automatically in future spaCy versions. For now, you can run the following in the same virtual environment where you already have `spacy` [installed](https://spacy.io/usage).

```bash
python -m pip install spacy-llm
```

> ⚠️ This package is still experimental and it is possible that changes made to the interface will be breaking in minor version updates.

## 🐍 Usage

The task and the model have to be supplied to the `llm` pipeline component using [spaCy's config
system](https://spacy.io/api/data-formats#config). This package provides various built-in
functionality, as detailed in the [API](#-api) documentation.

### Example 1: Add a text classifier using a GPT-3 model from OpenAI

Create a new API key from openai.com or fetch an existing one, and ensure the keys are set as environmental variables.
For more background information, see the [OpenAI](#openai) section.

Create a config file `config.cfg` containing at least the following
(or see the full example [here](usage_examples/textcat_openai)):

```ini
[nlp]
lang = "en"
pipeline = ["llm"]

[components]

[components.llm]
factory = "llm"

[components.llm.task]
@llm_tasks = "spacy.TextCat.v2"
labels = ["COMPLIMENT", "INSULT"]

<<<<<<< HEAD
[components.llm.backend]
@llm_models = "spacy.REST.v1"
api = "OpenAI"
config = {"model": "gpt-3.5-turbo", "temperature": 0.3}
=======
[components.llm.model]
@llm_models = "spacy.gpt-3-5.v1"
config = {"temperature": 0.3}
>>>>>>> f8244b0b
```

Now run:

```python
from spacy_llm.util import assemble

nlp = assemble("config.cfg")
doc = nlp("You look gorgeous!")
print(doc.cats)
```

### Example 2: Add NER using an open-source model through Hugging Face

To run this example, ensure that you have a GPU enabled, and `transformers`, `torch` and CUDA installed.
For more background information, see the [DollyHF](#spacydollyhfv1) section.

Create a config file `config.cfg` containing at least the following
(or see the full example [here](usage_examples/ner_dolly)):

```ini
[nlp]
lang = "en"
pipeline = ["llm"]

[components]

[components.llm]
factory = "llm"

[components.llm.task]
@llm_tasks = "spacy.NER.v2"
labels = ["PERSON", "ORGANISATION", "LOCATION"]

<<<<<<< HEAD
[components.llm.backend]
@llm_models = "spacy.Dolly_HF.v1"
# For better performance, use databricks/dolly-v2-12b instead
model = "databricks/dolly-v2-3b"
=======
[components.llm.model]
@llm_models = "spacy.Dolly.v1"
# For better performance, use dolly-v2-12b instead
name = "dolly-v2-3b"
>>>>>>> f8244b0b
```

Now run:

```python
from spacy_llm.util import assemble

nlp = assemble("config.cfg")
doc = nlp("Jack and Jill rode up the hill in Les Deux Alpes")
print([(ent.text, ent.label_) for ent in doc.ents])
```

Note that Hugging Face will download the `"databricks/dolly-v2-3b"` model the first time you use it. You can
[define the cached directory](https://huggingface.co/docs/huggingface_hub/main/en/guides/manage-cache)
by setting the environmental variable `HF_HOME`.
Also, you can upgrade the model to be `"databricks/dolly-v2-12b"` for better performance.

### Example 3: Create the component directly in Python

The `llm` component behaves as any other spaCy component does, so adding it to an existing pipeline follows the same
pattern:

```python
import spacy

nlp = spacy.blank("en")
nlp.add_pipe(
    "llm",
    config={
        "task": {
            "@llm_tasks": "spacy.NER.v2",
            "labels": ["PERSON", "ORGANISATION", "LOCATION"]
        },
<<<<<<< HEAD
        "backend": {
            "@llm_models": "spacy.REST.v1",
            "api": "OpenAI",
            "config": {"model": "gpt-3.5-turbo"},
=======
        "model": {
            "@llm_models": "spacy.gpt-3.5.v1",
>>>>>>> f8244b0b
        },
    },
)
nlp.initialize()
doc = nlp("Jack and Jill rode up the hill in Les Deux Alpes")
print([(ent.text, ent.label_) for ent in doc.ents])
```

Note that for efficient usage of resources, typically you would use [`nlp.pipe(docs)`](https://spacy.io/api/language#pipe)
with a batch, instead of calling `nlp(doc)` with a single document.

### Example 4: Implement your own custom task

To write a
[`task`](#tasks), you
need to implement two functions: `generate_prompts` that takes a list of spaCy [`Doc`](https://spacy.io/api/doc) objects and transforms
them into a list of prompts, and `parse_responses` that transforms the LLM outputs into annotations on the [`Doc`](https://spacy.io/api/doc), e.g. entity spans, text categories and more.

To register your custom task with spaCy, decorate a factory function using the `spacy_llm.registry.llm_tasks` decorator with a custom name that you can refer to in your config.

> 📖 For more details, see the [**usage example on writing your own task**](usage_examples/README.md#writing-your-own-task)

```python
from typing import Iterable, List
from spacy.tokens import Doc
from spacy_llm.registry import registry
from spacy_llm.util import split_labels


@registry.llm_tasks("my_namespace.MyTask.v1")
def make_my_task(labels: str, my_other_config_val: float) -> "MyTask":
    labels_list = split_labels(labels)
    return MyTask(labels=labels_list, my_other_config_val=my_other_config_val)


class MyTask:
    def __init__(self, labels: List[str], my_other_config_val: float):
        ...

    def generate_prompts(self, docs: Iterable[Doc]) -> Iterable[str]:
        ...

    def parse_responses(
        self, docs: Iterable[Doc], responses: Iterable[str]
    ) -> Iterable[Doc]:
        ...
```

```ini
# config.cfg (excerpt)
[components.llm.task]
@llm_tasks = "my_namespace.MyTask.v1"
labels = LABEL1,LABEL2,LABEL3
my_other_config_val = 0.3
```

## Logging

spacy-llm has a built-in logger that can log the prompt sent to the LLM as well as its raw response. This logger uses the debug level and by default has a `logging.NullHandler()` configured.

In order to use this logger, you can setup a simple handler like this:

```python
import logging
import spacy_llm


spacy_llm.logger.addHandler(logging.StreamHandler())
spacy_llm.logger.setLevel(logging.DEBUG)
```

> NOTE: Any `logging` handler will work here so you probably want to use some sort of rotating `FileHandler` as the generated prompts can be quite long, especially for tasks with few-shot examples.

Then when using the pipeline you'll be able to view the prompt and response.

E.g. with the config and code from [Example 1](##example-1-add-a-text-classifier-using-a-gpt-3-model-from-openai) above:

```python
from spacy_llm.util import assemble


nlp = assemble("config.cfg")
doc = nlp("You look gorgeous!")
print(doc.cats)
```

You will see `logging` output similar to:

```
Generated prompt for doc: You look gorgeous!

You are an expert Text Classification system. Your task is to accept Text as input
and provide a category for the text based on the predefined labels.

Classify the text below to any of the following labels: COMPLIMENT, INSULT
The task is non-exclusive, so you can provide more than one label as long as
they're comma-delimited. For example: Label1, Label2, Label3.
Do not put any other text in your answer, only one or more of the provided labels with nothing before or after.
If the text cannot be classified into any of the provided labels, answer `==NONE==`.

Here is the text that needs classification


Text:
'''
You look gorgeous!
'''

Model response for doc: You look gorgeous!
COMPLIMENT
```

`print(doc.cats)` to standard output should look like:

```
{'COMPLIMENT': 1.0, 'INSULT': 0.0}
```

## 📓 API

`spacy-llm` exposes a `llm` factory that accepts the following configuration options:

| Argument         | Type                                        | Description                                                                         |
| ---------------- | ------------------------------------------- | ----------------------------------------------------------------------------------- |
| `task`           | `Optional[LLMTask]`                         | An LLMTask can generate prompts and parse LLM responses. See [docs](#tasks).        |
| `model`          | `Callable[[Iterable[Any]], Iterable[Any]]]` | Callable querying a specific LLM API. See [docs](#models).                          |
| `cache`          | `Cache`                                     | Cache to use for caching prompts and responses per doc (batch). See [docs](#cache). |
| `save_io`        | `bool`                                      | Whether to save prompts/responses within `Doc.user_data["llm_io"]`.                 |
| `validate_types` | `bool`                                      | Whether to check if signatures of configured model and task are consistent.         |

An `llm` component is defined by two main settings:

- A [**task**](#tasks), defining the prompt to send to the LLM as well as the functionality to parse the resulting response
  back into structured fields on spaCy's [Doc](https://spacy.io/api/doc) objects.
- A [**model**](#models) defining the model and how to connect to it. Note that `spacy-llm` supports both access to external
  APIs (such as OpenAI) as well as access to self-hosted open-source LLMs (such as using Dolly through Hugging Face).

Moreover, `spacy-llm` exposes a customizable [**caching**](#cache) functionality to avoid running
the same document through an LLM service (be it local or through a REST API) more than once.

Finally, you can choose to save a stringified version of LLM prompts/responses
within the `Doc.user_data["llm_io"]` attribute by setting `save_io` to `True`.
`Doc.user_data["llm_io"]` is a dictionary containing one entry for every LLM component
within the spaCy pipeline. Each entry is itself a dictionary, with two keys:
`prompt` and `response`.

A note on `validate_types`: by default, `spacy-llm` checks whether the signatures of the `model` and `task` callables
are consistent with each other and emits a warning if they don't. `validate_types` can be set to `False` if you want to
disable this behavior.

### Tasks

A _task_ defines an NLP problem or question, that will be sent to the LLM via a prompt. Further, the task defines
how to parse the LLM's responses back into structured information. All tasks are registered in spaCy's `llm_tasks` registry.

Practically speaking, a task should adhere to the `Protocol` `LLMTask` defined in [`ty.py`](spacy_llm/ty.py).
It needs to define a `generate_prompts` function and a `parse_responses` function.

Moreover, the task may define an optional [`scorer` method](https://spacy.io/api/scorer#score).
It should accept an iterable of `Example`s as input and return a score dictionary.
If the `scorer` method is defined, `spacy-llm` will call it to evaluate the component.

#### <kbd>function</kbd> `task.generate_prompts`

Takes a collection of documents, and returns a collection of "prompts", which can be of type `Any`.
Often, prompts are of type `str` - but this is not enforced to allow for maximum flexibility in the framework.

| Argument    | Type            | Description            |
| ----------- | --------------- | ---------------------- |
| `docs`      | `Iterable[Doc]` | The input documents.   |
| **RETURNS** | `Iterable[Any]` | The generated prompts. |

#### <kbd>function</kbd> `task.parse_responses`

Takes a collection of LLM responses and the original documents, parses the responses into structured information,
and sets the annotations on the documents. The `parse_responses` function is free to set the annotations in any way,
including `Doc` fields like `ents`, `spans` or `cats`, or using custom defined fields.

The `responses` are of type `Iterable[Any]`, though they will often be `str` objects. This depends on the
return type of the [model](#models).

| Argument    | Type            | Description              |
| ----------- | --------------- | ------------------------ |
| `docs`      | `Iterable[Doc]` | The input documents.     |
| `responses` | `Iterable[Any]` | The generated prompts.   |
| **RETURNS** | `Iterable[Doc]` | The annotated documents. |

#### spacy.NER.v2

The built-in NER task supports both zero-shot and few-shot prompting. This version also supports explicitly defining the provided labels with custom descriptions.

```ini
[components.llm.task]
@llm_tasks = "spacy.NER.v2"
labels = ["PERSON", "ORGANISATION", "LOCATION"]
examples = null
```

| Argument                  | Type                                    | Default                                                  | Description                                                                                                                                           |
| ------------------------- | --------------------------------------- | -------------------------------------------------------- | ----------------------------------------------------------------------------------------------------------------------------------------------------- |
| `labels`                  | `Union[List[str], str]`                 |                                                          | List of labels or str of comma-separated list of labels.                                                                                              |
| `template`                | `str`                                   | [ner.v2.jinja](./spacy_llm/tasks/templates/ner.v2.jinja) | Custom prompt template to send to LLM model. Default templates for each task are located in the `spacy_llm/tasks/templates` directory.                |
| `label_definitions`       | `Optional[Dict[str, str]]`              | `None`                                                   | Optional dict mapping a label to a description of that label. These descriptions are added to the prompt to help instruct the LLM on what to extract. |
| `examples`                | `Optional[Callable[[], Iterable[Any]]]` | `None`                                                   | Optional function that generates examples for few-shot learning.                                                                                      |
| `normalizer`              | `Optional[Callable[[str], str]]`        | `None`                                                   | Function that normalizes the labels as returned by the LLM. If `None`, defaults to `spacy.LowercaseNormalizer.v1`.                                    |
| `alignment_mode`          | `str`                                   | `"contract"`                                             | Alignment mode in case the LLM returns entities that do not align with token boundaries. Options are `"strict"`, `"contract"` or `"expand"`.          |
| `case_sensitive_matching` | `bool`                                  | `False`                                                  | Whether to search without case sensitivity.                                                                                                           |
| `single_match`            | `bool`                                  | `False`                                                  | Whether to match an entity in the LLM's response only once (the first hit) or multiple times.                                                         |

The NER task implementation doesn't currently ask the LLM for specific offsets, but simply expects a list of strings that represent the enties in the document.
This means that a form of string matching is required. This can be configured by the following parameters:

- The `single_match` parameter is typically set to `False` to allow for multiple matches. For instance, the response from the LLM might only mention the entity "Paris" once, but you'd still
  want to mark it every time it occurs in the document.
- The case-sensitive matching is typically set to `False` to be robust against case variances in the LLM's output.
- The `alignment_mode` argument is used to match entities as returned by the LLM to the tokens from the original `Doc` - specifically it's used as argument
  in the call to [`doc.char_span()`](https://spacy.io/api/doc#char_span). The `"strict"` mode will only keep spans that strictly adhere to the given token boundaries.
  `"contract"` will only keep those tokens that are fully within the given range, e.g. reducing `"New Y"` to `"New"`.
  Finally, `"expand"` will expand the span to the next token boundaries, e.g. expanding `"New Y"` out to `"New York"`.

To perform few-shot learning, you can write down a few examples in a separate file, and provide these to be injected into the prompt to the LLM.
The default reader `spacy.FewShotReader.v1` supports `.yml`, `.yaml`, `.json` and `.jsonl`.

```yaml
- text: Jack and Jill went up the hill.
  entities:
    PERSON:
      - Jack
      - Jill
    LOCATION:
      - hill
- text: Jack fell down and broke his crown.
  entities:
    PERSON:
      - Jack
```

```ini
[components.llm.task]
@llm_tasks = "spacy.NER.v2"
labels = PERSON,ORGANISATION,LOCATION
[components.llm.task.examples]
@misc = "spacy.FewShotReader.v1"
path = "ner_examples.yml"
```

If you don't have specific examples to provide to the LLM, you can write definitions for each label and provide them via the `label_definitions` argument. This lets you tell the LLM exactly what you're looking for rather than relying on the LLM to interpret its task given just the label name. Label descriptions are freeform so you can write whatever you want here, but through some experiments a brief description along with some examples and counter examples seems to work quite well.

```ini
[components.llm.task]
@llm_tasks = "spacy.NER.v2"
labels = PERSON,SPORTS_TEAM
[components.llm.task.label_definitions]
PERSON = "Extract any named individual in the text."
SPORTS_TEAM = "Extract the names of any professional sports team. e.g. Golden State Warriors, LA Lakers, Man City, Real Madrid"
```

> Label descriptions can also be used with explicit examples to give as much info to the LLM model as possible.

#### spacy.NER.v1

The original version of the built-in NER task supports both zero-shot and few-shot prompting.

```ini
[components.llm.task]
@llm_tasks = "spacy.NER.v1"
labels = PERSON,ORGANISATION,LOCATION
examples = null
```

| Argument                  | Type                                    | Default      | Description                                                                                                                                  |
| ------------------------- | --------------------------------------- | ------------ | -------------------------------------------------------------------------------------------------------------------------------------------- |
| `labels`                  | `str`                                   |              | Comma-separated list of labels.                                                                                                              |
| `examples`                | `Optional[Callable[[], Iterable[Any]]]` | `None`       | Optional function that generates examples for few-shot learning.                                                                             |
| `normalizer`              | `Optional[Callable[[str], str]]`        | `None`       | Function that normalizes the labels as returned by the LLM. If `None`, defaults to `spacy.LowercaseNormalizer.v1`.                           |
| `alignment_mode`          | `str`                                   | `"contract"` | Alignment mode in case the LLM returns entities that do not align with token boundaries. Options are `"strict"`, `"contract"` or `"expand"`. |
| `case_sensitive_matching` | `bool`                                  | `False`      | Whether to search without case sensitivity.                                                                                                  |
| `single_match`            | `bool`                                  | `False`      | Whether to match an entity in the LLM's response only once (the first hit) or multiple times.                                                |

The NER task implementation doesn't currently ask the LLM for specific offsets, but simply expects a list of strings that represent the enties in the document.
This means that a form of string matching is required. This can be configured by the following parameters:

- The `single_match` parameter is typically set to `False` to allow for multiple matches. For instance, the response from the LLM might only mention the entity "Paris" once, but you'd still
  want to mark it every time it occurs in the document.
- The case-sensitive matching is typically set to `False` to be robust against case variances in the LLM's output.
- The `alignment_mode` argument is used to match entities as returned by the LLM to the tokens from the original `Doc` - specifically it's used as argument
  in the call to [`doc.char_span()`](https://spacy.io/api/doc#char_span). The `"strict"` mode will only keep spans that strictly adhere to the given token boundaries.
  `"contract"` will only keep those tokens that are fully within the given range, e.g. reducing `"New Y"` to `"New"`.
  Finally, `"expand"` will expand the span to the next token boundaries, e.g. expanding `"New Y"` out to `"New York"`.

To perform few-shot learning, you can write down a few examples in a separate file, and provide these to be injected into the prompt to the LLM.
The default reader `spacy.FewShotReader.v1` supports `.yml`, `.yaml`, `.json` and `.jsonl`.

```yaml
- text: Jack and Jill went up the hill.
  entities:
    PERSON:
      - Jack
      - Jill
    LOCATION:
      - hill
- text: Jack fell down and broke his crown.
  entities:
    PERSON:
      - Jack
```

```ini
[components.llm.task]
@llm_tasks = "spacy.NER.v1"
labels = PERSON,ORGANISATION,LOCATION
[components.llm.task.examples]
@misc = "spacy.FewShotReader.v1"
path = "ner_examples.yml"
```

#### spacy.SpanCat.v2

The built-in SpanCat task is a simple adaptation of the NER task to
support overlapping entities and store its annotations in `doc.spans`.

```ini
[components.llm.task]
@llm_tasks = "spacy.SpanCat.v2"
labels = ["PERSON", "ORGANISATION", "LOCATION"]
examples = null
```

| Argument                  | Type                                    | Default                                                            | Description                                                                                                                                           |
| ------------------------- | --------------------------------------- | ------------------------------------------------------------------ | ----------------------------------------------------------------------------------------------------------------------------------------------------- |
| `labels`                  | `Union[List[str], str]`                 |                                                                    | List of labels or str of comma-separated list of labels.                                                                                              |
| `template`                | `str`                                   | [`spancat.v2.jinja`](./spacy_llm/tasks/templates/spancat.v2.jinja) | Custom prompt template to send to LLM model. Default templates for each task are located in the `spacy_llm/tasks/templates` directory.                |
| `label_definitions`       | `Optional[Dict[str, str]]`              | `None`                                                             | Optional dict mapping a label to a description of that label. These descriptions are added to the prompt to help instruct the LLM on what to extract. |
| `spans_key`               | `str`                                   | `"sc"`                                                             | Key of the `Doc.spans` dict to save the spans under.                                                                                                  |
| `examples`                | `Optional[Callable[[], Iterable[Any]]]` | `None`                                                             | Optional function that generates examples for few-shot learning.                                                                                      |
| `normalizer`              | `Optional[Callable[[str], str]]`        | `None`                                                             | Function that normalizes the labels as returned by the LLM. If `None`, defaults to `spacy.LowercaseNormalizer.v1`.                                    |
| `alignment_mode`          | `str`                                   | `"contract"`                                                       | Alignment mode in case the LLM returns entities that do not align with token boundaries. Options are `"strict"`, `"contract"` or `"expand"`.          |
| `case_sensitive_matching` | `bool`                                  | `False`                                                            | Whether to search without case sensitivity.                                                                                                           |
| `single_match`            | `bool`                                  | `False`                                                            | Whether to match an entity in the LLM's response only once (the first hit) or multiple times.                                                         |

Except for the `spans_key` parameter, the SpanCat task reuses the configuration
from the NER task.
Refer to [its documentation](#spacynerv2) for more insight.

#### spacy.SpanCat.v1

The original version of the built-in SpanCat task is a simple adaptation of the v1 NER task to
support overlapping entities and store its annotations in `doc.spans`.

```ini
[components.llm.task]
@llm_tasks = "spacy.SpanCat.v1"
labels = PERSON,ORGANISATION,LOCATION
examples = null
```

| Argument                  | Type                                    | Default      | Description                                                                                                                                  |
| ------------------------- | --------------------------------------- | ------------ | -------------------------------------------------------------------------------------------------------------------------------------------- |
| `labels`                  | `str`                                   |              | Comma-separated list of labels.                                                                                                              |
| `spans_key`               | `str`                                   | `"sc"`       | Key of the `Doc.spans` dict to save the spans under.                                                                                         |
| `examples`                | `Optional[Callable[[], Iterable[Any]]]` | `None`       | Optional function that generates examples for few-shot learning.                                                                             |
| `normalizer`              | `Optional[Callable[[str], str]]`        | `None`       | Function that normalizes the labels as returned by the LLM. If `None`, defaults to `spacy.LowercaseNormalizer.v1`.                           |
| `alignment_mode`          | `str`                                   | `"contract"` | Alignment mode in case the LLM returns entities that do not align with token boundaries. Options are `"strict"`, `"contract"` or `"expand"`. |
| `case_sensitive_matching` | `bool`                                  | `False`      | Whether to search without case sensitivity.                                                                                                  |
| `single_match`            | `bool`                                  | `False`      | Whether to match an entity in the LLM's response only once (the first hit) or multiple times.                                                |

Except for the `spans_key` parameter, the SpanCat task reuses the configuration
from the NER task.
Refer to [its documentation](#spacynerv1) for more insight.

#### spacy.TextCat.v2

The built-in TextCat task supports both zero-shot and few-shot prompting.

```ini
[components.llm.task]
@llm_tasks = "spacy.TextCat.v2"
labels = ["COMPLIMENT", "INSULT"]
examples = null
```

| Argument            | Type                                    | Default                                                      | Description                                                                                                                                      |
| ------------------- | --------------------------------------- | ------------------------------------------------------------ | ------------------------------------------------------------------------------------------------------------------------------------------------ |
| `labels`            | `Union[List[str], str]`                 |                                                              | List of labels or str of comma-separated list of labels.                                                                                         |
| `template`          | `str`                                   | [`textcat.jinja`](./spacy_llm/tasks/templates/textcat.jinja) | Custom prompt template to send to LLM model. Default templates for each task are located in the `spacy_llm/tasks/templates` directory.           |
| `examples`          | `Optional[Callable[[], Iterable[Any]]]` | `None`                                                       | Optional function that generates examples for few-shot learning.                                                                                 |
| `normalizer`        | `Optional[Callable[[str], str]]`        | `None`                                                       | Function that normalizes the labels as returned by the LLM. If `None`, falls back to `spacy.LowercaseNormalizer.v1`.                             |
| `exclusive_classes` | `bool`                                  | `False`                                                      | If set to `True`, only one label per document should be valid. If set to `False`, one document can have multiple labels.                         |
| `allow_none`        | `bool`                                  | `True`                                                       | When set to `True`, allows the LLM to not return any of the given label. The resulting dict in `doc.cats` will have `0.0` scores for all labels. |
| `verbose`           | `bool`                                  | `False`                                                      | If set to `True`, warnings will be generated when the LLM returns invalid responses.                                                             |

To perform few-shot learning, you can write down a few examples in a separate file, and provide these to be injected into the prompt to the LLM.
The default reader `spacy.FewShotReader.v1` supports `.yml`, `.yaml`, `.json` and `.jsonl`.

```json
[
  {
    "text": "You look great!",
    "answer": "Compliment"
  },
  {
    "text": "You are not very clever at all.",
    "answer": "Insult"
  }
]
```

```ini
[components.llm.task]
@llm_tasks = "spacy.TextCat.v2"
labels = ["COMPLIMENT", "INSULT"]
[components.llm.task.examples]
@misc = "spacy.FewShotReader.v1"
path = "textcat_examples.json"
```

#### spacy.TextCat.v1

The original version of the built-in TextCat task supports both zero-shot and few-shot prompting.

```ini
[components.llm.task]
@llm_tasks = "spacy.TextCat.v1"
labels = COMPLIMENT,INSULT
examples = null
```

| Argument            | Type                                    | Default | Description                                                                                                                                      |
| ------------------- | --------------------------------------- | ------- | ------------------------------------------------------------------------------------------------------------------------------------------------ |
| `labels`            | str                                     |         | Comma-separated list of labels.                                                                                                                  |
| `examples`          | `Optional[Callable[[], Iterable[Any]]]` | `None`  | Optional function that generates examples for few-shot learning.                                                                                 |
| `normalizer`        | `Optional[Callable[[str], str]]`        | `None`  | Function that normalizes the labels as returned by the LLM. If `None`, falls back to `spacy.LowercaseNormalizer.v1`.                             |
| `exclusive_classes` | `bool`                                  | `False` | If set to `True`, only one label per document should be valid. If set to `False`, one document can have multiple labels.                         |
| `allow_none`        | `bool`                                  | `True`  | When set to `True`, allows the LLM to not return any of the given label. The resulting dict in `doc.cats` will have `0.0` scores for all labels. |
| `verbose`           | `bool`                                  | `False` | If set to `True`, warnings will be generated when the LLM returns invalid responses.                                                             |

To perform few-shot learning, you can write down a few examples in a separate file, and provide these to be injected into the prompt to the LLM.
The default reader `spacy.FewShotReader.v1` supports `.yml`, `.yaml`, `.json` and `.jsonl`.

```json
[
  {
    "text": "You look great!",
    "answer": "Compliment"
  },
  {
    "text": "You are not very clever at all.",
    "answer": "Insult"
  }
]
```

```ini
[components.llm.task]
@llm_tasks = "spacy.TextCat.v2"
labels = COMPLIMENT,INSULT
[components.llm.task.examples]
@misc = "spacy.FewShotReader.v1"
path = "textcat_examples.json"
```

#### spacy.REL.v1

The built-in REL task supports both zero-shot and few-shot prompting.
It relies on an upstream NER component for entities extraction.

```ini
[components.llm.task]
@llm_tasks = "spacy.REL.v1"
labels = ["LivesIn", "Visits"]
```

| Argument            | Type                                    | Default                                              | Description                                                                                                                            |
| ------------------- | --------------------------------------- | ---------------------------------------------------- | -------------------------------------------------------------------------------------------------------------------------------------- |
| `labels`            | `Union[List[str], str]`                 |                                                      | List of labels or str of comma-separated list of labels.                                                                               |
| `template`          | `str`                                   | [`rel.jinja`](./spacy_llm/tasks/templates/rel.jinja) | Custom prompt template to send to LLM model. Default templates for each task are located in the `spacy_llm/tasks/templates` directory. |
| `label_description` | `Optional[Dict[str, str]]`              | `None`                                               | Dictionary providing a description for each relation label.                                                                            |
| `examples`          | `Optional[Callable[[], Iterable[Any]]]` | `None`                                               | Optional function that generates examples for few-shot learning.                                                                       |
| `normalizer`        | `Optional[Callable[[str], str]]`        | `None`                                               | Function that normalizes the labels as returned by the LLM. If `None`, falls back to `spacy.LowercaseNormalizer.v1`.                   |
| `verbose`           | `bool`                                  | `False`                                              | If set to `True`, warnings will be generated when the LLM returns invalid responses.                                                   |

To perform few-shot learning, you can write down a few examples in a separate file, and provide these to be injected into the prompt to the LLM.
The default reader `spacy.FewShotReader.v1` supports `.yml`, `.yaml`, `.json` and `.jsonl`.

```json
{"text": "Laura bought a house in Boston with her husband Mark.", "ents": [{"start_char": 0, "end_char": 5, "label": "PERSON"}, {"start_char": 24, "end_char": 30, "label": "GPE"}, {"start_char": 48, "end_char": 52, "label": "PERSON"}], "relations": [{"dep": 0, "dest": 1, "relation": "LivesIn"}, {"dep": 2, "dest": 1, "relation": "LivesIn"}]}
{"text": "Michael travelled through South America by bike.", "ents": [{"start_char": 0, "end_char": 7, "label": "PERSON"}, {"start_char": 26, "end_char": 39, "label": "LOC"}], "relations": [{"dep": 0, "dest": 1, "relation": "Visits"}]}
```

Note: the REL task relies on pre-extracted entities to make its prediction.
Hence, you'll need to add a component that populates `doc.ents` with recognized
spans to your spaCy pipeline and put it _before_ the REL component.

```ini
[components.llm.task]
@llm_tasks = "spacy.REL.v1"
labels = ["LivesIn", "Visits"]
[components.llm.task.examples]
@misc = "spacy.FewShotReader.v1"
path = "rel_examples.jsonl"
```

#### spacy.Lemma.v1

The `Lemma.v1` task lemmatizes the provided text and updates the `lemma_` attribute in the doc's tokens accordingly.

```ini
[components.llm.task]
@llm_tasks = "spacy.Lemma.v1"
examples = null
```

<<<<<<< HEAD
| Argument   | Type                                    | Default                                                | Description                                                                                                                              |
| ---------- | --------------------------------------- | ------------------------------------------------------ | ---------------------------------------------------------------------------------------------------------------------------------------- |
| `template` | `str`                                   | [lemma.jinja](./spacy_llm/tasks/templates/lemma.jinja) | Custom prompt template to send to LLM backend. Default templates for each task are located in the `spacy_llm/tasks/templates` directory. |
| `examples` | `Optional[Callable[[], Iterable[Any]]]` | `None`                                                 | Optional function that generates examples for few-shot learning.                                                                         |
=======
| Argument   | Type                                    | Default                                                | Description                                                                                                                            |
| ---------- | --------------------------------------- | ------------------------------------------------------ | -------------------------------------------------------------------------------------------------------------------------------------- |
| `template` | `str`                                   | [lemma.jinja](./spacy_llm/tasks/templates/lemma.jinja) | Custom prompt template to send to LLM model. Default templates for each task are located in the `spacy_llm/tasks/templates` directory. |
| `examples` | `Optional[Callable[[], Iterable[Any]]]` | `None`                                                 | Optional function that generates examples for few-shot learning.                                                                       |
>>>>>>> f8244b0b

`Lemma.v1` prompts the LLM to lemmatize the passed text and return the lemmatized version as a list of tokens and their
corresponding lemma. E. g. the text
`I'm buying ice cream for my friends` should invoke the response

```
I: I
'm: be
buying: buy
ice: ice
cream: cream
for: for
my: my
friends: friend
.: .
```

If for any given text/doc instance the number of lemmas returned by the LLM doesn't match the number of tokens recognized
by spaCy, no lemmas are stored in the corresponding doc's tokens. Otherwise the tokens `.lemma_` property is updated with
the lemma suggested by the LLM.

To perform few-shot learning, you can write down a few examples in a separate file, and provide these to be injected into the prompt to the LLM.
The default reader `spacy.FewShotReader.v1` supports `.yml`, `.yaml`, `.json` and `.jsonl`.

```yaml
- text: I'm buying ice cream.
  lemmas:
    - "I": "I"
    - "'m": "be"
    - "buying": "buy"
    - "ice": "ice"
    - "cream": "cream"
    - ".": "."

- text: I've watered the plants.
  lemmas:
    - "I": "I"
    - "'ve": "have"
    - "watered": "water"
    - "the": "the"
    - "plants": "plant"
    - ".": "."
```

```ini
[components.llm.task]
@llm_tasks = "spacy.Lemma.v1"
[components.llm.task.examples]
@misc = "spacy.FewShotReader.v1"
path = "lemma_examples.yml"
```

#### spacy.NoOp.v1

This task is only useful for testing - it tells the LLM to do nothing, and does not set any fields on the `docs`.

```ini
[components.llm.task]
@llm_tasks = "spacy.NoOp.v1"
```

### Models

A _model_ defines which LLM model to query, and how to query it. It can be a simple function taking a collection
of prompts (consistent with the output type of `task.generate_prompts()`) and returning a collection of responses
(consistent with the expected input of `parse_responses`). Generally speaking, it's a function of type `Callable[[Iterable[Any]], Iterable[Any]]`,
but specific implementations can have other signatures, like `Callable[[Iterable[str]], Iterable[str]]`.

<<<<<<< HEAD
All built-in backends are registered in `llm_models`. If no backend is specified, the repo currently connects to the [`OpenAI` API](#openai) by default,
using the built-in REST protocol, and accesses the `"gpt-3.5-turbo"` model.
=======
All built-in models are registered in `llm_models`. If no model is specified, the repo currently connects to the [`OpenAI` API](#openai) by default
using REST, and accesses the `"gpt-3.5-turbo"` model.

Currently three different approaches to use LLMs are supported:
1. `spacy-llm`s native REST backend. This is the default for all hosted models (e. g. OpenAI, Cohere, Anthropic, ...).
2. A HuggingFace integration that allows to run a limited set of HF models locally.
3. A LangChain integration that allows to run any model supported by LangChain  (hosted or locally).

Approaches 1. and 2 are the default for hosted model and local models, respectively. Alternatively you can use LangChain 
to access hosted or local models by specifying one of the models registered with the `langchain.` prefix.
>>>>>>> f8244b0b

> :question: Why LangChain if there are also are a native REST and a HuggingFace backend? When should I use what?
>
> Third-party libraries like `langchain` focus on prompt management, integration of many different LLM
> APIs, and other related features such as conversational memory or agents. `spacy-llm` on the other hand emphasizes
> features we consider useful in the context of NLP pipelines utilizing LLMs to process documents (mostly) independent
> from each other. It makes sense that the feature sets of such third-party libraries and `spacy-llm` aren't identical -
> and users might want to take advantage of features not available in `spacy-llm`.
>
> The advantage of implementing our own REST and HuggingFace integrations is that we can ensure a larger degree of stability and robustness, as
> we can guarantee backwards-compatibility and more smoothly integrated error handling.
>
> If however there are features or APIs not natively covered by `spacy-llm`, it's trivial to utilize LangChain to cover 
> this - and easy to customize the prompting mechanism, if so required.

Note that when using hosted services, you have to ensure that the proper API keys are set as environment variables as 
described by the corresponding provider's documentation.

E. g. when using OpenAI, you have to get an API key from openai.com, and ensure that the keys are set as
environmental variables:

```shell
export OPENAI_API_KEY="sk-..."
export OPENAI_API_ORG="org-..."
```

For Cohere it's 
```shell
export CO_API_KEY="..."
```
and for Anthropic
```shell
export ANTHROPIC_API_KEY="..."
```

#### spacy.gpt-4.v1

OpenAI's `gpt-4` model family.

Example config:
```ini
<<<<<<< HEAD
[components.llm.backend]
@llm_models = "spacy.REST.v1"
api = "OpenAI"
config = {"model": "gpt-3.5-turbo", "temperature": 0.3}
=======
[components.llm.model]
@llm_models = "spacy.gpt-4.v1"
name = "gpt-4"
config = {"temperature": 0.3}
>>>>>>> f8244b0b
```

| Argument    | Type             | Default | Description                                                                                                         |
| ----------- | ---------------- |---------|---------------------------------------------------------------------------------------------------------------------|
| `name`      | `Literal["gpt-4", "gpt-4-0314", "gpt-4-32k", "gpt-4-32k-0314"]`            | `"gpt-4"`  | Model name, i. e. any supported variant for this particular model.                                           |
| `config`    | `Dict[Any, Any]` | `{}`    | Further configuration passed on to the model.                                                                       |
| `strict`    | `bool`           | `True`  | If `True`, raises an error if the LLM API returns a malformed response. Otherwise, return the error responses as is. |
| `max_tries` | `int`            | `3`     | Max. number of tries for API request.                                                                               |
| `timeout`   | `int`            | `30`    | Timeout for API request in seconds.                                                                                 |


#### spacy.gpt-3-5.v1

OpenAI's `gpt-3-5` model family.

Example config:
```ini
[components.llm.model]
@llm_models = "spacy.gpt-3-5.v1"
name = "gpt-3.5-turbo"
config = {"temperature": 0.3}
```

| Argument    | Type                                                                                             | Default         | Description                                                                                                         |
| ----------- |--------------------------------------------------------------------------------------------------|-----------------|---------------------------------------------------------------------------------------------------------------------|
| `name`      | `Literal["gpt-3.5-turbo", "gpt-3.5-turbo-16k", "gpt-3.5-turbo-0613", "gpt-3.5-turbo-0613-16k"]` | `"gpt-3.5-turbo"` | Model name, i. e. any supported variant for this particular model.                                           |
| `config`    | `Dict[Any, Any]`                                                                                 | `{}`            | Further configuration passed on to the model.                                                                       |
| `strict`    | `bool`                                                                                           | `True`          | If `True`, raises an error if the LLM API returns a malformed response. Otherwise, return the error responses as is. |
| `max_tries` | `int`                                                                                            | `3`             | Max. number of tries for API request.                                                                               |
| `timeout`   | `int`                                                                                            | `30`            | Timeout for API request in seconds.                                                                                 |


#### spacy.text-davinci.v1

OpenAI's `text-davinci` model family.

Example config:
```ini
<<<<<<< HEAD
[components.llm.backend]
@llm_models = "spacy.MiniChain.v1"
api = "OpenAI"
=======
[components.llm.model]
@llm_models = "spacy.text-davinci.v1"
name = "text-davinci-003"
config = {"temperature": 0.3}
```
>>>>>>> f8244b0b

| Argument    | Type                                                                                             | Default              | Description                                                                                                         |
| ----------- |--------------------------------------------------------------------------------------------------|----------------------|---------------------------------------------------------------------------------------------------------------------|
| `name`      | `Literal["text-davinci-002", "text-davinci-003"]` | `"text-davinci-003"` | Model name, i. e. any supported variant for this particular model.                                           |
| `config`    | `Dict[Any, Any]`                                                                                 | `{}`                 | Further configuration passed on to the model.                                                                       |
| `strict`    | `bool`                                                                                           | `True`               | If `True`, raises an error if the LLM API returns a malformed response. Otherwise, return the error responses as is. |
| `max_tries` | `int`                                                                                            | `3`                  | Max. number of tries for API request.                                                                               |
| `timeout`   | `int`                                                                                            | `30`                 | Timeout for API request in seconds.                                                                                 |

#### spacy.code-davinci.v1

OpenAI's `code-davinci` model family.

Example config:
```ini
[components.llm.model]
@llm_models = "spacy.code-davinci.v1"
name = "code-davinci-002"
config = {"temperature": 0.3}
```

| Argument    | Type                                             | Default              | Description                                                                                                         |
| ----------- |--------------------------------------------------|----------------------|---------------------------------------------------------------------------------------------------------------------|
| `name`      | `Literal["code-davinci-002"]` | `"code-davinci-002"` | Model name, i. e. any supported variant for this particular model.                                           |
| `config`    | `Dict[Any, Any]`                                 | `{}`                 | Further configuration passed on to the model.                                                                       |
| `strict`    | `bool`                                           | `True`               | If `True`, raises an error if the LLM API returns a malformed response. Otherwise, return the error responses as is. |
| `max_tries` | `int`                                            | `3`                  | Max. number of tries for API request.                                                                               |
| `timeout`   | `int`                                            | `30`                 | Timeout for API request in seconds.                                                                                 |

#### spacy.text-curie.v1

OpenAI's `text-curie` model family.

Example config:
```ini
[components.llm.model]
@llm_models = "spacy.text-curie.v1"
name = "text-curie-001"
config = {"temperature": 0.3}
```

| Argument    | Type                                             | Default              | Description                                                                                                         |
| ----------- |--------------------------------------------------|----------------------|---------------------------------------------------------------------------------------------------------------------|
| `name`      | `Literal["text-curie-001"]` | `"text-curie-001"` | Model name, i. e. any supported variant for this particular model.                                           |
| `config`    | `Dict[Any, Any]`                                 | `{}`                 | Further configuration passed on to the model.                                                                       |
| `strict`    | `bool`                                           | `True`               | If `True`, raises an error if the LLM API returns a malformed response. Otherwise, return the error responses as is. |
| `max_tries` | `int`                                            | `3`                  | Max. number of tries for API request.                                                                               |
| `timeout`   | `int`                                            | `30`                 | Timeout for API request in seconds.                                                                                 |

#### spacy.text-babbage.v1

OpenAI's `text-babbage` model family.

Example config:
```ini
[components.llm.model]
@llm_models = "spacy.text-babbage.v1"
name = "text-babbage-001"
config = {"temperature": 0.3}
```

| Argument    | Type                                             | Default              | Description                                                                                                         |
| ----------- |--------------------------------------------------|----------------------|---------------------------------------------------------------------------------------------------------------------|
| `name`      | `Literal["text-babbage-001"]` | `"text-babbage-001"` | Model name, i. e. any supported variant for this particular model.                                           |
| `config`    | `Dict[Any, Any]`                                 | `{}`                 | Further configuration passed on to the model.                                                                       |
| `strict`    | `bool`                                           | `True`               | If `True`, raises an error if the LLM API returns a malformed response. Otherwise, return the error responses as is. |
| `max_tries` | `int`                                            | `3`                  | Max. number of tries for API request.                                                                               |
| `timeout`   | `int`                                            | `30`                 | Timeout for API request in seconds.                                                                                 |

#### spacy.text-ada.v1

OpenAI's `text-ada` model family.

Example config:
```ini
<<<<<<< HEAD
[components.llm.backend]
@llm_models = "spacy.LangChain.v1"
api = "OpenAI"
query = {"@llm_queries": "spacy.CallLangChain.v1"}
=======
[components.llm.model]
@llm_models = "spacy.text-ada.v1"
name = "text-ada-001"
>>>>>>> f8244b0b
config = {"temperature": 0.3}
```

| Argument    | Type                      | Default          | Description                                                                                                         |
| ----------- |---------------------------|------------------|---------------------------------------------------------------------------------------------------------------------|
| `name`      | `Literal["text-ada-001"]` | `"text-ada-001"` | Model name, i. e. any supported variant for this particular model.                                           |
| `config`    | `Dict[Any, Any]`          | `{}`             | Further configuration passed on to the model.                                                                       |
| `strict`    | `bool`                    | `True`           | If `True`, raises an error if the LLM API returns a malformed response. Otherwise, return the error responses as is. |
| `max_tries` | `int`                     | `3`              | Max. number of tries for API request.                                                                               |
| `timeout`   | `int`                     | `30`             | Timeout for API request in seconds.                                                                                 |

#### spacy.davinci.v1

OpenAI's `davinci` model family.

Example config:
```ini
[components.llm.model]
@llm_models = "spacy.davinci.v1 "
name = "davinci"
config = {"temperature": 0.3}
```

| Argument    | Type                 | Default          | Description                                                                                                         |
| ----------- |----------------------|------------------|---------------------------------------------------------------------------------------------------------------------|
| `name`      | `Literal["davinci"]` | `"davinci"` | Model name, i. e. any supported variant for this particular model.                                           |
| `config`    | `Dict[Any, Any]`     | `{}`             | Further configuration passed on to the model.                                                                       |
| `strict`    | `bool`               | `True`           | If `True`, raises an error if the LLM API returns a malformed response. Otherwise, return the error responses as is. |
| `max_tries` | `int`                | `3`              | Max. number of tries for API request.                                                                               |
| `timeout`   | `int`                | `30`             | Timeout for API request in seconds.                                                                                 |

#### spacy.curie.v1

OpenAI's `curie` model family.

Example config:
```ini
[components.llm.model]
@llm_models = "spacy.curie.v1 "
name = "curie"
config = {"temperature": 0.3}
```

| Argument    | Type               | Default   | Description                                                                                                         |
| ----------- |--------------------|-----------|---------------------------------------------------------------------------------------------------------------------|
| `name`      | `Literal["curie"]` | `"curie"` | Model name, i. e. any supported variant for this particular model.                                           |
| `config`    | `Dict[Any, Any]`   | `{}`      | Further configuration passed on to the model.                                                                       |
| `strict`    | `bool`             | `True`    | If `True`, raises an error if the LLM API returns a malformed response. Otherwise, return the error responses as is. |
| `max_tries` | `int`              | `3`       | Max. number of tries for API request.                                                                               |
| `timeout`   | `int`              | `30`      | Timeout for API request in seconds.                                                                                 |


#### spacy.babbage.v1

OpenAI's `babbage` model family.

Example config:
```ini
[components.llm.model]
@llm_models = "spacy.babbage.v1 "
name = "babbage"
config = {"temperature": 0.3}
```

| Argument    | Type               | Default   | Description                                                                                                         |
| ----------- |--------------------|-----------|---------------------------------------------------------------------------------------------------------------------|
| `name`      | `Literal["babbage"]` | `"babbage"` | Model name, i. e. any supported variant for this particular model.                                           |
| `config`    | `Dict[Any, Any]`   | `{}`      | Further configuration passed on to the model.                                                                       |
| `strict`    | `bool`             | `True`    | If `True`, raises an error if the LLM API returns a malformed response. Otherwise, return the error responses as is. |
| `max_tries` | `int`              | `3`       | Max. number of tries for API request.                                                                               |
| `timeout`   | `int`              | `30`      | Timeout for API request in seconds.                                                                                 |

#### spacy.ada.v1

OpenAI's `ada` model family.

Example config:
```ini
[components.llm.model]
@llm_models = "spacy.ada.v1 "
name = "ada"
config = {"temperature": 0.3}
```

| Argument    | Type               | Default   | Description                                                                                                         |
| ----------- |--------------------|-----------|---------------------------------------------------------------------------------------------------------------------|
| `name`      | `Literal["ada"]` | `"ada"` | Model name, i. e. any supported variant for this particular model.                                           |
| `config`    | `Dict[Any, Any]`   | `{}`      | Further configuration passed on to the model.                                                                       |
| `strict`    | `bool`             | `True`    | If `True`, raises an error if the LLM API returns a malformed response. Otherwise, return the error responses as is. |
| `max_tries` | `int`              | `3`       | Max. number of tries for API request.                                                                               |
| `timeout`   | `int`              | `30`      | Timeout for API request in seconds.                                                                                 |

#### spacy.command.v1

Cohere's `command` model family.

Example config:
```ini
[components.llm.model]
@llm_models = "spacy.command.v1 "
name = "command"
config = {"temperature": 0.3}
```

| Argument    | Type               | Default     | Description                                                                                                         |
| ----------- |--------------------|-------------|---------------------------------------------------------------------------------------------------------------------|
| `name`      | `Literal["command", "command-light", "command-light-nightly", "command-nightly"]` | `"command"` | Model name, i. e. any supported variant for this particular model.                                           |
| `config`    | `Dict[Any, Any]`   | `{}`        | Further configuration passed on to the model.                                                                       |
| `strict`    | `bool`             | `True`      | If `True`, raises an error if the LLM API returns a malformed response. Otherwise, return the error responses as is. |
| `max_tries` | `int`              | `3`         | Max. number of tries for API request.                                                                               |
| `timeout`   | `int`              | `30`        | Timeout for API request in seconds.                                                                                 |


#### spacy.claude-1.v1

Anthropic's `claude-1` model family.

Example config:
```ini
[components.llm.model]
@llm_models = "spacy.claude-1.v1 "
name = "claude-1"
config = {"temperature": 0.3}
```

| Argument    | Type               | Default      | Description                                                                                                         |
| ----------- |--------------------|--------------|---------------------------------------------------------------------------------------------------------------------|
| `name`      | `Literal["claude-1", "claude-1-100k"]` | `"claude-1"` | Model name, i. e. any supported variant for this particular model.                                           |
| `config`    | `Dict[Any, Any]`   | `{}`         | Further configuration passed on to the model.                                                                       |
| `strict`    | `bool`             | `True`       | If `True`, raises an error if the LLM API returns a malformed response. Otherwise, return the error responses as is. |
| `max_tries` | `int`              | `3`          | Max. number of tries for API request.                                                                               |
| `timeout`   | `int`              | `30`         | Timeout for API request in seconds.                                                                                 |


#### spacy.claude-instant-1.v1

Anthropic's `claude-instant-1` model family.

Example config:
```ini
[components.llm.model]
@llm_models = "spacy.claude-instant-1.v1 "
name = "claude-instant-1"
config = {"temperature": 0.3}
```

| Argument    | Type               | Default              | Description                                                                                                         |
| ----------- |--------------------|----------------------|---------------------------------------------------------------------------------------------------------------------|
| `name`      | `Literal["claude-instant-1", "claude-instant-1-100k"]` | `"claude-instant-1"` | Model name, i. e. any supported variant for this particular model.                                           |
| `config`    | `Dict[Any, Any]`   | `{}`                 | Further configuration passed on to the model.                                                                       |
| `strict`    | `bool`             | `True`               | If `True`, raises an error if the LLM API returns a malformed response. Otherwise, return the error responses as is. |
| `max_tries` | `int`              | `3`                  | Max. number of tries for API request.                                                                               |
| `timeout`   | `int`              | `30`                 | Timeout for API request in seconds.                                                                                 |

#### spacy.claude-instant-1-1.v1

Anthropic's `claude-instant-1.1` model family.

Example config:
```ini
[components.llm.model]
@llm_models = "spacy.claude-instant-1-1.v1 "
name = "claude-instant-1.1"
config = {"temperature": 0.3}
```

| Argument    | Type               | Default               | Description                                                                                                         |
| ----------- |--------------------|-----------------------|---------------------------------------------------------------------------------------------------------------------|
| `name`      | `Literal["claude-instant-1.1", "claude-instant-1.1-100k"]` | `"claude-instant-1.1"` | Model name, i. e. any supported variant for this particular model.                                           |
| `config`    | `Dict[Any, Any]`   | `{}`                  | Further configuration passed on to the model.                                                                       |
| `strict`    | `bool`             | `True`                | If `True`, raises an error if the LLM API returns a malformed response. Otherwise, return the error responses as is. |
| `max_tries` | `int`              | `3`                   | Max. number of tries for API request.                                                                               |
| `timeout`   | `int`              | `30`                  | Timeout for API request in seconds.                                                                                 |


#### spacy.claude-1-0.v1

Anthropic's `claude-1.0` model family.

Example config:
```ini
[components.llm.model]
@llm_models = "spacy.claude-1-0.v1 "
name = "claude-1.0"
config = {"temperature": 0.3}
```

| Argument    | Type               | Default               | Description                                                                                                         |
| ----------- |--------------------|-----------------------|---------------------------------------------------------------------------------------------------------------------|
| `name`      | `Literal["claude-1.0"]` | `"claude-1.0"` | Model name, i. e. any supported variant for this particular model.                                           |
| `config`    | `Dict[Any, Any]`   | `{}`                  | Further configuration passed on to the model.                                                                       |
| `strict`    | `bool`             | `True`                | If `True`, raises an error if the LLM API returns a malformed response. Otherwise, return the error responses as is. |
| `max_tries` | `int`              | `3`                   | Max. number of tries for API request.                                                                               |
| `timeout`   | `int`              | `30`                  | Timeout for API request in seconds.                                                                                 |

#### spacy.claude-1-2.v1

Anthropic's `claude-1.2` model family.

Example config:
```ini
[components.llm.model]
@llm_models = "spacy.claude-1-2.v1 "
name = "claude-1.2"
config = {"temperature": 0.3}
```

| Argument    | Type                    | Default        | Description                                                                                                         |
| ----------- |-------------------------|----------------|---------------------------------------------------------------------------------------------------------------------|
| `name`      | `Literal["claude-1.2"]` | `"claude-1.2"` | Model name, i. e. any supported variant for this particular model.                                           |
| `config`    | `Dict[Any, Any]`        | `{}`           | Further configuration passed on to the model.                                                                       |
| `strict`    | `bool`                  | `True`         | If `True`, raises an error if the LLM API returns a malformed response. Otherwise, return the error responses as is. |
| `max_tries` | `int`                   | `3`            | Max. number of tries for API request.                                                                               |
| `timeout`   | `int`                   | `30`           | Timeout for API request in seconds.                                                                                 |

#### spacy.claude-1-3.v1

Anthropic's `claude-1.3` model family.

Example config:
```ini
[components.llm.model]
@llm_models = "spacy.claude-1-3.v1 "
name = "claude-1.3"
config = {"temperature": 0.3}
```

| Argument    | Type                    | Default        | Description                                                                                                         |
| ----------- |-------------------------|----------------|---------------------------------------------------------------------------------------------------------------------|
| `name`      | `Literal["claude-1.3", "claude-1.3-100k"]` | `"claude-1.3"` | Model name, i. e. any supported variant for this particular model.                                           |
| `config`    | `Dict[Any, Any]`        | `{}`           | Further configuration passed on to the model.                                                                       |
| `strict`    | `bool`                  | `True`         | If `True`, raises an error if the LLM API returns a malformed response. Otherwise, return the error responses as is. |
| `max_tries` | `int`                   | `3`            | Max. number of tries for API request.                                                                               |
| `timeout`   | `int`                   | `30`           | Timeout for API request in seconds.                                                                                 |



#### spacy.Dolly.v1

To use this model, ideally you have a GPU enabled and have installed `transformers`, `torch` and CUDA in your virtual environment.
This allows you to have the setting `device=cuda:0` in your config, which ensures that the model is loaded entirely on the GPU (and fails otherwise).

You can do so with

```shell
python -m pip install "spacy-llm[transformers]" "transformers[sentencepiece]"
```

If you don't have access to a GPU, you can install `accelerate` and set`device_map=auto` instead, but be aware that this may result in some layers getting distributed to the CPU or even the hard drive,
which may ultimately result in extremely slow queries.

```shell
python -m pip install "accelerate>=0.16.0,<1.0"
```

Example config block:

```ini
<<<<<<< HEAD
[components.llm.backend]
@llm_models = "spacy.Dolly_HF.v1"
model = "databricks/dolly-v2-3b"
=======
[components.llm.model]
@llm_models = "spacy.Dolly.v1"
name = "dolly-v2-3b"
>>>>>>> f8244b0b
```

| Argument      | Type             | Default | Description                                                                                      |
| ------------- | ---------------- | ------- | ------------------------------------------------------------------------------------------------ |
| `name`        | `Literal["dolly-v2-3b", "dolly-v2-7b", "dolly-v2-12b"]`            |         | The name of a Dolly model that is supported (e. g. "dolly-v2-3b" or "dolly-v2-12b").             |
| `config_init` | `Dict[str, Any]` | `{}`    | Further configuration passed on to the construction of the model with `transformers.pipeline()`. |
| `config_run`  | `Dict[str, Any]` | `{}`    | Further configuration used during model inference.                                               |

Supported models (see the [Databricks models page](https://huggingface.co/databricks) on Hugging Face for details):

- `"databricks/dolly-v2-3b"`
- `"databricks/dolly-v2-7b"`
- `"databricks/dolly-v2-12b"`

Note that Hugging Face will download this model the first time you use it - you can
[define the cached directory](https://huggingface.co/docs/huggingface_hub/main/en/guides/manage-cache)
by setting the environmental variable `HF_HOME`.

<<<<<<< HEAD
#### spacy.Falcon.HF.v1

To use this backend, ideally you have a GPU enabled and have installed `transformers`, `torch` and CUDA in your virtual environment.
This allows you to have the setting `device=cuda:0` in your config, which ensures that the model is loaded entirely on the GPU (and fails otherwise).

You can do so with

```shell
python -m pip install "spacy-llm[transformers]" "transformers[sentencepiece]"
```

If you don't have access to a GPU, you can install `accelerate` and set`device_map=auto` instead, but be aware that this may result in some layers getting distributed to the CPU or even the hard drive,
which may ultimately result in extremely slow queries.

```shell
python -m pip install "accelerate>=0.16.0,<1.0"
```

Example config block:

```ini
[components.llm.model]
@llm_models = "spacy.Falcon.HF.v1"
variant = "7b"
```

| Argument      | Type             | Default | Description                                                                                      |
| ------------- | ---------------- | ------- | ------------------------------------------------------------------------------------------------ |
| `variant`     | `str`            |         | The name of a Falcon model variant that is supported.                                            |
| `config_init` | `Dict[str, Any]` | `{}`    | Further configuration passed on to the construction of the model with `transformers.pipeline()`. |
| `config_run`  | `Dict[str, Any]` | `{}`    | Further configuration used during model inference.                                               |

Supported models:

- `"rw-1b"`
- `"7b"`
- `"7b-instruct"`
- `"40b-instruct"`

Note that Hugging Face will download this model the first time you use it - you can
[define the cached directory](https://huggingface.co/docs/huggingface_hub/main/en/guides/manage-cache)
by setting the environmental variable `HF_HOME`.

#### spacy.StableLM_HF.v1
=======
#### spacy.StableLM.v1
>>>>>>> f8244b0b

To use this model, ideally you have a GPU enabled and have installed `transformers`, `torch` and CUDA in your virtual environment.

You can do so with

```shell
python -m pip install "spacy-llm[transformers]" "transformers[sentencepiece]"
```

If you don't have access to a GPU, you can install `accelerate` and set`device_map=auto` instead, but be aware that this may result in some layers getting distributed to the CPU or even the hard drive,
which may ultimately result in extremely slow queries.

```shell
python -m pip install "accelerate>=0.16.0,<1.0"
```

Example config block:

```ini
<<<<<<< HEAD
[components.llm.backend]
@llm_models = "spacy.StableLM_HF.v1"
model = "stabilityai/stablelm-tuned-alpha-7b"
=======
[components.llm.model]
@llm_models = "spacy.StableLM.v1"
name = "stablelm-tuned-alpha-7b"
>>>>>>> f8244b0b
```

| Argument      | Type             | Default | Description                                                                                                                  |
| ------------- | ---------------- | ------- | ---------------------------------------------------------------------------------------------------------------------------- |
| `name`        | `Literal["stablelm-base-alpha-3b", "stablelm-base-alpha-7b", "stablelm-tuned-alpha-3b", "stablelm-tuned-alpha-7b"]`            |         | The name of a StableLM model that is supported (e. g. "stablelm-tuned-alpha-7b").                                            |
| `config_init` | `Dict[str, Any]` | `{}`    | Further configuration passed on to the construction of the model with `transformers.AutoModelForCausalLM.from_pretrained()`. |
| `config_run`  | `Dict[str, Any]` | `{}`    | Further configuration used during model inference.                                                                           |

See the [Stability AI StableLM GitHub repo](https://github.com/Stability-AI/StableLM/#stablelm-alpha) for details.

Note that Hugging Face will download this model the first time you use it - you can
[define the cached directory](https://huggingface.co/docs/huggingface_hub/main/en/guides/manage-cache)
by setting the environmental variable `HF_HOME`.

#### spacy.OpenLLaMA.v1

To use this model, ideally you have a GPU enabled and have installed

- `transformers[sentencepiece]`
- `torch`
- CUDA
  in your virtual environment.

You can do so with

```shell
python -m pip install "spacy-llm[transformers]" "transformers[sentencepiece]"
```

If you don't have access to a GPU, you can install `accelerate` and set`device_map=auto` instead, but be aware that this may result in some layers getting distributed to the CPU or even the hard drive,
which may ultimately result in extremely slow queries.

```shell
python -m pip install "accelerate>=0.16.0,<1.0"
```

Example config block:

```ini
<<<<<<< HEAD
[components.llm.backend]
@llm_models = "spacy.OpenLLaMaHF.v1"
model = "openlm-research/open_llama_3b_350bt_preview"
=======
[components.llm.model]
@llm_models = "spacy.OpenLLaMA.v1"
name = "open_llama_3b_350bt_preview"
>>>>>>> f8244b0b
```

| Argument      | Type             | Default | Description                                                                                                                  |
| ------------- | ---------------- | ------- | ---------------------------------------------------------------------------------------------------------------------------- |
| `name`        | `Literal["open_llama_3b_350bt_preview", "open_llama_3b_600bt_preview", "open_llama_7b_400bt_preview", "open_llama_7b_600bt_preview"]`            |         | The name of a OpenLLaMA model that is supported (e. g. "open_llama_3b_350bt_preview").                                       |
| `config_init` | `Dict[str, Any]` | `{}`    | Further configuration passed on to the construction of the model with `transformers.AutoModelForCausalLM.from_pretrained()`. |
| `config_run`  | `Dict[str, Any]` | `{}`    | Further configuration used during model inference.                                                                           |

See the [OpenLM Research OpenLLaMA GitHub repo](https://github.com/openlm-research/open_llama) for details.

Note that Hugging Face will download this model the first time you use it - you can
[define the cached directory](https://huggingface.co/docs/huggingface_hub/main/en/guides/manage-cache)
by setting the environmental variable `HF_HOME`.


#### LangChain models

To use [LangChain](https://github.com/hwchase17/langchain) for the API retrieval part, make sure you have installed it first:

```shell
python -m pip install "langchain==0.0.191"
# Or install with spacy-llm directly
python -m pip install "spacy-llm[extras]"
```
Note that LangChain currently only supports Python 3.9 and beyond.

LangChain models in `spacy-llm` work slightly differently. `langchain`'s models are parsed automatically, each
LLM class in `langchain` has one entry in `spacy-llm`'s registry. As `langchain`'s design has one class per API and 
not per model, this results in registry entries like `langchain.OpenAI.v1` - i. e. there is one registry entry per API 
and not per model (family), as for the REST- and HuggingFace-based entries.

The name of the model to be used has to be passed in via the `name` attribute.

Example config block:

```ini
[components.llm.model]
@llm_models = "langchain.OpenAI.v1"
name = "gpt-3.5-turbo"
query = {"@llm_queries": "spacy.CallLangChain.v1"}
config = {"temperature": 0.3}
```

| Argument | Type                                                                           | Default | Description                                                                          |
|----------| ------------------------------------------------------------------------------ | ------- |--------------------------------------------------------------------------------------|
| `name`   | `str`                                                                          |         | The name of a mdodel supported by LangChain for this API.                            |
| `config` | `Dict[Any, Any]`                                                               | `{}`    | Configuration passed on to the LangChain model.                                      |
| `query`  | `Optional[Callable[["langchain.llms.BaseLLM", Iterable[Any]], Iterable[Any]]]` | `None`  | Function that executes the prompts. If `None`, defaults to `spacy.CallLangChain.v1`. |

The default `query` (`spacy.CallLangChain.v1`) executes the prompts by running `model(text)` for each given textual prompt.

### Cache

Interacting with LLMs, either through an external API or a local instance, is costly.
Since developing an NLP pipeline generally means a lot of exploration and prototyping,
`spacy-llm` implements a built-in cache to avoid reprocessing the same documents at each run.

Example config block:

```ini
[components.llm.cache]
@llm_misc = "spacy.BatchCache.v1",
path = "path/to/cache"
batch_size = 64
max_batches_in_mem = 4
```

| Argument             | Type                         | Default | Description                                          |
| -------------------- | ---------------------------- | ------- | ---------------------------------------------------- |
| `path`               | `Optional[Union[str, Path]]` | `None`  | Cache directory. If `None`, no caching is performed. |
| `batch_size`         | `int`                        | 64      | Number of docs in one batch (file).                  |
| `max_batches_in_mem` | `int`                        | 4       | Max. number of batches to hold in memory.            |

Note that since the cache is generated by a registered function, you can also provide your own registered function
returning your own cache implementation. If you wish to do so, ensure that your cache object adheres to the
`Protocol` defined in `spacy_llm.ty.Cache`.

### Various functions

#### spacy.FewShotReader.v1

This function is registered in spaCy's `misc` registry, and reads in examples from a `.yml`, `.yaml`, `.json` or `.jsonl` file.
It uses [`srsly`](https://github.com/explosion/srsly) to read in these files and parses them depending on the file extension.

```ini
[components.llm.task.examples]
@misc = "spacy.FewShotReader.v1"
path = "ner_examples.yml"
```

| Argument | Type               | Description                                                                |
| -------- | ------------------ | -------------------------------------------------------------------------- |
| `path`   | `Union[str, Path]` | Path to an examples file with suffix `.yml`, `.yaml`, `.json` or `.jsonl`. |

#### spacy.FileReader.v1

This function is registered in spaCy's `misc` registry, and reads a file provided to the `path` to return a `str`
representation of its contents. This function is typically used to read
[Jinja](https://jinja.palletsprojects.com/en/3.1.x/) files containing the prompt template.

```ini
[components.llm.task.template]
@misc = "spacy.FileReader.v1"
path = "ner_template.jinja2"
```

| Argument | Type               | Description                  |
| -------- | ------------------ | ---------------------------- |
| `path`   | `Union[str, Path]` | Path to the file to be read. |

#### Normalizer functions

These functions provide simple normalizations for string comparisons, e.g. between a list of specified labels
and a label given in the raw text of the LLM response. They are registered in spaCy's `misc` registry
and have the signature `Callable[[str], str]`.

- `spacy.StripNormalizer.v1`: only apply `text.strip()`
- `spacy.LowercaseNormalizer.v1`: applies `text.strip().lower()` to compare strings in a case-insensitive way.

## 🚀 Ongoing work

In the near future, we will

- Add more example tasks
- Support a broader range of models
- Provide more example use-cases and tutorials
- Make the built-in tasks easier to customize via Jinja templates to define the instructions & examples

PRs are always welcome!

## 📝️ Reporting issues

If you have questions regarding the usage of `spacy-llm`, or want to give us feedback after giving it a spin, please use the
[discussion board](https://github.com/explosion/spaCy/discussions).
Bug reports can be filed on the [spaCy issue tracker](https://github.com/explosion/spaCy/issues). Thank you!

## Migration guides

Please refer to our [migration guide](migration_guide.md).<|MERGE_RESOLUTION|>--- conflicted
+++ resolved
@@ -67,16 +67,9 @@
 @llm_tasks = "spacy.TextCat.v2"
 labels = ["COMPLIMENT", "INSULT"]
 
-<<<<<<< HEAD
-[components.llm.backend]
-@llm_models = "spacy.REST.v1"
-api = "OpenAI"
-config = {"model": "gpt-3.5-turbo", "temperature": 0.3}
-=======
 [components.llm.model]
 @llm_models = "spacy.gpt-3-5.v1"
 config = {"temperature": 0.3}
->>>>>>> f8244b0b
 ```
 
 Now run:
@@ -111,17 +104,10 @@
 @llm_tasks = "spacy.NER.v2"
 labels = ["PERSON", "ORGANISATION", "LOCATION"]
 
-<<<<<<< HEAD
-[components.llm.backend]
-@llm_models = "spacy.Dolly_HF.v1"
-# For better performance, use databricks/dolly-v2-12b instead
-model = "databricks/dolly-v2-3b"
-=======
 [components.llm.model]
 @llm_models = "spacy.Dolly.v1"
 # For better performance, use dolly-v2-12b instead
 name = "dolly-v2-3b"
->>>>>>> f8244b0b
 ```
 
 Now run:
@@ -155,15 +141,8 @@
             "@llm_tasks": "spacy.NER.v2",
             "labels": ["PERSON", "ORGANISATION", "LOCATION"]
         },
-<<<<<<< HEAD
-        "backend": {
-            "@llm_models": "spacy.REST.v1",
-            "api": "OpenAI",
-            "config": {"model": "gpt-3.5-turbo"},
-=======
         "model": {
             "@llm_models": "spacy.gpt-3.5.v1",
->>>>>>> f8244b0b
         },
     },
 )
@@ -676,17 +655,10 @@
 examples = null
 ```
 
-<<<<<<< HEAD
-| Argument   | Type                                    | Default                                                | Description                                                                                                                              |
-| ---------- | --------------------------------------- | ------------------------------------------------------ | ---------------------------------------------------------------------------------------------------------------------------------------- |
-| `template` | `str`                                   | [lemma.jinja](./spacy_llm/tasks/templates/lemma.jinja) | Custom prompt template to send to LLM backend. Default templates for each task are located in the `spacy_llm/tasks/templates` directory. |
-| `examples` | `Optional[Callable[[], Iterable[Any]]]` | `None`                                                 | Optional function that generates examples for few-shot learning.                                                                         |
-=======
 | Argument   | Type                                    | Default                                                | Description                                                                                                                            |
 | ---------- | --------------------------------------- | ------------------------------------------------------ | -------------------------------------------------------------------------------------------------------------------------------------- |
 | `template` | `str`                                   | [lemma.jinja](./spacy_llm/tasks/templates/lemma.jinja) | Custom prompt template to send to LLM model. Default templates for each task are located in the `spacy_llm/tasks/templates` directory. |
 | `examples` | `Optional[Callable[[], Iterable[Any]]]` | `None`                                                 | Optional function that generates examples for few-shot learning.                                                                       |
->>>>>>> f8244b0b
 
 `Lemma.v1` prompts the LLM to lemmatize the passed text and return the lemmatized version as a list of tokens and their
 corresponding lemma. E. g. the text
@@ -755,21 +727,17 @@
 (consistent with the expected input of `parse_responses`). Generally speaking, it's a function of type `Callable[[Iterable[Any]], Iterable[Any]]`,
 but specific implementations can have other signatures, like `Callable[[Iterable[str]], Iterable[str]]`.
 
-<<<<<<< HEAD
-All built-in backends are registered in `llm_models`. If no backend is specified, the repo currently connects to the [`OpenAI` API](#openai) by default,
-using the built-in REST protocol, and accesses the `"gpt-3.5-turbo"` model.
-=======
-All built-in models are registered in `llm_models`. If no model is specified, the repo currently connects to the [`OpenAI` API](#openai) by default
+All built-in models are registered in `llm_models`. If no model is specified, the repo currently connects to the `OpenAI` API by default
 using REST, and accesses the `"gpt-3.5-turbo"` model.
 
 Currently three different approaches to use LLMs are supported:
+
 1. `spacy-llm`s native REST backend. This is the default for all hosted models (e. g. OpenAI, Cohere, Anthropic, ...).
 2. A HuggingFace integration that allows to run a limited set of HF models locally.
-3. A LangChain integration that allows to run any model supported by LangChain  (hosted or locally).
-
-Approaches 1. and 2 are the default for hosted model and local models, respectively. Alternatively you can use LangChain 
+3. A LangChain integration that allows to run any model supported by LangChain (hosted or locally).
+
+Approaches 1. and 2 are the default for hosted model and local models, respectively. Alternatively you can use LangChain
 to access hosted or local models by specifying one of the models registered with the `langchain.` prefix.
->>>>>>> f8244b0b
 
 > :question: Why LangChain if there are also are a native REST and a HuggingFace backend? When should I use what?
 >
@@ -782,10 +750,10 @@
 > The advantage of implementing our own REST and HuggingFace integrations is that we can ensure a larger degree of stability and robustness, as
 > we can guarantee backwards-compatibility and more smoothly integrated error handling.
 >
-> If however there are features or APIs not natively covered by `spacy-llm`, it's trivial to utilize LangChain to cover 
+> If however there are features or APIs not natively covered by `spacy-llm`, it's trivial to utilize LangChain to cover
 > this - and easy to customize the prompting mechanism, if so required.
 
-Note that when using hosted services, you have to ensure that the proper API keys are set as environment variables as 
+Note that when using hosted services, you have to ensure that the proper API keys are set as environment variables as
 described by the corresponding provider's documentation.
 
 E. g. when using OpenAI, you have to get an API key from openai.com, and ensure that the keys are set as
@@ -796,11 +764,14 @@
 export OPENAI_API_ORG="org-..."
 ```
 
-For Cohere it's 
+For Cohere it's
+
 ```shell
 export CO_API_KEY="..."
 ```
+
 and for Anthropic
+
 ```shell
 export ANTHROPIC_API_KEY="..."
 ```
@@ -810,34 +781,28 @@
 OpenAI's `gpt-4` model family.
 
 Example config:
-```ini
-<<<<<<< HEAD
-[components.llm.backend]
-@llm_models = "spacy.REST.v1"
-api = "OpenAI"
-config = {"model": "gpt-3.5-turbo", "temperature": 0.3}
-=======
+
+```ini
 [components.llm.model]
 @llm_models = "spacy.gpt-4.v1"
 name = "gpt-4"
 config = {"temperature": 0.3}
->>>>>>> f8244b0b
-```
-
-| Argument    | Type             | Default | Description                                                                                                         |
-| ----------- | ---------------- |---------|---------------------------------------------------------------------------------------------------------------------|
-| `name`      | `Literal["gpt-4", "gpt-4-0314", "gpt-4-32k", "gpt-4-32k-0314"]`            | `"gpt-4"`  | Model name, i. e. any supported variant for this particular model.                                           |
-| `config`    | `Dict[Any, Any]` | `{}`    | Further configuration passed on to the model.                                                                       |
-| `strict`    | `bool`           | `True`  | If `True`, raises an error if the LLM API returns a malformed response. Otherwise, return the error responses as is. |
-| `max_tries` | `int`            | `3`     | Max. number of tries for API request.                                                                               |
-| `timeout`   | `int`            | `30`    | Timeout for API request in seconds.                                                                                 |
-
+```
+
+| Argument    | Type                                                            | Default   | Description                                                                                                          |
+| ----------- | --------------------------------------------------------------- | --------- | -------------------------------------------------------------------------------------------------------------------- |
+| `name`      | `Literal["gpt-4", "gpt-4-0314", "gpt-4-32k", "gpt-4-32k-0314"]` | `"gpt-4"` | Model name, i. e. any supported variant for this particular model.                                                   |
+| `config`    | `Dict[Any, Any]`                                                | `{}`      | Further configuration passed on to the model.                                                                        |
+| `strict`    | `bool`                                                          | `True`    | If `True`, raises an error if the LLM API returns a malformed response. Otherwise, return the error responses as is. |
+| `max_tries` | `int`                                                           | `3`       | Max. number of tries for API request.                                                                                |
+| `timeout`   | `int`                                                           | `30`      | Timeout for API request in seconds.                                                                                  |
 
 #### spacy.gpt-3-5.v1
 
 OpenAI's `gpt-3-5` model family.
 
 Example config:
+
 ```ini
 [components.llm.model]
 @llm_models = "spacy.gpt-3-5.v1"
@@ -845,46 +810,41 @@
 config = {"temperature": 0.3}
 ```
 
-| Argument    | Type                                                                                             | Default         | Description                                                                                                         |
-| ----------- |--------------------------------------------------------------------------------------------------|-----------------|---------------------------------------------------------------------------------------------------------------------|
-| `name`      | `Literal["gpt-3.5-turbo", "gpt-3.5-turbo-16k", "gpt-3.5-turbo-0613", "gpt-3.5-turbo-0613-16k"]` | `"gpt-3.5-turbo"` | Model name, i. e. any supported variant for this particular model.                                           |
-| `config`    | `Dict[Any, Any]`                                                                                 | `{}`            | Further configuration passed on to the model.                                                                       |
-| `strict`    | `bool`                                                                                           | `True`          | If `True`, raises an error if the LLM API returns a malformed response. Otherwise, return the error responses as is. |
-| `max_tries` | `int`                                                                                            | `3`             | Max. number of tries for API request.                                                                               |
-| `timeout`   | `int`                                                                                            | `30`            | Timeout for API request in seconds.                                                                                 |
-
+| Argument    | Type                                                                                            | Default           | Description                                                                                                          |
+| ----------- | ----------------------------------------------------------------------------------------------- | ----------------- | -------------------------------------------------------------------------------------------------------------------- |
+| `name`      | `Literal["gpt-3.5-turbo", "gpt-3.5-turbo-16k", "gpt-3.5-turbo-0613", "gpt-3.5-turbo-0613-16k"]` | `"gpt-3.5-turbo"` | Model name, i. e. any supported variant for this particular model.                                                   |
+| `config`    | `Dict[Any, Any]`                                                                                | `{}`              | Further configuration passed on to the model.                                                                        |
+| `strict`    | `bool`                                                                                          | `True`            | If `True`, raises an error if the LLM API returns a malformed response. Otherwise, return the error responses as is. |
+| `max_tries` | `int`                                                                                           | `3`               | Max. number of tries for API request.                                                                                |
+| `timeout`   | `int`                                                                                           | `30`              | Timeout for API request in seconds.                                                                                  |
 
 #### spacy.text-davinci.v1
 
 OpenAI's `text-davinci` model family.
 
 Example config:
-```ini
-<<<<<<< HEAD
-[components.llm.backend]
-@llm_models = "spacy.MiniChain.v1"
-api = "OpenAI"
-=======
+
+```ini
 [components.llm.model]
 @llm_models = "spacy.text-davinci.v1"
 name = "text-davinci-003"
 config = {"temperature": 0.3}
 ```
->>>>>>> f8244b0b
-
-| Argument    | Type                                                                                             | Default              | Description                                                                                                         |
-| ----------- |--------------------------------------------------------------------------------------------------|----------------------|---------------------------------------------------------------------------------------------------------------------|
-| `name`      | `Literal["text-davinci-002", "text-davinci-003"]` | `"text-davinci-003"` | Model name, i. e. any supported variant for this particular model.                                           |
-| `config`    | `Dict[Any, Any]`                                                                                 | `{}`                 | Further configuration passed on to the model.                                                                       |
-| `strict`    | `bool`                                                                                           | `True`               | If `True`, raises an error if the LLM API returns a malformed response. Otherwise, return the error responses as is. |
-| `max_tries` | `int`                                                                                            | `3`                  | Max. number of tries for API request.                                                                               |
-| `timeout`   | `int`                                                                                            | `30`                 | Timeout for API request in seconds.                                                                                 |
+
+| Argument    | Type                                              | Default              | Description                                                                                                          |
+| ----------- | ------------------------------------------------- | -------------------- | -------------------------------------------------------------------------------------------------------------------- |
+| `name`      | `Literal["text-davinci-002", "text-davinci-003"]` | `"text-davinci-003"` | Model name, i. e. any supported variant for this particular model.                                                   |
+| `config`    | `Dict[Any, Any]`                                  | `{}`                 | Further configuration passed on to the model.                                                                        |
+| `strict`    | `bool`                                            | `True`               | If `True`, raises an error if the LLM API returns a malformed response. Otherwise, return the error responses as is. |
+| `max_tries` | `int`                                             | `3`                  | Max. number of tries for API request.                                                                                |
+| `timeout`   | `int`                                             | `30`                 | Timeout for API request in seconds.                                                                                  |
 
 #### spacy.code-davinci.v1
 
 OpenAI's `code-davinci` model family.
 
 Example config:
+
 ```ini
 [components.llm.model]
 @llm_models = "spacy.code-davinci.v1"
@@ -892,19 +852,20 @@
 config = {"temperature": 0.3}
 ```
 
-| Argument    | Type                                             | Default              | Description                                                                                                         |
-| ----------- |--------------------------------------------------|----------------------|---------------------------------------------------------------------------------------------------------------------|
-| `name`      | `Literal["code-davinci-002"]` | `"code-davinci-002"` | Model name, i. e. any supported variant for this particular model.                                           |
-| `config`    | `Dict[Any, Any]`                                 | `{}`                 | Further configuration passed on to the model.                                                                       |
-| `strict`    | `bool`                                           | `True`               | If `True`, raises an error if the LLM API returns a malformed response. Otherwise, return the error responses as is. |
-| `max_tries` | `int`                                            | `3`                  | Max. number of tries for API request.                                                                               |
-| `timeout`   | `int`                                            | `30`                 | Timeout for API request in seconds.                                                                                 |
+| Argument    | Type                          | Default              | Description                                                                                                          |
+| ----------- | ----------------------------- | -------------------- | -------------------------------------------------------------------------------------------------------------------- |
+| `name`      | `Literal["code-davinci-002"]` | `"code-davinci-002"` | Model name, i. e. any supported variant for this particular model.                                                   |
+| `config`    | `Dict[Any, Any]`              | `{}`                 | Further configuration passed on to the model.                                                                        |
+| `strict`    | `bool`                        | `True`               | If `True`, raises an error if the LLM API returns a malformed response. Otherwise, return the error responses as is. |
+| `max_tries` | `int`                         | `3`                  | Max. number of tries for API request.                                                                                |
+| `timeout`   | `int`                         | `30`                 | Timeout for API request in seconds.                                                                                  |
 
 #### spacy.text-curie.v1
 
 OpenAI's `text-curie` model family.
 
 Example config:
+
 ```ini
 [components.llm.model]
 @llm_models = "spacy.text-curie.v1"
@@ -912,19 +873,20 @@
 config = {"temperature": 0.3}
 ```
 
-| Argument    | Type                                             | Default              | Description                                                                                                         |
-| ----------- |--------------------------------------------------|----------------------|---------------------------------------------------------------------------------------------------------------------|
-| `name`      | `Literal["text-curie-001"]` | `"text-curie-001"` | Model name, i. e. any supported variant for this particular model.                                           |
-| `config`    | `Dict[Any, Any]`                                 | `{}`                 | Further configuration passed on to the model.                                                                       |
-| `strict`    | `bool`                                           | `True`               | If `True`, raises an error if the LLM API returns a malformed response. Otherwise, return the error responses as is. |
-| `max_tries` | `int`                                            | `3`                  | Max. number of tries for API request.                                                                               |
-| `timeout`   | `int`                                            | `30`                 | Timeout for API request in seconds.                                                                                 |
+| Argument    | Type                        | Default            | Description                                                                                                          |
+| ----------- | --------------------------- | ------------------ | -------------------------------------------------------------------------------------------------------------------- |
+| `name`      | `Literal["text-curie-001"]` | `"text-curie-001"` | Model name, i. e. any supported variant for this particular model.                                                   |
+| `config`    | `Dict[Any, Any]`            | `{}`               | Further configuration passed on to the model.                                                                        |
+| `strict`    | `bool`                      | `True`             | If `True`, raises an error if the LLM API returns a malformed response. Otherwise, return the error responses as is. |
+| `max_tries` | `int`                       | `3`                | Max. number of tries for API request.                                                                                |
+| `timeout`   | `int`                       | `30`               | Timeout for API request in seconds.                                                                                  |
 
 #### spacy.text-babbage.v1
 
 OpenAI's `text-babbage` model family.
 
 Example config:
+
 ```ini
 [components.llm.model]
 @llm_models = "spacy.text-babbage.v1"
@@ -932,46 +894,41 @@
 config = {"temperature": 0.3}
 ```
 
-| Argument    | Type                                             | Default              | Description                                                                                                         |
-| ----------- |--------------------------------------------------|----------------------|---------------------------------------------------------------------------------------------------------------------|
-| `name`      | `Literal["text-babbage-001"]` | `"text-babbage-001"` | Model name, i. e. any supported variant for this particular model.                                           |
-| `config`    | `Dict[Any, Any]`                                 | `{}`                 | Further configuration passed on to the model.                                                                       |
-| `strict`    | `bool`                                           | `True`               | If `True`, raises an error if the LLM API returns a malformed response. Otherwise, return the error responses as is. |
-| `max_tries` | `int`                                            | `3`                  | Max. number of tries for API request.                                                                               |
-| `timeout`   | `int`                                            | `30`                 | Timeout for API request in seconds.                                                                                 |
+| Argument    | Type                          | Default              | Description                                                                                                          |
+| ----------- | ----------------------------- | -------------------- | -------------------------------------------------------------------------------------------------------------------- |
+| `name`      | `Literal["text-babbage-001"]` | `"text-babbage-001"` | Model name, i. e. any supported variant for this particular model.                                                   |
+| `config`    | `Dict[Any, Any]`              | `{}`                 | Further configuration passed on to the model.                                                                        |
+| `strict`    | `bool`                        | `True`               | If `True`, raises an error if the LLM API returns a malformed response. Otherwise, return the error responses as is. |
+| `max_tries` | `int`                         | `3`                  | Max. number of tries for API request.                                                                                |
+| `timeout`   | `int`                         | `30`                 | Timeout for API request in seconds.                                                                                  |
 
 #### spacy.text-ada.v1
 
 OpenAI's `text-ada` model family.
 
 Example config:
-```ini
-<<<<<<< HEAD
-[components.llm.backend]
-@llm_models = "spacy.LangChain.v1"
-api = "OpenAI"
-query = {"@llm_queries": "spacy.CallLangChain.v1"}
-=======
+
+```ini
 [components.llm.model]
 @llm_models = "spacy.text-ada.v1"
 name = "text-ada-001"
->>>>>>> f8244b0b
-config = {"temperature": 0.3}
-```
-
-| Argument    | Type                      | Default          | Description                                                                                                         |
-| ----------- |---------------------------|------------------|---------------------------------------------------------------------------------------------------------------------|
-| `name`      | `Literal["text-ada-001"]` | `"text-ada-001"` | Model name, i. e. any supported variant for this particular model.                                           |
-| `config`    | `Dict[Any, Any]`          | `{}`             | Further configuration passed on to the model.                                                                       |
+config = {"temperature": 0.3}
+```
+
+| Argument    | Type                      | Default          | Description                                                                                                          |
+| ----------- | ------------------------- | ---------------- | -------------------------------------------------------------------------------------------------------------------- |
+| `name`      | `Literal["text-ada-001"]` | `"text-ada-001"` | Model name, i. e. any supported variant for this particular model.                                                   |
+| `config`    | `Dict[Any, Any]`          | `{}`             | Further configuration passed on to the model.                                                                        |
 | `strict`    | `bool`                    | `True`           | If `True`, raises an error if the LLM API returns a malformed response. Otherwise, return the error responses as is. |
-| `max_tries` | `int`                     | `3`              | Max. number of tries for API request.                                                                               |
-| `timeout`   | `int`                     | `30`             | Timeout for API request in seconds.                                                                                 |
+| `max_tries` | `int`                     | `3`              | Max. number of tries for API request.                                                                                |
+| `timeout`   | `int`                     | `30`             | Timeout for API request in seconds.                                                                                  |
 
 #### spacy.davinci.v1
 
 OpenAI's `davinci` model family.
 
 Example config:
+
 ```ini
 [components.llm.model]
 @llm_models = "spacy.davinci.v1 "
@@ -979,19 +936,20 @@
 config = {"temperature": 0.3}
 ```
 
-| Argument    | Type                 | Default          | Description                                                                                                         |
-| ----------- |----------------------|------------------|---------------------------------------------------------------------------------------------------------------------|
-| `name`      | `Literal["davinci"]` | `"davinci"` | Model name, i. e. any supported variant for this particular model.                                           |
-| `config`    | `Dict[Any, Any]`     | `{}`             | Further configuration passed on to the model.                                                                       |
-| `strict`    | `bool`               | `True`           | If `True`, raises an error if the LLM API returns a malformed response. Otherwise, return the error responses as is. |
-| `max_tries` | `int`                | `3`              | Max. number of tries for API request.                                                                               |
-| `timeout`   | `int`                | `30`             | Timeout for API request in seconds.                                                                                 |
+| Argument    | Type                 | Default     | Description                                                                                                          |
+| ----------- | -------------------- | ----------- | -------------------------------------------------------------------------------------------------------------------- |
+| `name`      | `Literal["davinci"]` | `"davinci"` | Model name, i. e. any supported variant for this particular model.                                                   |
+| `config`    | `Dict[Any, Any]`     | `{}`        | Further configuration passed on to the model.                                                                        |
+| `strict`    | `bool`               | `True`      | If `True`, raises an error if the LLM API returns a malformed response. Otherwise, return the error responses as is. |
+| `max_tries` | `int`                | `3`         | Max. number of tries for API request.                                                                                |
+| `timeout`   | `int`                | `30`        | Timeout for API request in seconds.                                                                                  |
 
 #### spacy.curie.v1
 
 OpenAI's `curie` model family.
 
 Example config:
+
 ```ini
 [components.llm.model]
 @llm_models = "spacy.curie.v1 "
@@ -999,20 +957,20 @@
 config = {"temperature": 0.3}
 ```
 
-| Argument    | Type               | Default   | Description                                                                                                         |
-| ----------- |--------------------|-----------|---------------------------------------------------------------------------------------------------------------------|
-| `name`      | `Literal["curie"]` | `"curie"` | Model name, i. e. any supported variant for this particular model.                                           |
-| `config`    | `Dict[Any, Any]`   | `{}`      | Further configuration passed on to the model.                                                                       |
+| Argument    | Type               | Default   | Description                                                                                                          |
+| ----------- | ------------------ | --------- | -------------------------------------------------------------------------------------------------------------------- |
+| `name`      | `Literal["curie"]` | `"curie"` | Model name, i. e. any supported variant for this particular model.                                                   |
+| `config`    | `Dict[Any, Any]`   | `{}`      | Further configuration passed on to the model.                                                                        |
 | `strict`    | `bool`             | `True`    | If `True`, raises an error if the LLM API returns a malformed response. Otherwise, return the error responses as is. |
-| `max_tries` | `int`              | `3`       | Max. number of tries for API request.                                                                               |
-| `timeout`   | `int`              | `30`      | Timeout for API request in seconds.                                                                                 |
-
+| `max_tries` | `int`              | `3`       | Max. number of tries for API request.                                                                                |
+| `timeout`   | `int`              | `30`      | Timeout for API request in seconds.                                                                                  |
 
 #### spacy.babbage.v1
 
 OpenAI's `babbage` model family.
 
 Example config:
+
 ```ini
 [components.llm.model]
 @llm_models = "spacy.babbage.v1 "
@@ -1020,19 +978,20 @@
 config = {"temperature": 0.3}
 ```
 
-| Argument    | Type               | Default   | Description                                                                                                         |
-| ----------- |--------------------|-----------|---------------------------------------------------------------------------------------------------------------------|
-| `name`      | `Literal["babbage"]` | `"babbage"` | Model name, i. e. any supported variant for this particular model.                                           |
-| `config`    | `Dict[Any, Any]`   | `{}`      | Further configuration passed on to the model.                                                                       |
-| `strict`    | `bool`             | `True`    | If `True`, raises an error if the LLM API returns a malformed response. Otherwise, return the error responses as is. |
-| `max_tries` | `int`              | `3`       | Max. number of tries for API request.                                                                               |
-| `timeout`   | `int`              | `30`      | Timeout for API request in seconds.                                                                                 |
+| Argument    | Type                 | Default     | Description                                                                                                          |
+| ----------- | -------------------- | ----------- | -------------------------------------------------------------------------------------------------------------------- |
+| `name`      | `Literal["babbage"]` | `"babbage"` | Model name, i. e. any supported variant for this particular model.                                                   |
+| `config`    | `Dict[Any, Any]`     | `{}`        | Further configuration passed on to the model.                                                                        |
+| `strict`    | `bool`               | `True`      | If `True`, raises an error if the LLM API returns a malformed response. Otherwise, return the error responses as is. |
+| `max_tries` | `int`                | `3`         | Max. number of tries for API request.                                                                                |
+| `timeout`   | `int`                | `30`        | Timeout for API request in seconds.                                                                                  |
 
 #### spacy.ada.v1
 
 OpenAI's `ada` model family.
 
 Example config:
+
 ```ini
 [components.llm.model]
 @llm_models = "spacy.ada.v1 "
@@ -1040,19 +999,20 @@
 config = {"temperature": 0.3}
 ```
 
-| Argument    | Type               | Default   | Description                                                                                                         |
-| ----------- |--------------------|-----------|---------------------------------------------------------------------------------------------------------------------|
-| `name`      | `Literal["ada"]` | `"ada"` | Model name, i. e. any supported variant for this particular model.                                           |
-| `config`    | `Dict[Any, Any]`   | `{}`      | Further configuration passed on to the model.                                                                       |
-| `strict`    | `bool`             | `True`    | If `True`, raises an error if the LLM API returns a malformed response. Otherwise, return the error responses as is. |
-| `max_tries` | `int`              | `3`       | Max. number of tries for API request.                                                                               |
-| `timeout`   | `int`              | `30`      | Timeout for API request in seconds.                                                                                 |
+| Argument    | Type             | Default | Description                                                                                                          |
+| ----------- | ---------------- | ------- | -------------------------------------------------------------------------------------------------------------------- |
+| `name`      | `Literal["ada"]` | `"ada"` | Model name, i. e. any supported variant for this particular model.                                                   |
+| `config`    | `Dict[Any, Any]` | `{}`    | Further configuration passed on to the model.                                                                        |
+| `strict`    | `bool`           | `True`  | If `True`, raises an error if the LLM API returns a malformed response. Otherwise, return the error responses as is. |
+| `max_tries` | `int`            | `3`     | Max. number of tries for API request.                                                                                |
+| `timeout`   | `int`            | `30`    | Timeout for API request in seconds.                                                                                  |
 
 #### spacy.command.v1
 
 Cohere's `command` model family.
 
 Example config:
+
 ```ini
 [components.llm.model]
 @llm_models = "spacy.command.v1 "
@@ -1060,20 +1020,20 @@
 config = {"temperature": 0.3}
 ```
 
-| Argument    | Type               | Default     | Description                                                                                                         |
-| ----------- |--------------------|-------------|---------------------------------------------------------------------------------------------------------------------|
-| `name`      | `Literal["command", "command-light", "command-light-nightly", "command-nightly"]` | `"command"` | Model name, i. e. any supported variant for this particular model.                                           |
-| `config`    | `Dict[Any, Any]`   | `{}`        | Further configuration passed on to the model.                                                                       |
-| `strict`    | `bool`             | `True`      | If `True`, raises an error if the LLM API returns a malformed response. Otherwise, return the error responses as is. |
-| `max_tries` | `int`              | `3`         | Max. number of tries for API request.                                                                               |
-| `timeout`   | `int`              | `30`        | Timeout for API request in seconds.                                                                                 |
-
+| Argument    | Type                                                                              | Default     | Description                                                                                                          |
+| ----------- | --------------------------------------------------------------------------------- | ----------- | -------------------------------------------------------------------------------------------------------------------- |
+| `name`      | `Literal["command", "command-light", "command-light-nightly", "command-nightly"]` | `"command"` | Model name, i. e. any supported variant for this particular model.                                                   |
+| `config`    | `Dict[Any, Any]`                                                                  | `{}`        | Further configuration passed on to the model.                                                                        |
+| `strict`    | `bool`                                                                            | `True`      | If `True`, raises an error if the LLM API returns a malformed response. Otherwise, return the error responses as is. |
+| `max_tries` | `int`                                                                             | `3`         | Max. number of tries for API request.                                                                                |
+| `timeout`   | `int`                                                                             | `30`        | Timeout for API request in seconds.                                                                                  |
 
 #### spacy.claude-1.v1
 
 Anthropic's `claude-1` model family.
 
 Example config:
+
 ```ini
 [components.llm.model]
 @llm_models = "spacy.claude-1.v1 "
@@ -1081,20 +1041,20 @@
 config = {"temperature": 0.3}
 ```
 
-| Argument    | Type               | Default      | Description                                                                                                         |
-| ----------- |--------------------|--------------|---------------------------------------------------------------------------------------------------------------------|
-| `name`      | `Literal["claude-1", "claude-1-100k"]` | `"claude-1"` | Model name, i. e. any supported variant for this particular model.                                           |
-| `config`    | `Dict[Any, Any]`   | `{}`         | Further configuration passed on to the model.                                                                       |
-| `strict`    | `bool`             | `True`       | If `True`, raises an error if the LLM API returns a malformed response. Otherwise, return the error responses as is. |
-| `max_tries` | `int`              | `3`          | Max. number of tries for API request.                                                                               |
-| `timeout`   | `int`              | `30`         | Timeout for API request in seconds.                                                                                 |
-
+| Argument    | Type                                   | Default      | Description                                                                                                          |
+| ----------- | -------------------------------------- | ------------ | -------------------------------------------------------------------------------------------------------------------- |
+| `name`      | `Literal["claude-1", "claude-1-100k"]` | `"claude-1"` | Model name, i. e. any supported variant for this particular model.                                                   |
+| `config`    | `Dict[Any, Any]`                       | `{}`         | Further configuration passed on to the model.                                                                        |
+| `strict`    | `bool`                                 | `True`       | If `True`, raises an error if the LLM API returns a malformed response. Otherwise, return the error responses as is. |
+| `max_tries` | `int`                                  | `3`          | Max. number of tries for API request.                                                                                |
+| `timeout`   | `int`                                  | `30`         | Timeout for API request in seconds.                                                                                  |
 
 #### spacy.claude-instant-1.v1
 
 Anthropic's `claude-instant-1` model family.
 
 Example config:
+
 ```ini
 [components.llm.model]
 @llm_models = "spacy.claude-instant-1.v1 "
@@ -1102,19 +1062,20 @@
 config = {"temperature": 0.3}
 ```
 
-| Argument    | Type               | Default              | Description                                                                                                         |
-| ----------- |--------------------|----------------------|---------------------------------------------------------------------------------------------------------------------|
-| `name`      | `Literal["claude-instant-1", "claude-instant-1-100k"]` | `"claude-instant-1"` | Model name, i. e. any supported variant for this particular model.                                           |
-| `config`    | `Dict[Any, Any]`   | `{}`                 | Further configuration passed on to the model.                                                                       |
-| `strict`    | `bool`             | `True`               | If `True`, raises an error if the LLM API returns a malformed response. Otherwise, return the error responses as is. |
-| `max_tries` | `int`              | `3`                  | Max. number of tries for API request.                                                                               |
-| `timeout`   | `int`              | `30`                 | Timeout for API request in seconds.                                                                                 |
+| Argument    | Type                                                   | Default              | Description                                                                                                          |
+| ----------- | ------------------------------------------------------ | -------------------- | -------------------------------------------------------------------------------------------------------------------- |
+| `name`      | `Literal["claude-instant-1", "claude-instant-1-100k"]` | `"claude-instant-1"` | Model name, i. e. any supported variant for this particular model.                                                   |
+| `config`    | `Dict[Any, Any]`                                       | `{}`                 | Further configuration passed on to the model.                                                                        |
+| `strict`    | `bool`                                                 | `True`               | If `True`, raises an error if the LLM API returns a malformed response. Otherwise, return the error responses as is. |
+| `max_tries` | `int`                                                  | `3`                  | Max. number of tries for API request.                                                                                |
+| `timeout`   | `int`                                                  | `30`                 | Timeout for API request in seconds.                                                                                  |
 
 #### spacy.claude-instant-1-1.v1
 
 Anthropic's `claude-instant-1.1` model family.
 
 Example config:
+
 ```ini
 [components.llm.model]
 @llm_models = "spacy.claude-instant-1-1.v1 "
@@ -1122,20 +1083,20 @@
 config = {"temperature": 0.3}
 ```
 
-| Argument    | Type               | Default               | Description                                                                                                         |
-| ----------- |--------------------|-----------------------|---------------------------------------------------------------------------------------------------------------------|
-| `name`      | `Literal["claude-instant-1.1", "claude-instant-1.1-100k"]` | `"claude-instant-1.1"` | Model name, i. e. any supported variant for this particular model.                                           |
-| `config`    | `Dict[Any, Any]`   | `{}`                  | Further configuration passed on to the model.                                                                       |
-| `strict`    | `bool`             | `True`                | If `True`, raises an error if the LLM API returns a malformed response. Otherwise, return the error responses as is. |
-| `max_tries` | `int`              | `3`                   | Max. number of tries for API request.                                                                               |
-| `timeout`   | `int`              | `30`                  | Timeout for API request in seconds.                                                                                 |
-
+| Argument    | Type                                                       | Default                | Description                                                                                                          |
+| ----------- | ---------------------------------------------------------- | ---------------------- | -------------------------------------------------------------------------------------------------------------------- |
+| `name`      | `Literal["claude-instant-1.1", "claude-instant-1.1-100k"]` | `"claude-instant-1.1"` | Model name, i. e. any supported variant for this particular model.                                                   |
+| `config`    | `Dict[Any, Any]`                                           | `{}`                   | Further configuration passed on to the model.                                                                        |
+| `strict`    | `bool`                                                     | `True`                 | If `True`, raises an error if the LLM API returns a malformed response. Otherwise, return the error responses as is. |
+| `max_tries` | `int`                                                      | `3`                    | Max. number of tries for API request.                                                                                |
+| `timeout`   | `int`                                                      | `30`                   | Timeout for API request in seconds.                                                                                  |
 
 #### spacy.claude-1-0.v1
 
 Anthropic's `claude-1.0` model family.
 
 Example config:
+
 ```ini
 [components.llm.model]
 @llm_models = "spacy.claude-1-0.v1 "
@@ -1143,19 +1104,20 @@
 config = {"temperature": 0.3}
 ```
 
-| Argument    | Type               | Default               | Description                                                                                                         |
-| ----------- |--------------------|-----------------------|---------------------------------------------------------------------------------------------------------------------|
-| `name`      | `Literal["claude-1.0"]` | `"claude-1.0"` | Model name, i. e. any supported variant for this particular model.                                           |
-| `config`    | `Dict[Any, Any]`   | `{}`                  | Further configuration passed on to the model.                                                                       |
-| `strict`    | `bool`             | `True`                | If `True`, raises an error if the LLM API returns a malformed response. Otherwise, return the error responses as is. |
-| `max_tries` | `int`              | `3`                   | Max. number of tries for API request.                                                                               |
-| `timeout`   | `int`              | `30`                  | Timeout for API request in seconds.                                                                                 |
+| Argument    | Type                    | Default        | Description                                                                                                          |
+| ----------- | ----------------------- | -------------- | -------------------------------------------------------------------------------------------------------------------- |
+| `name`      | `Literal["claude-1.0"]` | `"claude-1.0"` | Model name, i. e. any supported variant for this particular model.                                                   |
+| `config`    | `Dict[Any, Any]`        | `{}`           | Further configuration passed on to the model.                                                                        |
+| `strict`    | `bool`                  | `True`         | If `True`, raises an error if the LLM API returns a malformed response. Otherwise, return the error responses as is. |
+| `max_tries` | `int`                   | `3`            | Max. number of tries for API request.                                                                                |
+| `timeout`   | `int`                   | `30`           | Timeout for API request in seconds.                                                                                  |
 
 #### spacy.claude-1-2.v1
 
 Anthropic's `claude-1.2` model family.
 
 Example config:
+
 ```ini
 [components.llm.model]
 @llm_models = "spacy.claude-1-2.v1 "
@@ -1163,19 +1125,20 @@
 config = {"temperature": 0.3}
 ```
 
-| Argument    | Type                    | Default        | Description                                                                                                         |
-| ----------- |-------------------------|----------------|---------------------------------------------------------------------------------------------------------------------|
-| `name`      | `Literal["claude-1.2"]` | `"claude-1.2"` | Model name, i. e. any supported variant for this particular model.                                           |
-| `config`    | `Dict[Any, Any]`        | `{}`           | Further configuration passed on to the model.                                                                       |
+| Argument    | Type                    | Default        | Description                                                                                                          |
+| ----------- | ----------------------- | -------------- | -------------------------------------------------------------------------------------------------------------------- |
+| `name`      | `Literal["claude-1.2"]` | `"claude-1.2"` | Model name, i. e. any supported variant for this particular model.                                                   |
+| `config`    | `Dict[Any, Any]`        | `{}`           | Further configuration passed on to the model.                                                                        |
 | `strict`    | `bool`                  | `True`         | If `True`, raises an error if the LLM API returns a malformed response. Otherwise, return the error responses as is. |
-| `max_tries` | `int`                   | `3`            | Max. number of tries for API request.                                                                               |
-| `timeout`   | `int`                   | `30`           | Timeout for API request in seconds.                                                                                 |
+| `max_tries` | `int`                   | `3`            | Max. number of tries for API request.                                                                                |
+| `timeout`   | `int`                   | `30`           | Timeout for API request in seconds.                                                                                  |
 
 #### spacy.claude-1-3.v1
 
 Anthropic's `claude-1.3` model family.
 
 Example config:
+
 ```ini
 [components.llm.model]
 @llm_models = "spacy.claude-1-3.v1 "
@@ -1183,15 +1146,13 @@
 config = {"temperature": 0.3}
 ```
 
-| Argument    | Type                    | Default        | Description                                                                                                         |
-| ----------- |-------------------------|----------------|---------------------------------------------------------------------------------------------------------------------|
-| `name`      | `Literal["claude-1.3", "claude-1.3-100k"]` | `"claude-1.3"` | Model name, i. e. any supported variant for this particular model.                                           |
-| `config`    | `Dict[Any, Any]`        | `{}`           | Further configuration passed on to the model.                                                                       |
-| `strict`    | `bool`                  | `True`         | If `True`, raises an error if the LLM API returns a malformed response. Otherwise, return the error responses as is. |
-| `max_tries` | `int`                   | `3`            | Max. number of tries for API request.                                                                               |
-| `timeout`   | `int`                   | `30`           | Timeout for API request in seconds.                                                                                 |
-
-
+| Argument    | Type                                       | Default        | Description                                                                                                          |
+| ----------- | ------------------------------------------ | -------------- | -------------------------------------------------------------------------------------------------------------------- |
+| `name`      | `Literal["claude-1.3", "claude-1.3-100k"]` | `"claude-1.3"` | Model name, i. e. any supported variant for this particular model.                                                   |
+| `config`    | `Dict[Any, Any]`                           | `{}`           | Further configuration passed on to the model.                                                                        |
+| `strict`    | `bool`                                     | `True`         | If `True`, raises an error if the LLM API returns a malformed response. Otherwise, return the error responses as is. |
+| `max_tries` | `int`                                      | `3`            | Max. number of tries for API request.                                                                                |
+| `timeout`   | `int`                                      | `30`           | Timeout for API request in seconds.                                                                                  |
 
 #### spacy.Dolly.v1
 
@@ -1214,22 +1175,16 @@
 Example config block:
 
 ```ini
-<<<<<<< HEAD
-[components.llm.backend]
-@llm_models = "spacy.Dolly_HF.v1"
-model = "databricks/dolly-v2-3b"
-=======
 [components.llm.model]
 @llm_models = "spacy.Dolly.v1"
 name = "dolly-v2-3b"
->>>>>>> f8244b0b
-```
-
-| Argument      | Type             | Default | Description                                                                                      |
-| ------------- | ---------------- | ------- | ------------------------------------------------------------------------------------------------ |
-| `name`        | `Literal["dolly-v2-3b", "dolly-v2-7b", "dolly-v2-12b"]`            |         | The name of a Dolly model that is supported (e. g. "dolly-v2-3b" or "dolly-v2-12b").             |
-| `config_init` | `Dict[str, Any]` | `{}`    | Further configuration passed on to the construction of the model with `transformers.pipeline()`. |
-| `config_run`  | `Dict[str, Any]` | `{}`    | Further configuration used during model inference.                                               |
+```
+
+| Argument      | Type                                                    | Default | Description                                                                                      |
+| ------------- | ------------------------------------------------------- | ------- | ------------------------------------------------------------------------------------------------ |
+| `name`        | `Literal["dolly-v2-3b", "dolly-v2-7b", "dolly-v2-12b"]` |         | The name of a Dolly model that is supported (e. g. "dolly-v2-3b" or "dolly-v2-12b").             |
+| `config_init` | `Dict[str, Any]`                                        | `{}`    | Further configuration passed on to the construction of the model with `transformers.pipeline()`. |
+| `config_run`  | `Dict[str, Any]`                                        | `{}`    | Further configuration used during model inference.                                               |
 
 Supported models (see the [Databricks models page](https://huggingface.co/databricks) on Hugging Face for details):
 
@@ -1241,7 +1196,6 @@
 [define the cached directory](https://huggingface.co/docs/huggingface_hub/main/en/guides/manage-cache)
 by setting the environmental variable `HF_HOME`.
 
-<<<<<<< HEAD
 #### spacy.Falcon.HF.v1
 
 To use this backend, ideally you have a GPU enabled and have installed `transformers`, `torch` and CUDA in your virtual environment.
@@ -1264,31 +1218,21 @@
 
 ```ini
 [components.llm.model]
-@llm_models = "spacy.Falcon.HF.v1"
-variant = "7b"
-```
-
-| Argument      | Type             | Default | Description                                                                                      |
-| ------------- | ---------------- | ------- | ------------------------------------------------------------------------------------------------ |
-| `variant`     | `str`            |         | The name of a Falcon model variant that is supported.                                            |
-| `config_init` | `Dict[str, Any]` | `{}`    | Further configuration passed on to the construction of the model with `transformers.pipeline()`. |
-| `config_run`  | `Dict[str, Any]` | `{}`    | Further configuration used during model inference.                                               |
-
-Supported models:
-
-- `"rw-1b"`
-- `"7b"`
-- `"7b-instruct"`
-- `"40b-instruct"`
+@llm_models = "spacy.Falcon.v1"
+name = "falcon-7b"
+```
+
+| Argument      | Type                                                                                | Default         | Description                                                                                      |
+| ------------- | ----------------------------------------------------------------------------------- | --------------- | ------------------------------------------------------------------------------------------------ |
+| `name`        | `Literal["falcon-rw-1b", "falcon-7b", "falcon-7b-instruct", "falcon-40b-instruct"]` | `"7b-instruct"` | The name of a Falcon model variant that is supported.                                            |
+| `config_init` | `Dict[str, Any]`                                                                    | `{}`            | Further configuration passed on to the construction of the model with `transformers.pipeline()`. |
+| `config_run`  | `Dict[str, Any]`                                                                    | `{}`            | Further configuration used during model inference.                                               |
 
 Note that Hugging Face will download this model the first time you use it - you can
 [define the cached directory](https://huggingface.co/docs/huggingface_hub/main/en/guides/manage-cache)
 by setting the environmental variable `HF_HOME`.
 
-#### spacy.StableLM_HF.v1
-=======
 #### spacy.StableLM.v1
->>>>>>> f8244b0b
 
 To use this model, ideally you have a GPU enabled and have installed `transformers`, `torch` and CUDA in your virtual environment.
 
@@ -1308,22 +1252,16 @@
 Example config block:
 
 ```ini
-<<<<<<< HEAD
-[components.llm.backend]
-@llm_models = "spacy.StableLM_HF.v1"
-model = "stabilityai/stablelm-tuned-alpha-7b"
-=======
 [components.llm.model]
 @llm_models = "spacy.StableLM.v1"
 name = "stablelm-tuned-alpha-7b"
->>>>>>> f8244b0b
-```
-
-| Argument      | Type             | Default | Description                                                                                                                  |
-| ------------- | ---------------- | ------- | ---------------------------------------------------------------------------------------------------------------------------- |
-| `name`        | `Literal["stablelm-base-alpha-3b", "stablelm-base-alpha-7b", "stablelm-tuned-alpha-3b", "stablelm-tuned-alpha-7b"]`            |         | The name of a StableLM model that is supported (e. g. "stablelm-tuned-alpha-7b").                                            |
-| `config_init` | `Dict[str, Any]` | `{}`    | Further configuration passed on to the construction of the model with `transformers.AutoModelForCausalLM.from_pretrained()`. |
-| `config_run`  | `Dict[str, Any]` | `{}`    | Further configuration used during model inference.                                                                           |
+```
+
+| Argument      | Type                                                                                                                | Default | Description                                                                                                                  |
+| ------------- | ------------------------------------------------------------------------------------------------------------------- | ------- | ---------------------------------------------------------------------------------------------------------------------------- |
+| `name`        | `Literal["stablelm-base-alpha-3b", "stablelm-base-alpha-7b", "stablelm-tuned-alpha-3b", "stablelm-tuned-alpha-7b"]` |         | The name of a StableLM model that is supported (e. g. "stablelm-tuned-alpha-7b").                                            |
+| `config_init` | `Dict[str, Any]`                                                                                                    | `{}`    | Further configuration passed on to the construction of the model with `transformers.AutoModelForCausalLM.from_pretrained()`. |
+| `config_run`  | `Dict[str, Any]`                                                                                                    | `{}`    | Further configuration used during model inference.                                                                           |
 
 See the [Stability AI StableLM GitHub repo](https://github.com/Stability-AI/StableLM/#stablelm-alpha) for details.
 
@@ -1356,29 +1294,22 @@
 Example config block:
 
 ```ini
-<<<<<<< HEAD
-[components.llm.backend]
-@llm_models = "spacy.OpenLLaMaHF.v1"
-model = "openlm-research/open_llama_3b_350bt_preview"
-=======
 [components.llm.model]
 @llm_models = "spacy.OpenLLaMA.v1"
 name = "open_llama_3b_350bt_preview"
->>>>>>> f8244b0b
-```
-
-| Argument      | Type             | Default | Description                                                                                                                  |
-| ------------- | ---------------- | ------- | ---------------------------------------------------------------------------------------------------------------------------- |
-| `name`        | `Literal["open_llama_3b_350bt_preview", "open_llama_3b_600bt_preview", "open_llama_7b_400bt_preview", "open_llama_7b_600bt_preview"]`            |         | The name of a OpenLLaMA model that is supported (e. g. "open_llama_3b_350bt_preview").                                       |
-| `config_init` | `Dict[str, Any]` | `{}`    | Further configuration passed on to the construction of the model with `transformers.AutoModelForCausalLM.from_pretrained()`. |
-| `config_run`  | `Dict[str, Any]` | `{}`    | Further configuration used during model inference.                                                                           |
+```
+
+| Argument      | Type                                                                                                                                  | Default | Description                                                                                                                  |
+| ------------- | ------------------------------------------------------------------------------------------------------------------------------------- | ------- | ---------------------------------------------------------------------------------------------------------------------------- |
+| `name`        | `Literal["open_llama_3b_350bt_preview", "open_llama_3b_600bt_preview", "open_llama_7b_400bt_preview", "open_llama_7b_600bt_preview"]` |         | The name of a OpenLLaMA model that is supported (e. g. "open_llama_3b_350bt_preview").                                       |
+| `config_init` | `Dict[str, Any]`                                                                                                                      | `{}`    | Further configuration passed on to the construction of the model with `transformers.AutoModelForCausalLM.from_pretrained()`. |
+| `config_run`  | `Dict[str, Any]`                                                                                                                      | `{}`    | Further configuration used during model inference.                                                                           |
 
 See the [OpenLM Research OpenLLaMA GitHub repo](https://github.com/openlm-research/open_llama) for details.
 
 Note that Hugging Face will download this model the first time you use it - you can
 [define the cached directory](https://huggingface.co/docs/huggingface_hub/main/en/guides/manage-cache)
 by setting the environmental variable `HF_HOME`.
-
 
 #### LangChain models
 
@@ -1389,11 +1320,12 @@
 # Or install with spacy-llm directly
 python -m pip install "spacy-llm[extras]"
 ```
+
 Note that LangChain currently only supports Python 3.9 and beyond.
 
 LangChain models in `spacy-llm` work slightly differently. `langchain`'s models are parsed automatically, each
-LLM class in `langchain` has one entry in `spacy-llm`'s registry. As `langchain`'s design has one class per API and 
-not per model, this results in registry entries like `langchain.OpenAI.v1` - i. e. there is one registry entry per API 
+LLM class in `langchain` has one entry in `spacy-llm`'s registry. As `langchain`'s design has one class per API and
+not per model, this results in registry entries like `langchain.OpenAI.v1` - i. e. there is one registry entry per API
 and not per model (family), as for the REST- and HuggingFace-based entries.
 
 The name of the model to be used has to be passed in via the `name` attribute.
@@ -1409,7 +1341,7 @@
 ```
 
 | Argument | Type                                                                           | Default | Description                                                                          |
-|----------| ------------------------------------------------------------------------------ | ------- |--------------------------------------------------------------------------------------|
+| -------- | ------------------------------------------------------------------------------ | ------- | ------------------------------------------------------------------------------------ |
 | `name`   | `str`                                                                          |         | The name of a mdodel supported by LangChain for this API.                            |
 | `config` | `Dict[Any, Any]`                                                               | `{}`    | Configuration passed on to the LangChain model.                                      |
 | `query`  | `Optional[Callable[["langchain.llms.BaseLLM", Iterable[Any]], Iterable[Any]]]` | `None`  | Function that executes the prompts. If `None`, defaults to `spacy.CallLangChain.v1`. |
