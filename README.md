--- conflicted
+++ resolved
@@ -524,55 +524,6 @@
 path = "textcat_examples.json"
 ```
 
-<<<<<<< HEAD
-#### spacy.TextCat.v1
-
-The original version of the built-in TextCat task supports both zero-shot and few-shot prompting.
-
-```ini
-[components.llm.task]
-@llm_tasks = "spacy.TextCat.v1"
-labels = COMPLIMENT,INSULT
-examples = null
-```
-
-| Argument            | Type                                    | Default | Description                                                                                                                                      |
-| ------------------- | --------------------------------------- | ------- | ------------------------------------------------------------------------------------------------------------------------------------------------ |
-| `labels`            | str                                     |         | Comma-separated list of labels.                                                                                                                  |
-| `examples`          | `Optional[Callable[[], Iterable[Any]]]` | `None`  | Optional function that generates examples for few-shot learning.                                                                                 |
-| `normalizer`        | `Optional[Callable[[str], str]]`        | `None`  | Function that normalizes the labels as returned by the LLM. If `None`, falls back to `spacy.LowercaseNormalizer.v1`.                             |
-| `exclusive_classes` | `bool`                                  | `False` | If set to `True`, only one label per document should be valid. If set to `False`, one document can have multiple labels.                         |
-| `allow_none`        | `bool`                                  | `True`  | When set to `True`, allows the LLM to not return any of the given label. The resulting dict in `doc.cats` will have `0.0` scores for all labels. |
-| `verbose`           | `bool`                                  | `False` | If set to `True`, warnings will be generated when the LLM returns invalid responses.                                                             |
-
-
-To perform few-shot learning, you can write down a few examples in a separate file, and provide these to be injected into the prompt to the LLM.
-The default reader `spacy.FewShotReader.v1` supports `.yml`, `.yaml`, `.json` and `.jsonl`.
-
-```json
-[
-  {
-    "text": "You look great!",
-    "answer": "Compliment"
-  },
-  {
-    "text": "You are not very clever at all.",
-    "answer": "Insult"
-  }
-]
-```
-
-```ini
-[components.llm.task]
-@llm_tasks = "spacy.TextCat.v1"
-labels = COMPLIMENT,INSULT
-[components.llm.task.examples]
-@misc = "spacy.FewShotReader.v1"
-path = "textcat_examples.json"
-```
-
-=======
->>>>>>> 1c1aef6e
 #### spacy.REL.v1
 
 The built-in REL task supports both zero-shot and few-shot prompting.
