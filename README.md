--- conflicted
+++ resolved
@@ -356,10 +356,6 @@
 | `case_sensitive_matching` | `bool`                                  | `False`      | Whether to search without case sensitivity.                                                                                                  |
 | `single_match`            | `bool`                                  | `False`      | Whether to match an entity in the LLM's response only once (the first hit) or multiple times.                                                |
 
-<<<<<<< HEAD
-=======
-
->>>>>>> 86fc3df2
 The NER task implementation doesn't currently ask the LLM for specific offsets, but simply expects a list of strings that represent the enties in the document.
 This means that a form of string matching is required. This can be configured by the following parameters:
 
