--- conflicted
+++ resolved
@@ -854,11 +854,7 @@
 | `max_tries` | `int`                                                                                           | `3`               | Max. number of tries for API request.                                                                                |
 | `timeout`   | `int`                                                                                           | `30`              | Timeout for API request in seconds.                                                                                  |
 
-<<<<<<< HEAD
-#### spacy.text-davinci.v1
-=======
 #### spacy.Text-Davinci.v1
->>>>>>> 6e1a7f71
 
 OpenAI's `text-davinci` model family.
 
@@ -1005,11 +1001,7 @@
 | `max_tries` | `int`              | `3`       | Max. number of tries for API request.                                                                                |
 | `timeout`   | `int`              | `30`      | Timeout for API request in seconds.                                                                                  |
 
-<<<<<<< HEAD
-#### spacy.babbage.v1
-=======
 #### spacy.Babbage.v1
->>>>>>> 6e1a7f71
 
 OpenAI's `babbage` model family.
 
@@ -1135,11 +1127,7 @@
 | `max_tries` | `int`                                                      | `3`                    | Max. number of tries for API request.                                                                                |
 | `timeout`   | `int`                                                      | `30`                   | Timeout for API request in seconds.                                                                                  |
 
-<<<<<<< HEAD
-#### spacy.claude-1-0.v1
-=======
 #### spacy.Claude-1-0.v1
->>>>>>> 6e1a7f71
 
 Anthropic's `claude-1.0` model family.
 
