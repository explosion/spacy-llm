--- conflicted
+++ resolved
@@ -262,11 +262,7 @@
 
 | Argument                  | Type                                    | Default                                                  | Description                                                                                                                                           |
 | ------------------------- | --------------------------------------- | -------------------------------------------------------- | ----------------------------------------------------------------------------------------------------------------------------------------------------- |
-<<<<<<< HEAD
-| `labels`                  | `str`                                   |                                                          | Comma-separated list of labels.                                                                                                                       |
-=======
 | `labels`                  | `Union[List[str], str]`                 |                                                          | List of labels or str of comma-separated list of labels.                                                                                              |
->>>>>>> 7d189b1e
 | `template`                | `str`                                   | [ner.v2.jinja](./spacy_llm/tasks/templates/ner.v2.jinja) | Custom prompt template to send to LLM backend. Default templates for each task are located in the `spacy_llm/tasks/templates` directory.              |
 | `label_definitions`       | `Optional[Dict[str, str]]`              | `None`                                                   | Optional dict mapping a label to a description of that label. These descriptions are added to the prompt to help instruct the LLM on what to extract. |
 | `examples`                | `Optional[Callable[[], Iterable[Any]]]` | `None`                                                   | Optional function that generates examples for few-shot learning.                                                                                      |
@@ -397,11 +393,7 @@
 
 | Argument                  | Type                                    | Default                                                            | Description                                                                                                                                           |
 | ------------------------- | --------------------------------------- | ------------------------------------------------------------------ | ----------------------------------------------------------------------------------------------------------------------------------------------------- |
-<<<<<<< HEAD
-| `labels`                  | `str`                                   |                                                                    | Comma-separated list of labels.                                                                                                                       |
-=======
 | `labels`                  | `Union[List[str], str]`                 |                                                                    | List of labels or str of comma-separated list of labels.                                                                                              |
->>>>>>> 7d189b1e
 | `template`                | `str`                                   | [`spancat.v2.jinja`](./spacy_llm/tasks/templates/spancat.v2.jinja) | Custom prompt template to send to LLM backend. Default templates for each task are located in the `spacy_llm/tasks/templates` directory.              |
 | `label_definitions`       | `Optional[Dict[str, str]]`              | `None`                                                             | Optional dict mapping a label to a description of that label. These descriptions are added to the prompt to help instruct the LLM on what to extract. |
 | `spans_key`               | `str`                                   | `"sc"`                                                             | Key of the `Doc.spans` dict to save the spans under.                                                                                                  |
@@ -454,11 +446,7 @@
 
 | Argument            | Type                                    | Default                                                      | Description                                                                                                                                      |
 | ------------------- | --------------------------------------- | ------------------------------------------------------------ | ------------------------------------------------------------------------------------------------------------------------------------------------ |
-<<<<<<< HEAD
-| `labels`            | `str`                                   |                                                              | Comma-separated list of labels.                                                                                                                  |
-=======
 | `labels`            | `Union[List[str], str]`                 |                                                              | List of labels or str of comma-separated list of labels.                                                                                         |
->>>>>>> 7d189b1e
 | `template`          | `str`                                   | [`textcat.jinja`](./spacy_llm/tasks/templates/textcat.jinja) | Custom prompt template to send to LLM backend. Default templates for each task are located in the `spacy_llm/tasks/templates` directory.         |
 | `examples`          | `Optional[Callable[[], Iterable[Any]]]` | `None`                                                       | Optional function that generates examples for few-shot learning.                                                                                 |
 | `normalizer`        | `Optional[Callable[[str], str]]`        | `None`                                                       | Function that normalizes the labels as returned by the LLM. If `None`, falls back to `spacy.LowercaseNormalizer.v1`.                             |
@@ -549,11 +537,7 @@
 
 | Argument            | Type                                    | Default                                              | Description                                                                                                                              |
 | ------------------- | --------------------------------------- | ---------------------------------------------------- | ---------------------------------------------------------------------------------------------------------------------------------------- |
-<<<<<<< HEAD
-| `labels`            | `str`                                   |                                                      | Comma-separated list of relation labels.                                                                                                 |
-=======
 | `labels`            | `Union[List[str], str]`                 |                                                      | List of labels or str of comma-separated list of labels.                                                                                 |
->>>>>>> 7d189b1e
 | `template`          | `str`                                   | [`rel.jinja`](./spacy_llm/tasks/templates/rel.jinja) | Custom prompt template to send to LLM backend. Default templates for each task are located in the `spacy_llm/tasks/templates` directory. |
 | `label_description` | `Optional[Dict[str, str]]`              | `None`                                               | Dictionary providing a description for each relation label.                                                                              |
 | `examples`          | `Optional[Callable[[], Iterable[Any]]]` | `None`                                               | Optional function that generates examples for few-shot learning.                                                                         |
