## 📓 API

### Tasks

A _task_ defines an NLP problem or question, that will be sent to the LLM via a prompt. Further, the task defines
how to parse the LLM's responses back into structured information. All tasks are registered in spaCy's `llm_tasks` registry.

Practically speaking, a task should adhere to the `Protocol` `LLMTask` defined in [ty.py](https://github.com/explosion/spacy-llm/blob/main/spacy_llm/ty.py).
It needs to define a `generate_prompts` function and a `parse_responses` function.

#### <kbd>function</kbd> `task.generate_prompts`

Takes a collection of documents, and returns a collection of "prompts", which can be of type `Any`.
Often, prompts are of type `str` - but this is not enforced to allow for maximum flexibility in the framework.

| Argument    | Type          | Description            |
| ----------- | ------------- | ---------------------- |
| `docs`      | Iterable[Doc] | The input documents.   |
| **RETURNS** | Iterable[Any] | The generated prompts. |

#### <kbd>function</kbd> `task.parse_responses`

Takes a collection of LLM responses and the original documents, parses the responses into structured information,
and sets the annotations on the documents. The `parse_responses` function is free to set the annotations in any way,
including `Doc` fields like `ents`, `spans` or `cats`, or using custom defined fields.

The `responses` are of type `Iterable[Any]`, though they will often be `str` objects. This depends on the
return type of the [backend](#backends).

| Argument    | Type          | Description              |
| ----------- | ------------- | ------------------------ |
| `docs`      | Iterable[Doc] | The input documents.     |
| `responses` | Iterable[Any] | The generated prompts.   |
| **RETURNS** | Iterable[Doc] | The annotated documents. |

#### spacy.NER.v1

The built-in NER task supports both zero-shot and few-shot prompting.

```ini
[components.llm.task]
@llm_tasks = "spacy.NER.v1"
labels = PERSON,ORGANISATION,LOCATION
examples = null
```

| Argument                  | Type                                    | Default      | Description                                                                                                                                  |
| ------------------------- | --------------------------------------- | ------------ | -------------------------------------------------------------------------------------------------------------------------------------------- |
| `labels`                  | `str`                                   |              | Comma-separated list of labels.                                                                                                              |
| `examples`                | `Optional[Callable[[], Iterable[Any]]]` | `None`       | Optional function that generates examples for few-shot learning.                                                                             |
| `normalizer`              | `Optional[Callable[[str], str]]`        | `None`       | Function that normalizes the labels as returned by the LLM. If `None`, defaults to `spacy.LowercaseNormalizer.v1`.                           |
| `alignment_mode`          | `str`                                   | `"contract"` | Alignment mode in case the LLM returns entities that do not align with token boundaries. Options are `"strict"`, `"contract"` or `"expand"`. |
| `case_sensitive_matching` | `bool`                                  | `False`      | Whether to search without case sensitivity.                                                                                                  |
| `single_match`            | `bool`                                  | `False`      | Whether to match an entity in the LLM's response only once (the first hit) or multiple times.                                                |

The NER task implementation doesn't currently ask the LLM for specific offsets, but simply expects a list of strings that represent the enties in the document.
This means that a form of string matching is required. This can be configured by the following parameters:

- The `single_match` parameter is typically set to `False` to allow for multiple matches. For instance, the response from the LLM might only mention the entity "Paris" once, but you'd still
  want to mark it every time it occurs in the document.
- The case-sensitive matching is typically set to `False` to be robust against case variances in the LLM's output.
- The `alignment_mode` argument is used to match entities as returned by the LLM to the tokens from the original `Doc` - specifically it's used as argument
  in the call to [`doc.char_span()`](https://spacy.io/api/doc#char_span). The `"strict"` mode will only keep spans that strictly adhere to the given token boundaries.
  `"contract"` will only keep those tokens that are fully within the given range, e.g. reducing `"New Y"` to `"New"`.
  Finally, `"expand"` will expand the span to the next token boundaries, e.g. expanding `"New Y"` out to `"New York"`.

To perform few-shot learning, you can write down a few examples in a separate file, and provide these to be injected into the prompt to the LLM.
The default reader `spacy.FewShotReader.v1` supports `.yml`, `.yaml`, `.json` and `.jsonl`.

```yaml
- text: Jack and Jill went up the hill.
  entities:
    PERSON:
      - Jack
      - Jill
    LOCATION:
      - hill
- text: Jack fell down and broke his crown.
  entities:
    PERSON:
      - Jack
```

```ini
[components.llm.task]
@llm_tasks = "spacy.NER.v1"
labels = PERSON,ORGANISATION,LOCATION
[components.llm.task.examples]
@misc = "spacy.FewShotReader.v1"
path = "ner_examples.yml"
```

#### spacy.TextCat.v1

The built-in TextCat task supports both zero-shot and few-shot prompting.

```ini
[components.llm.task]
@llm_tasks = "spacy.TextCat.v1"
labels = COMPLIMENT,INSULT
examples = null
```

| Argument            | Type                                  | Default | Description                                                                                                              |
| ------------------- | ------------------------------------- | ------- | ------------------------------------------------------------------------------------------------------------------------ |
| `labels`            | str                                   |         | Comma-separated list of labels.                                                                                          |
| `examples`          | Optional[Callable[[], Iterable[Any]]] | `None`  | Optional function that generates examples for few-shot learning.                                                         |
| `normalizer`        | Optional[Callable[[str], str]]        | `None`  | Function that normalizes the labels as returned by the LLM. If `None`, falls back to `spacy.LowercaseNormalizer.v1`.     |
| `exclusive_classes` | bool                                  | `False` | If set to `True`, only one label per document should be valid. If set to `False`, one document can have multiple labels. |
| `verbose`           | bool                                  | `False` | If set to `True`, warnings will be generated when the LLM returns invalid responses.                                     |

To perform few-shot learning, you can write down a few examples in a separate file, and provide these to be injected into the prompt to the LLM.
The default reader `spacy.FewShotReader.v1` supports `.yml`, `.yaml`, `.json` and `.jsonl`.

```json
[
  {
    "text": "You look great!",
    "answer": "Compliment"
  },
  {
    "text": "You are not very clever at all.",
    "answer": "Insult"
  }
]
```

```ini
[components.llm.task]
@llm_tasks = "spacy.TextCat.v1"
labels = COMPLIMENT,INSULT
[components.llm.task.examples]
@misc = "spacy.FewShotReader.v1"
path = "textcat_examples.json"
```

#### spacy.NoOp.v1

This task is only useful for testing - it tells the LLM to do nothing, and does not set any fields on the `docs`.

```ini
[components.llm.task]
@llm_tasks = "spacy.NoOp.v1"
```

### Backends

A _backend_ defines which LLM model to query, and how to query it. It can be a simple function taking a collection
of prompts (consistent with the output type of `task.generate_prompts()`) and returning a collection of responses
(consistent with the expected input of `parse_responses`). Generally speaking, it's a function of type `Callable[[Iterable[Any]], Iterable[Any]]`,
but specific implementations can have other signatures, like `Callable[[Iterable[str]], Iterable[str]]`.

All built-in backends are registered in `llm_backends`. If no backend is specified, the repo currently connects to the [`OpenAI` API](#openai) by default,
using the built-in REST protocol, and accesses the `"text-davinci-003"` model.

#### OpenAI

When the backend uses OpenAI, you have to get an API key from openai.com, and ensure that the keys are set as
environmental variables. For instance, set a `.env` file in the root of your directory with the following information,
and make sure to exclude this file from git versioning:

<<<<<<< HEAD
```bash
=======
```shell
>>>>>>> a045d888
OPENAI_ORG = "org-..."
OPENAI_API_KEY = "sk-..."
```

#### spacy.REST.v1

This default backend uses `requests` and a simple retry mechanism to access an API.

```ini
[components.llm.backend]
@llm_backends = "spacy.REST.v1"
api = "OpenAI"
config = {"model": "text-davinci-003", "temperature": 0.3}
```

| Argument    | Type             | Default | Description                                                                                                          |
| ----------- | ---------------- | ------- | -------------------------------------------------------------------------------------------------------------------- |
| `api`       | `str`            |         | The name of a supported API. In v.0.1.0, only "OpenAI" is supported.                                                 |
| `config`    | `Dict[Any, Any]` | `{}`    | Further configuration passed on to the backend.                                                                      |
| `strict`    | `bool`           | `True`  | If `True`, raises an error if the LLM API returns a malformed response. Otherwise, return the error responses as is. |
| `max_tries` | `int`            | `3`     | Max. number of tries for API request.                                                                                |
| `timeout`   | `int`            | `30`    | Timeout for API request in seconds.                                                                                  |

When `api` is set to `OpenAI`, the following settings can be defined in the `config` dictionary:

- `model`: one of the following list of supported models:
  - `"text-davinci-003"`
  - `"text-davinci-002"`
  - `"text-curie-001"`
  - `"text-babbage-001"`
  - `"text-ada-001"`
  - `"davinci"`
  - `"curie"`
  - `"babbage"`
  - `"ada"`
- `url`: By default, this is `https://api.openai.com/v1/completions`

#### spacy.MiniChain.v1

To use [MiniChain](https://github.com/srush/MiniChain) for the API retrieval part, make sure you have installed it first:

<<<<<<< HEAD
```
python -m pip install "minichain>=0.3,<0.4"
=======
```shell
pip install minichain>=0.3,<0.4
>>>>>>> a045d888
```

Note that MiniChain currently only supports Python 3.8, 3.9 and 3.10.

Example config block:

```ini
[components.llm.backend]
@llm_backends = "spacy.MiniChain.v1"
api = "OpenAI"
"query": {"@llm_queries": "spacy.RunMiniChain.v1"},
```

| Argument | Type                                                                              | Default | Description                                                                         |
| -------- | --------------------------------------------------------------------------------- | ------- | ----------------------------------------------------------------------------------- |
| `api`    | `str`                                                                             |         | The name of an API supported by MiniChain, e.g. "OpenAI".                           |
| `config` | `Dict[Any, Any]`                                                                  | `{}`    | Further configuration passed on to the backend.                                     |
| `query`  | `Optional[Callable[["minichain.backend.Backend", Iterable[str]], Iterable[str]]]` | `None`  | Function that executes the prompts. If `None`, defaults to `spacy.RunMiniChain.v1`. |

The default `query` `spacy.RunMiniChain.v1` executes the prompts by running `model(text).run()` for each given textual prompt.

#### spacy.LangChain.v1

To use [LangChain](https://github.com/hwchase17/langchain) for the API retrieval part, make sure you have installed it first:

<<<<<<< HEAD
```
python -m pip install "langchain>=0.0.144,<0.1"
=======
```shell
pip install >=0.0.144,<0.1
>>>>>>> a045d888
```

Note that LangChain currently only supports Python 3.9 and beyond.

Example config block:

```ini
[components.llm.backend]
@llm_backends = "spacy.LangChain.v1"
api = "OpenAI"
query = {"@llm_queries": "spacy.CallLangChain.v1"},
config = {"temperature": 0.3},
```

| Argument | Type                                                                           | Default | Description                                                                          |
| -------- | ------------------------------------------------------------------------------ | ------- | ------------------------------------------------------------------------------------ |
| `api`    | `str`                                                                          |         | The name of an API supported by LangChain, e.g. "OpenAI".                            |
| `config` | `Dict[Any, Any]`                                                               | `{}`    | Further configuration passed on to the backend.                                      |
| `query`  | `Optional[Callable[["langchain.llms.BaseLLM", Iterable[Any]], Iterable[Any]]]` | `None`  | Function that executes the prompts. If `None`, defaults to `spacy.CallLangChain.v1`. |

The default `query` `spacy.CallLangChain.v1` executes the prompts by running `model(text)` for each given textual prompt.

#### spacy.DollyHF.v1

To use this backend, ideally you have a GPU enabled and have installed `transformers`, `torch` and CUDA in your virtual environment.
This allows you to have the setting `device=cuda:0` in your config, which ensures that the model is loaded entirely on the GPU (and fails otherwise).

<<<<<<< HEAD
```
python -m pip install "cupy-cuda11x"
python -m pip install "torch>=1.13.1,<2.0"
python -m pip install "transformers>=4.28.1,<5.0"
=======
```shell
pip install cupy-cuda11x
pip install torch>=1.13.1,<2.0
pip install transformers>=4.28.1,<5.0
>>>>>>> a045d888
```

If you don't have access to a GPU, you can install `accelerate` and set`device_map=auto` instead, but be aware that this may result in some layers getting distributed to the CPU or even the hard drive,
which may ultimately result in extremely slow queries.

<<<<<<< HEAD
```
python -m pip install "accelerate>=0.16.0,<1.0"
=======
```shell
pip install accelerate>=0.16.0,<1.0
>>>>>>> a045d888
```

Example config block:

```ini
[components.llm.backend]
@llm_backends = "spacy.DollyHF.v1"
model = "databricks/dolly-v2-3b"
```

| Argument | Type             | Default | Description                                                                                      |
| -------- | ---------------- | ------- | ------------------------------------------------------------------------------------------------ |
| `model`  | `str`            |         | The name of a Dolly model that is supported.                                                     |
| `config` | `Dict[Any, Any]` | `{}`    | Further configuration passed on to the construction of the model with `transformers.pipeline()`. |

Supported models (see the [Databricks models page](https://huggingface.co/databricks) on HuggingFace for details):

- `"databricks/dolly-v2-3b"`
- `"databricks/dolly-v2-7b"`
- `"databricks/dolly-v2-12b"`

Note that HuggingFace will download this model the first time you use it - you can
[define the cached directory](https://huggingface.co/docs/huggingface_hub/main/en/guides/manage-cache)
by setting the environmental variable `HF_HOME`.

### Various functions

#### spacy.FewShotReader.v1

This function is registered in spaCy's `misc` registry, and reads in examples from a `.yml`, `.yaml`, `.json` or `.jsonl` file.
It uses [`srsly`](https://github.com/explosion/srsly) to read in these files and parses them depending on the file extension.

```ini
[components.llm.task.examples]
@misc = "spacy.FewShotReader.v1"
path = "ner_examples.yml"
```

| Argument | Type               | Description                                                                |
| -------- | ------------------ | -------------------------------------------------------------------------- |
| `path`   | `Union[str, Path]` | Path to an examples file with suffix `.yml`, `.yaml`, `.json` or `.jsonl`. |

#### Normalizer functions

These functions provide simple normalizations for string comparisons, e.g. between a list of specified labels
and a label given in the raw text of the LLM response. They are registered in spaCy's `misc` registry
and have the signature `Callable[[str], str]`.

- `spacy.StripNormalizer.v1`: only apply `text.strip()`
- `spacy.LowercaseNormalizer.v1`: applies `text.strip().lower()` to compare strings in a case-insensitive way.<|MERGE_RESOLUTION|>--- conflicted
+++ resolved
@@ -159,11 +159,7 @@
 environmental variables. For instance, set a `.env` file in the root of your directory with the following information,
 and make sure to exclude this file from git versioning:
 
-<<<<<<< HEAD
-```bash
-=======
-```shell
->>>>>>> a045d888
+```shell
 OPENAI_ORG = "org-..."
 OPENAI_API_KEY = "sk-..."
 ```
@@ -205,13 +201,8 @@
 
 To use [MiniChain](https://github.com/srush/MiniChain) for the API retrieval part, make sure you have installed it first:
 
-<<<<<<< HEAD
-```
+```shell
 python -m pip install "minichain>=0.3,<0.4"
-=======
-```shell
-pip install minichain>=0.3,<0.4
->>>>>>> a045d888
 ```
 
 Note that MiniChain currently only supports Python 3.8, 3.9 and 3.10.
@@ -237,13 +228,8 @@
 
 To use [LangChain](https://github.com/hwchase17/langchain) for the API retrieval part, make sure you have installed it first:
 
-<<<<<<< HEAD
-```
+```shell
 python -m pip install "langchain>=0.0.144,<0.1"
-=======
-```shell
-pip install >=0.0.144,<0.1
->>>>>>> a045d888
 ```
 
 Note that LangChain currently only supports Python 3.9 and beyond.
@@ -271,29 +257,17 @@
 To use this backend, ideally you have a GPU enabled and have installed `transformers`, `torch` and CUDA in your virtual environment.
 This allows you to have the setting `device=cuda:0` in your config, which ensures that the model is loaded entirely on the GPU (and fails otherwise).
 
-<<<<<<< HEAD
-```
+```shell
 python -m pip install "cupy-cuda11x"
 python -m pip install "torch>=1.13.1,<2.0"
 python -m pip install "transformers>=4.28.1,<5.0"
-=======
-```shell
-pip install cupy-cuda11x
-pip install torch>=1.13.1,<2.0
-pip install transformers>=4.28.1,<5.0
->>>>>>> a045d888
 ```
 
 If you don't have access to a GPU, you can install `accelerate` and set`device_map=auto` instead, but be aware that this may result in some layers getting distributed to the CPU or even the hard drive,
 which may ultimately result in extremely slow queries.
 
-<<<<<<< HEAD
-```
+```shell
 python -m pip install "accelerate>=0.16.0,<1.0"
-=======
-```shell
-pip install accelerate>=0.16.0,<1.0
->>>>>>> a045d888
 ```
 
 Example config block:
